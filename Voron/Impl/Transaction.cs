<<<<<<< HEAD
﻿using System;
using System.Collections.Generic;
using System.Diagnostics;
using System.Linq;
using System.Threading.Tasks;
using Voron.Exceptions;
using Voron.Impl.FileHeaders;
using Voron.Impl.FreeSpace;
using Voron.Impl.Journal;
using Voron.Impl.Paging;
using Voron.Trees;
using Voron.Util;

namespace Voron.Impl
{
	public unsafe class Transaction : IDisposable
	{
		public class FoundPage
		{
			public long Number;
			public Slice FirstKey;
			public Slice LastKey;
			public List<long> CursorPath;
		}

		private const int NumberOfRecentlyFoundPagesPerTree = 16;
		private const int PagesTakenByHeader = 1;
		private readonly IVirtualPager _dataPager;
		private readonly StorageEnvironment _env;
		private readonly long _id;

		private readonly WriteAheadJournal _journal;
		private Dictionary<Tuple<Tree, Slice>, Tree> _multiValueTrees;
		private readonly HashSet<long> _dirtyPages = new HashSet<long>();
		private readonly HashSet<PagerState> _pagerStates = new HashSet<PagerState>();
		private readonly IFreeSpaceHandling _freeSpaceHandling;

		private readonly Dictionary<long, PageFromScratchBuffer> _scratchPagesTable = new Dictionary<long, PageFromScratchBuffer>();
		private readonly IDictionary<Tree, LinkedList<FoundPage>> _recentlyFoundPages = new Dictionary<Tree, LinkedList<FoundPage>>();

		internal readonly List<JournalSnapshot> JournalSnapshots = new List<JournalSnapshot>();

		private List<string> _deletedTrees;

		public TransactionFlags Flags { get; private set; }

		internal StorageEnvironment Environment
		{
			get { return _env; }
		}

		public IVirtualPager DataPager
		{
			get { return _dataPager; }
		}

		public long Id
		{
			get { return _id; }
		}

		internal Action<long> AfterCommit = delegate { };
		private readonly StorageEnvironmentState _state;
		private int _allocatedPagesInTransaction;
		private int _overflowPagesInTransaction;
		private TransactionHeader* _txHeader;
		private readonly List<PageFromScratchBuffer> _transactionPages = new List<PageFromScratchBuffer>();

		public bool Committed { get; private set; }

		public bool RolledBack { get; private set; }

		public PagerState LatestPagerState { get; private set; }

		public StorageEnvironmentState State
		{
			get { return _state; }
		}

		public bool FlushedToJournal { get; private set; }

		public Transaction(StorageEnvironment env, long id, TransactionFlags flags, IFreeSpaceHandling freeSpaceHandling)
		{
			_dataPager = env.Options.DataPager;
			_env = env;
			_journal = env.Journal;
			_id = id;
			_freeSpaceHandling = freeSpaceHandling;
			Flags = flags;

			if (flags.HasFlag(TransactionFlags.ReadWrite) == false)
			{
				_state = env.State;
				_journal.GetSnapshots().ForEach(AddJournalSnapshot);
				return;
			}

			_state = env.State.Clone();

			var scratchPagerState = env.ScratchBufferPool.PagerState;
			scratchPagerState.AddRef();
			_pagerStates.Add(scratchPagerState);

			InitTransactionHeader();

			MarkTreesForWriteTransaction();
		}

		private void InitTransactionHeader()
		{
			var allocation = _env.ScratchBufferPool.Allocate(this, 1);
			var page = _env.ScratchBufferPool.ReadPage(allocation.PositionInScratchBuffer);
			_transactionPages.Add(allocation);
			NativeMethods.memset(page.Base, 0, AbstractPager.PageSize);
			_txHeader = (TransactionHeader*)page.Base;
			_txHeader->HeaderMarker = Constants.TransactionHeaderMarker;

			_txHeader->TransactionId = _id;
			_txHeader->NextPageNumber = _state.NextPageNumber;
			_txHeader->LastPageNumber = -1;
			_txHeader->PageCount = -1;
			_txHeader->Crc = 0;
			_txHeader->TxMarker = TransactionMarker.None;

			_allocatedPagesInTransaction = 0;
			_overflowPagesInTransaction = 0;
			_scratchPagesTable.Clear();
		}

		private void MarkTreesForWriteTransaction()
		{
			if (_state.Root != null)
				_state.Root.State.InWriteTransaction = true;
			if (_state.FreeSpaceRoot != null)
				_state.FreeSpaceRoot.State.InWriteTransaction = true;
			foreach (var tree in _state.Trees)
			{
				tree.Value.State.InWriteTransaction = true;
			}
		}

		public Tree GetTree(string treeName)
		{
			return State.GetTree(treeName, this);
		}

		public Page ModifyPage(long num, Page page)
		{
			_env.AssertFlushingNotFailed();

			if (_dirtyPages.Contains(num))
			{
				page = GetPageForModification(num, page);
				page.Dirty = true;

				return page;
			}

			page = GetPageForModification(num, page);

			var newPage = AllocatePage(1, num); // allocate new page in a log file but with the same number

			NativeMethods.memcpy(newPage.Base, page.Base, AbstractPager.PageSize);
			newPage.LastSearchPosition = page.LastSearchPosition;
			newPage.LastMatch = page.LastMatch;

			return newPage;
		}

		private Page GetPageForModification(long p, Page page)
		{
			if (page != null)
				return page;

			PageFromScratchBuffer value;
			if (_scratchPagesTable.TryGetValue(p, out value))
			{
				return _env.ScratchBufferPool.ReadPage(value.PositionInScratchBuffer);
			}
			return _journal.ReadPage(this, p) ?? _dataPager.Read(p);
		}

		public Page GetReadOnlyPage(long n)
		{
			PageFromScratchBuffer value;
			if (_scratchPagesTable.TryGetValue(n, out value))
			{
				return _env.ScratchBufferPool.ReadPage(value.PositionInScratchBuffer);
			}

			return _journal.ReadPage(this, n) ?? _dataPager.Read(n);
		}

		public Page AllocatePage(int numberOfPages, long? pageNumber = null)
		{
			if (pageNumber == null)
			{
				pageNumber = _freeSpaceHandling.TryAllocateFromFreeSpace(this, numberOfPages);
				if (pageNumber == null) // allocate from end of file
				{
					pageNumber = State.NextPageNumber;
					State.NextPageNumber += numberOfPages;
				}
			}

			if (_env.Options.MaxStorageSize.HasValue) // check against quota
			{
				var maxAvailablePageNumber = _env.Options.MaxStorageSize / AbstractPager.PageSize;

				if(pageNumber.Value > maxAvailablePageNumber)
					throw new QuotaException(
						string.Format(
							"The maximum storage size quota ({0} bytes) has been reached. " +
							"Currently configured storage quota is allowing to allocate the following maximum page number {1}, while the requested page number is {2}. " +
							"To increase the quota, use the MaxStorageSize property on the storage environment options.",
							_env.Options.MaxStorageSize, maxAvailablePageNumber, pageNumber.Value));
			}


			Debug.Assert(pageNumber < State.NextPageNumber);

			var pageFromScratchBuffer = _env.ScratchBufferPool.Allocate(this, numberOfPages);
			_transactionPages.Add(pageFromScratchBuffer);

			var page = _env.ScratchBufferPool.ReadPage(pageFromScratchBuffer.PositionInScratchBuffer);
			page.PageNumber = pageNumber.Value;

			_allocatedPagesInTransaction++;
			if (numberOfPages > 1)
			{
				_overflowPagesInTransaction += (numberOfPages - 1);
			}

			_scratchPagesTable[pageNumber.Value] = pageFromScratchBuffer;

			page.Lower = (ushort)Constants.PageHeaderSize;
			page.Upper = AbstractPager.PageSize;
			page.Dirty = true;

			_dirtyPages.Add(page.PageNumber);
			return page;
		}



		internal int GetNumberOfFreePages(NodeHeader* node)
		{
			return GetNodeDataSize(node) / Constants.PageNumberSize;
		}

		internal int GetNodeDataSize(NodeHeader* node)
		{
			if (node->Flags == (NodeFlags.PageRef)) // lots of data, enough to overflow!
			{
				var overflowPage = GetReadOnlyPage(node->PageNumber);
				return overflowPage.OverflowSize;
			}
			return node->DataSize;
		}

		public Task Commit()
		{
			if (Flags != (TransactionFlags.ReadWrite) || RolledBack)
				return Task.FromResult(1); // nothing to do

			FlushAllMultiValues();

			if (_deletedTrees != null)
			{
				foreach (var deletedTree in _deletedTrees)
				{
					State.RemoveTree(deletedTree);
				}
			}

			State.Root.State.InWriteTransaction = false;
			State.FreeSpaceRoot.State.InWriteTransaction = false;

			foreach (var treeKvp in State.Trees)
			{
				treeKvp.Value.State.InWriteTransaction = false;
				var treeState = treeKvp.Value.State;
				if (treeState.IsModified)
				{
					var treePtr = (TreeRootHeader*)State.Root.DirectAdd(this, treeKvp.Key, sizeof(TreeRootHeader));
					treeState.CopyTo(treePtr);
				}
			}

#if DEBUG
			if (State.Root != null && State.FreeSpaceRoot != null)
			{
				Debug.Assert(State.Root.State.RootPageNumber != State.FreeSpaceRoot.State.RootPageNumber);
			}
#endif

			_txHeader->LastPageNumber = _state.NextPageNumber - 1;
			_txHeader->PageCount = _allocatedPagesInTransaction;
			_txHeader->OverflowPageCount = _overflowPagesInTransaction;
			_state.Root.State.CopyTo(&_txHeader->Root);
			_state.FreeSpaceRoot.State.CopyTo(&_txHeader->FreeSpace);


			uint crc = 0;

			for (int i = 1; i < _transactionPages.Count; i++)
			{
				var txPage = _transactionPages[i];
				crc = Crc.Extend(crc, _env.ScratchBufferPool.ReadPage(txPage.PositionInScratchBuffer).Base, 0,
					txPage.NumberOfPages * AbstractPager.PageSize);
			}

			_txHeader->Crc = crc;

			_txHeader->TxMarker |= TransactionMarker.Commit;

			Task task;
			if (_allocatedPagesInTransaction + _overflowPagesInTransaction > 0) // nothing changed in this transaction
			{
				task = _journal.WriteToJournal(this, _allocatedPagesInTransaction + _overflowPagesInTransaction + PagesTakenByHeader);
				FlushedToJournal = true;
			}
			else
			{
				task = Task.FromResult(1);
			}

			_env.SetStateAfterTransactionCommit(State);
			Committed = true;
			AfterCommit(_id);

			return task;
		}


		public void Rollback()
		{
			if (Committed || RolledBack || Flags != (TransactionFlags.ReadWrite))
				return;

			foreach (var pageFromScratch in _transactionPages)
			{
				_env.ScratchBufferPool.Free(pageFromScratch.PositionInScratchBuffer);
			}

			RolledBack = true;
		}


		private unsafe void FlushAllMultiValues()
		{
			if (_multiValueTrees == null)
				return;

			foreach (var multiValueTree in _multiValueTrees)
			{
				var parentTree = multiValueTree.Key.Item1;
				var key = multiValueTree.Key.Item2;
				var childTree = multiValueTree.Value;

				var trh = (TreeRootHeader*)parentTree.DirectAdd(this, key, sizeof(TreeRootHeader), NodeFlags.MultiValuePageRef);
				childTree.State.CopyTo(trh);

				//parentTree.SetAsMultiValueTreeRef(this, key);
			}
		}

		public void Dispose()
		{
			if (!Committed && !RolledBack && Flags == TransactionFlags.ReadWrite)
				Rollback();

			_env.TransactionCompleted(_id);
			foreach (var pagerState in _pagerStates)
			{
				pagerState.Release();
			}
		}


		public void FreePage(long pageNumber)
		{
			Debug.Assert(pageNumber >= 2);
			_dirtyPages.Remove(pageNumber);
			_freeSpaceHandling.FreePage(this, pageNumber);
		}

		internal void UpdateRootsIfNeeded(Tree root, Tree freeSpace)
		{
			//can only happen during initial transaction that creates Root and FreeSpaceRoot trees
			if (State.Root == null && State.FreeSpaceRoot == null && State.Trees.Count == 0)
			{
				State.Root = root;
				State.FreeSpaceRoot = freeSpace;
			}
		}

		public void AddPagerState(PagerState state)
		{
			LatestPagerState = state;
			_pagerStates.Add(state);
		}

		public Cursor NewCursor(Tree tree)
		{
			return new Cursor();
		}

		public void AddMultiValueTree(Tree tree, Slice key, Tree mvTree)
		{
			if (_multiValueTrees == null)
				_multiValueTrees = new Dictionary<Tuple<Tree, Slice>, Tree>(new TreeAndSliceComparer(_env.SliceComparer));
			mvTree.IsMultiValueTree = true;
			_multiValueTrees.Add(Tuple.Create(tree, key), mvTree);
		}

		public bool TryGetMultiValueTree(Tree tree, Slice key, out Tree mvTree)
		{
			mvTree = null;
			if (_multiValueTrees == null)
				return false;
			return _multiValueTrees.TryGetValue(Tuple.Create(tree, key), out mvTree);
		}

		public bool TryRemoveMultiValueTree(Tree parentTree, Slice key)
		{
			var keyToRemove = Tuple.Create(parentTree, key);
			if (_multiValueTrees == null || !_multiValueTrees.ContainsKey(keyToRemove))
				return false;

			return _multiValueTrees.Remove(keyToRemove);
		}

		public void DeletedTree(string name)
		{
			if (_deletedTrees == null)
				_deletedTrees = new List<string>();
			_deletedTrees.Add(name);
		}


		private void AddJournalSnapshot(JournalSnapshot snapshot)
		{
			if (JournalSnapshots.Any(x => x.Number == snapshot.Number))
				throw new InvalidOperationException("Cannot add a snapshot of log file with number " + snapshot.Number +
													" to the transaction, because it already exists in a snapshot collection");

			JournalSnapshots.Add(snapshot);
		}

		public List<PageFromScratchBuffer> GetTransactionPages()
		{
			return _transactionPages;
		}

		public IEnumerable<FoundPage> GetRecentlyFoundPages(Tree tree)
		{
			LinkedList<FoundPage> list;
			if (_recentlyFoundPages.TryGetValue(tree, out list))
				return list;
			
			return Enumerable.Empty<FoundPage>();
		}

		public void AddRecentlyFoundPage(Tree tree, FoundPage foundPage)
		{
			LinkedList<FoundPage> list;
			if (_recentlyFoundPages.TryGetValue(tree, out list) == false)
				_recentlyFoundPages[tree] = list = new LinkedList<FoundPage>();

			list.AddFirst(foundPage);

			if (list.Count > NumberOfRecentlyFoundPagesPerTree)
				list.RemoveLast();
		}

		public void InvalidateRecentlyFoundPages(Tree tree)
		{
			if (_recentlyFoundPages.ContainsKey(tree))
				_recentlyFoundPages[tree].Clear();
		}
	}
=======
﻿using System;
using System.Collections.Generic;
using System.Diagnostics;
using System.Linq;
using System.Threading.Tasks;
using Voron.Exceptions;
using Voron.Impl.FileHeaders;
using Voron.Impl.FreeSpace;
using Voron.Impl.Journal;
using Voron.Impl.Paging;
using Voron.Trees;
using Voron.Util;

namespace Voron.Impl
{
	public unsafe class Transaction : IDisposable
	{
		private const int NumberOfRecentlyFoundPagesPerTree = 16;
		private const int PagesTakenByHeader = 1;
		private readonly IVirtualPager _dataPager;
		private readonly StorageEnvironment _env;
		private readonly long _id;

		private readonly WriteAheadJournal _journal;
		private Dictionary<Tuple<Tree, Slice>, Tree> _multiValueTrees;
		private readonly HashSet<long> _dirtyPages = new HashSet<long>();
		private readonly HashSet<PagerState> _pagerStates = new HashSet<PagerState>();
		private readonly IFreeSpaceHandling _freeSpaceHandling;

		private readonly Dictionary<long, PageFromScratchBuffer> _scratchPagesTable = new Dictionary<long, PageFromScratchBuffer>();
		private readonly IDictionary<Tree, RecentlyFoundPages> _recentlyFoundPages = new Dictionary<Tree, RecentlyFoundPages>();

		internal readonly List<JournalSnapshot> JournalSnapshots = new List<JournalSnapshot>();

		private List<string> _deletedTrees;

		public TransactionFlags Flags { get; private set; }

		internal StorageEnvironment Environment
		{
			get { return _env; }
		}

		public IVirtualPager DataPager
		{
			get { return _dataPager; }
		}

		public long Id
		{
			get { return _id; }
		}

		internal Action<long> AfterCommit = delegate { };
		private readonly StorageEnvironmentState _state;
		private int _allocatedPagesInTransaction;
		private int _overflowPagesInTransaction;
		private TransactionHeader* _txHeader;
		private readonly List<PageFromScratchBuffer> _transactionPages = new List<PageFromScratchBuffer>();

		public bool Committed { get; private set; }

		public bool RolledBack { get; private set; }

		public PagerState LatestPagerState { get; private set; }

		public StorageEnvironmentState State
		{
			get { return _state; }
		}

		public bool FlushedToJournal { get; private set; }

		public Transaction(StorageEnvironment env, long id, TransactionFlags flags, IFreeSpaceHandling freeSpaceHandling)
		{
			_dataPager = env.Options.DataPager;
			_env = env;
			_journal = env.Journal;
			_id = id;
			_freeSpaceHandling = freeSpaceHandling;
			Flags = flags;

			if (flags.HasFlag(TransactionFlags.ReadWrite) == false)
			{
				_state = env.State;
				_journal.GetSnapshots().ForEach(AddJournalSnapshot);
				return;
			}

			_state = env.State.Clone();

			var scratchPagerState = env.ScratchBufferPool.PagerState;
			scratchPagerState.AddRef();
			_pagerStates.Add(scratchPagerState);

			InitTransactionHeader();

			MarkTreesForWriteTransaction();
		}

		private void InitTransactionHeader()
		{
			var allocation = _env.ScratchBufferPool.Allocate(this, 1);
			var page = _env.ScratchBufferPool.ReadPage(allocation.PositionInScratchBuffer);
			_transactionPages.Add(allocation);
			NativeMethods.memset(page.Base, 0, AbstractPager.PageSize);
			_txHeader = (TransactionHeader*)page.Base;
			_txHeader->HeaderMarker = Constants.TransactionHeaderMarker;

			_txHeader->TransactionId = _id;
			_txHeader->NextPageNumber = _state.NextPageNumber;
			_txHeader->LastPageNumber = -1;
			_txHeader->PageCount = -1;
			_txHeader->Crc = 0;
			_txHeader->TxMarker = TransactionMarker.None;
			_txHeader->Compressed = false;
			_txHeader->CompressedSize = 0;
			_txHeader->UncompressedSize = 0;

			_allocatedPagesInTransaction = 0;
			_overflowPagesInTransaction = 0;
			_scratchPagesTable.Clear();
		}

		private void MarkTreesForWriteTransaction()
		{
			if (_state.Root != null)
				_state.Root.State.InWriteTransaction = true;
			if (_state.FreeSpaceRoot != null)
				_state.FreeSpaceRoot.State.InWriteTransaction = true;
			foreach (var tree in _state.Trees)
			{
				tree.Value.State.InWriteTransaction = true;
			}
		}

		public Tree GetTree(string treeName)
		{
			return State.GetTree(treeName, this);
		}

		public Page ModifyPage(long num, Page page)
		{
			_env.AssertFlushingNotFailed();

			if (_dirtyPages.Contains(num))
			{
				page = GetPageForModification(num, page);
				page.Dirty = true;

				return page;
			}

			page = GetPageForModification(num, page);

			var newPage = AllocatePage(1, num); // allocate new page in a log file but with the same number

			NativeMethods.memcpy(newPage.Base, page.Base, AbstractPager.PageSize);
			newPage.LastSearchPosition = page.LastSearchPosition;
			newPage.LastMatch = page.LastMatch;

			return newPage;
		}

		private Page GetPageForModification(long p, Page page)
		{
			if (page != null)
				return page;

			PageFromScratchBuffer value;
			if (_scratchPagesTable.TryGetValue(p, out value))
			{
				return _env.ScratchBufferPool.ReadPage(value.PositionInScratchBuffer);
			}
			return _journal.ReadPage(this, p) ?? _dataPager.Read(p);
		}

		public Page GetReadOnlyPage(long n)
		{
			PageFromScratchBuffer value;
			if (_scratchPagesTable.TryGetValue(n, out value))
			{
				return _env.ScratchBufferPool.ReadPage(value.PositionInScratchBuffer);
			}

			return _journal.ReadPage(this, n) ?? _dataPager.Read(n);
		}

		public Page AllocatePage(int numberOfPages, long? pageNumber = null)
		{
			if (pageNumber == null)
			{
				pageNumber = _freeSpaceHandling.TryAllocateFromFreeSpace(this, numberOfPages);
				if (pageNumber == null) // allocate from end of file
				{
					pageNumber = State.NextPageNumber;
					State.NextPageNumber += numberOfPages;
				}
			}

			if (_env.Options.MaxStorageSize.HasValue) // check against quota
			{
				var maxAvailablePageNumber = _env.Options.MaxStorageSize / AbstractPager.PageSize;

				if(pageNumber.Value > maxAvailablePageNumber)
					throw new QuotaException(
						string.Format(
							"The maximum storage size quota ({0} bytes) has been reached. " +
							"Currently configured storage quota is allowing to allocate the following maximum page number {1}, while the requested page number is {2}. " +
							"To increase the quota, use the MaxStorageSize property on the storage environment options.",
							_env.Options.MaxStorageSize, maxAvailablePageNumber, pageNumber.Value));
			}


			Debug.Assert(pageNumber < State.NextPageNumber);

			var pageFromScratchBuffer = _env.ScratchBufferPool.Allocate(this, numberOfPages);
			_transactionPages.Add(pageFromScratchBuffer);

			var page = _env.ScratchBufferPool.ReadPage(pageFromScratchBuffer.PositionInScratchBuffer);
			page.PageNumber = pageNumber.Value;

			_allocatedPagesInTransaction++;
			if (numberOfPages > 1)
			{
				_overflowPagesInTransaction += (numberOfPages - 1);
			}

			_scratchPagesTable[pageNumber.Value] = pageFromScratchBuffer;

			page.Lower = (ushort)Constants.PageHeaderSize;
			page.Upper = AbstractPager.PageSize;
			page.Dirty = true;

			_dirtyPages.Add(page.PageNumber);
			return page;
		}



		internal int GetNumberOfFreePages(NodeHeader* node)
		{
			return GetNodeDataSize(node) / Constants.PageNumberSize;
		}

		internal int GetNodeDataSize(NodeHeader* node)
		{
			if (node->Flags == (NodeFlags.PageRef)) // lots of data, enough to overflow!
			{
				var overflowPage = GetReadOnlyPage(node->PageNumber);
				return overflowPage.OverflowSize;
			}
			return node->DataSize;
		}

		public Task Commit()
		{
			if (Flags != (TransactionFlags.ReadWrite) || RolledBack)
				return Task.FromResult(1); // nothing to do

			FlushAllMultiValues();

			if (_deletedTrees != null)
			{
				foreach (var deletedTree in _deletedTrees)
				{
					State.RemoveTree(deletedTree);
				}
			}

			State.Root.State.InWriteTransaction = false;
			State.FreeSpaceRoot.State.InWriteTransaction = false;

			foreach (var treeKvp in State.Trees)
			{
				treeKvp.Value.State.InWriteTransaction = false;
				var treeState = treeKvp.Value.State;
				if (treeState.IsModified)
				{
					var treePtr = (TreeRootHeader*)State.Root.DirectAdd(this, treeKvp.Key, sizeof(TreeRootHeader));
					treeState.CopyTo(treePtr);
				}
			}

#if DEBUG
			if (State.Root != null && State.FreeSpaceRoot != null)
			{
				Debug.Assert(State.Root.State.RootPageNumber != State.FreeSpaceRoot.State.RootPageNumber);
			}
#endif

			_txHeader->LastPageNumber = _state.NextPageNumber - 1;
			_txHeader->PageCount = _allocatedPagesInTransaction;
			_txHeader->OverflowPageCount = _overflowPagesInTransaction;
			_state.Root.State.CopyTo(&_txHeader->Root);
			_state.FreeSpaceRoot.State.CopyTo(&_txHeader->FreeSpace);

			_txHeader->TxMarker |= TransactionMarker.Commit;

			Task task;
			if (_allocatedPagesInTransaction + _overflowPagesInTransaction > 0) // nothing changed in this transaction
			{
				task = _journal.WriteToJournal(this, _allocatedPagesInTransaction + _overflowPagesInTransaction + PagesTakenByHeader);
				FlushedToJournal = true;
			}
			else
			{
				task = Task.FromResult(1);
			}

			_env.SetStateAfterTransactionCommit(State);
			Committed = true;
			AfterCommit(_id);

			return task;
		}


		public void Rollback()
		{
			if (Committed || RolledBack || Flags != (TransactionFlags.ReadWrite))
				return;

			foreach (var pageFromScratch in _transactionPages)
			{
				_env.ScratchBufferPool.Free(pageFromScratch.PositionInScratchBuffer);
			}

			RolledBack = true;
		}


		private unsafe void FlushAllMultiValues()
		{
			if (_multiValueTrees == null)
				return;

			foreach (var multiValueTree in _multiValueTrees)
			{
				var parentTree = multiValueTree.Key.Item1;
				var key = multiValueTree.Key.Item2;
				var childTree = multiValueTree.Value;

				var trh = (TreeRootHeader*)parentTree.DirectAdd(this, key, sizeof(TreeRootHeader), NodeFlags.MultiValuePageRef);
				childTree.State.CopyTo(trh);

				//parentTree.SetAsMultiValueTreeRef(this, key);
			}
		}

		public void Dispose()
		{
			if (!Committed && !RolledBack && Flags == TransactionFlags.ReadWrite)
				Rollback();

			_env.TransactionCompleted(_id);
			foreach (var pagerState in _pagerStates)
			{
				pagerState.Release();
			}
		}


		public void FreePage(long pageNumber)
		{
			Debug.Assert(pageNumber >= 2);
			_dirtyPages.Remove(pageNumber);
			_freeSpaceHandling.FreePage(this, pageNumber);
		}

		internal void UpdateRootsIfNeeded(Tree root, Tree freeSpace)
		{
			//can only happen during initial transaction that creates Root and FreeSpaceRoot trees
			if (State.Root == null && State.FreeSpaceRoot == null && State.Trees.Count == 0)
			{
				State.Root = root;
				State.FreeSpaceRoot = freeSpace;
			}
		}

		public void AddPagerState(PagerState state)
		{
			LatestPagerState = state;
			_pagerStates.Add(state);
		}

		public Cursor NewCursor(Tree tree)
		{
			return new Cursor();
		}

		public void AddMultiValueTree(Tree tree, Slice key, Tree mvTree)
		{
			if (_multiValueTrees == null)
				_multiValueTrees = new Dictionary<Tuple<Tree, Slice>, Tree>(new TreeAndSliceComparer(_env.SliceComparer));
			mvTree.IsMultiValueTree = true;
			_multiValueTrees.Add(Tuple.Create(tree, key), mvTree);
		}

		public bool TryGetMultiValueTree(Tree tree, Slice key, out Tree mvTree)
		{
			mvTree = null;
			if (_multiValueTrees == null)
				return false;
			return _multiValueTrees.TryGetValue(Tuple.Create(tree, key), out mvTree);
		}

		public bool TryRemoveMultiValueTree(Tree parentTree, Slice key)
		{
			var keyToRemove = Tuple.Create(parentTree, key);
			if (_multiValueTrees == null || !_multiValueTrees.ContainsKey(keyToRemove))
				return false;

			return _multiValueTrees.Remove(keyToRemove);
		}

		public void DeletedTree(string name)
		{
			if (_deletedTrees == null)
				_deletedTrees = new List<string>();
			_deletedTrees.Add(name);
		}


		private void AddJournalSnapshot(JournalSnapshot snapshot)
		{
			if (JournalSnapshots.Any(x => x.Number == snapshot.Number))
				throw new InvalidOperationException("Cannot add a snapshot of log file with number " + snapshot.Number +
													" to the transaction, because it already exists in a snapshot collection");

			JournalSnapshots.Add(snapshot);
		}

		public List<PageFromScratchBuffer> GetTransactionPages()
		{
			return _transactionPages;
		}

		public RecentlyFoundPages GetRecentlyFoundPages(Tree tree)
		{
			RecentlyFoundPages pages;
			if (_recentlyFoundPages.TryGetValue(tree, out pages))
				return pages;

			return null;
		}

	    public void ClearRecentFoundPages(Tree tree)
	    {
	        _recentlyFoundPages.Remove(tree);
	    }

		public void AddRecentlyFoundPage(Tree tree, RecentlyFoundPages.FoundPage foundPage)
		{
			RecentlyFoundPages pages;
		    if (_recentlyFoundPages.TryGetValue(tree, out pages) == false)
		        _recentlyFoundPages[tree] = pages = new RecentlyFoundPages(Flags == TransactionFlags.Read ? 8 : 2);

			pages.Add(foundPage);
		}
	}
>>>>>>> d8897405
}<|MERGE_RESOLUTION|>--- conflicted
+++ resolved
@@ -1,4 +1,3 @@
-<<<<<<< HEAD
 ﻿using System;
 using System.Collections.Generic;
 using System.Diagnostics;
@@ -16,489 +15,6 @@
 {
 	public unsafe class Transaction : IDisposable
 	{
-		public class FoundPage
-		{
-			public long Number;
-			public Slice FirstKey;
-			public Slice LastKey;
-			public List<long> CursorPath;
-		}
-
-		private const int NumberOfRecentlyFoundPagesPerTree = 16;
-		private const int PagesTakenByHeader = 1;
-		private readonly IVirtualPager _dataPager;
-		private readonly StorageEnvironment _env;
-		private readonly long _id;
-
-		private readonly WriteAheadJournal _journal;
-		private Dictionary<Tuple<Tree, Slice>, Tree> _multiValueTrees;
-		private readonly HashSet<long> _dirtyPages = new HashSet<long>();
-		private readonly HashSet<PagerState> _pagerStates = new HashSet<PagerState>();
-		private readonly IFreeSpaceHandling _freeSpaceHandling;
-
-		private readonly Dictionary<long, PageFromScratchBuffer> _scratchPagesTable = new Dictionary<long, PageFromScratchBuffer>();
-		private readonly IDictionary<Tree, LinkedList<FoundPage>> _recentlyFoundPages = new Dictionary<Tree, LinkedList<FoundPage>>();
-
-		internal readonly List<JournalSnapshot> JournalSnapshots = new List<JournalSnapshot>();
-
-		private List<string> _deletedTrees;
-
-		public TransactionFlags Flags { get; private set; }
-
-		internal StorageEnvironment Environment
-		{
-			get { return _env; }
-		}
-
-		public IVirtualPager DataPager
-		{
-			get { return _dataPager; }
-		}
-
-		public long Id
-		{
-			get { return _id; }
-		}
-
-		internal Action<long> AfterCommit = delegate { };
-		private readonly StorageEnvironmentState _state;
-		private int _allocatedPagesInTransaction;
-		private int _overflowPagesInTransaction;
-		private TransactionHeader* _txHeader;
-		private readonly List<PageFromScratchBuffer> _transactionPages = new List<PageFromScratchBuffer>();
-
-		public bool Committed { get; private set; }
-
-		public bool RolledBack { get; private set; }
-
-		public PagerState LatestPagerState { get; private set; }
-
-		public StorageEnvironmentState State
-		{
-			get { return _state; }
-		}
-
-		public bool FlushedToJournal { get; private set; }
-
-		public Transaction(StorageEnvironment env, long id, TransactionFlags flags, IFreeSpaceHandling freeSpaceHandling)
-		{
-			_dataPager = env.Options.DataPager;
-			_env = env;
-			_journal = env.Journal;
-			_id = id;
-			_freeSpaceHandling = freeSpaceHandling;
-			Flags = flags;
-
-			if (flags.HasFlag(TransactionFlags.ReadWrite) == false)
-			{
-				_state = env.State;
-				_journal.GetSnapshots().ForEach(AddJournalSnapshot);
-				return;
-			}
-
-			_state = env.State.Clone();
-
-			var scratchPagerState = env.ScratchBufferPool.PagerState;
-			scratchPagerState.AddRef();
-			_pagerStates.Add(scratchPagerState);
-
-			InitTransactionHeader();
-
-			MarkTreesForWriteTransaction();
-		}
-
-		private void InitTransactionHeader()
-		{
-			var allocation = _env.ScratchBufferPool.Allocate(this, 1);
-			var page = _env.ScratchBufferPool.ReadPage(allocation.PositionInScratchBuffer);
-			_transactionPages.Add(allocation);
-			NativeMethods.memset(page.Base, 0, AbstractPager.PageSize);
-			_txHeader = (TransactionHeader*)page.Base;
-			_txHeader->HeaderMarker = Constants.TransactionHeaderMarker;
-
-			_txHeader->TransactionId = _id;
-			_txHeader->NextPageNumber = _state.NextPageNumber;
-			_txHeader->LastPageNumber = -1;
-			_txHeader->PageCount = -1;
-			_txHeader->Crc = 0;
-			_txHeader->TxMarker = TransactionMarker.None;
-
-			_allocatedPagesInTransaction = 0;
-			_overflowPagesInTransaction = 0;
-			_scratchPagesTable.Clear();
-		}
-
-		private void MarkTreesForWriteTransaction()
-		{
-			if (_state.Root != null)
-				_state.Root.State.InWriteTransaction = true;
-			if (_state.FreeSpaceRoot != null)
-				_state.FreeSpaceRoot.State.InWriteTransaction = true;
-			foreach (var tree in _state.Trees)
-			{
-				tree.Value.State.InWriteTransaction = true;
-			}
-		}
-
-		public Tree GetTree(string treeName)
-		{
-			return State.GetTree(treeName, this);
-		}
-
-		public Page ModifyPage(long num, Page page)
-		{
-			_env.AssertFlushingNotFailed();
-
-			if (_dirtyPages.Contains(num))
-			{
-				page = GetPageForModification(num, page);
-				page.Dirty = true;
-
-				return page;
-			}
-
-			page = GetPageForModification(num, page);
-
-			var newPage = AllocatePage(1, num); // allocate new page in a log file but with the same number
-
-			NativeMethods.memcpy(newPage.Base, page.Base, AbstractPager.PageSize);
-			newPage.LastSearchPosition = page.LastSearchPosition;
-			newPage.LastMatch = page.LastMatch;
-
-			return newPage;
-		}
-
-		private Page GetPageForModification(long p, Page page)
-		{
-			if (page != null)
-				return page;
-
-			PageFromScratchBuffer value;
-			if (_scratchPagesTable.TryGetValue(p, out value))
-			{
-				return _env.ScratchBufferPool.ReadPage(value.PositionInScratchBuffer);
-			}
-			return _journal.ReadPage(this, p) ?? _dataPager.Read(p);
-		}
-
-		public Page GetReadOnlyPage(long n)
-		{
-			PageFromScratchBuffer value;
-			if (_scratchPagesTable.TryGetValue(n, out value))
-			{
-				return _env.ScratchBufferPool.ReadPage(value.PositionInScratchBuffer);
-			}
-
-			return _journal.ReadPage(this, n) ?? _dataPager.Read(n);
-		}
-
-		public Page AllocatePage(int numberOfPages, long? pageNumber = null)
-		{
-			if (pageNumber == null)
-			{
-				pageNumber = _freeSpaceHandling.TryAllocateFromFreeSpace(this, numberOfPages);
-				if (pageNumber == null) // allocate from end of file
-				{
-					pageNumber = State.NextPageNumber;
-					State.NextPageNumber += numberOfPages;
-				}
-			}
-
-			if (_env.Options.MaxStorageSize.HasValue) // check against quota
-			{
-				var maxAvailablePageNumber = _env.Options.MaxStorageSize / AbstractPager.PageSize;
-
-				if(pageNumber.Value > maxAvailablePageNumber)
-					throw new QuotaException(
-						string.Format(
-							"The maximum storage size quota ({0} bytes) has been reached. " +
-							"Currently configured storage quota is allowing to allocate the following maximum page number {1}, while the requested page number is {2}. " +
-							"To increase the quota, use the MaxStorageSize property on the storage environment options.",
-							_env.Options.MaxStorageSize, maxAvailablePageNumber, pageNumber.Value));
-			}
-
-
-			Debug.Assert(pageNumber < State.NextPageNumber);
-
-			var pageFromScratchBuffer = _env.ScratchBufferPool.Allocate(this, numberOfPages);
-			_transactionPages.Add(pageFromScratchBuffer);
-
-			var page = _env.ScratchBufferPool.ReadPage(pageFromScratchBuffer.PositionInScratchBuffer);
-			page.PageNumber = pageNumber.Value;
-
-			_allocatedPagesInTransaction++;
-			if (numberOfPages > 1)
-			{
-				_overflowPagesInTransaction += (numberOfPages - 1);
-			}
-
-			_scratchPagesTable[pageNumber.Value] = pageFromScratchBuffer;
-
-			page.Lower = (ushort)Constants.PageHeaderSize;
-			page.Upper = AbstractPager.PageSize;
-			page.Dirty = true;
-
-			_dirtyPages.Add(page.PageNumber);
-			return page;
-		}
-
-
-
-		internal int GetNumberOfFreePages(NodeHeader* node)
-		{
-			return GetNodeDataSize(node) / Constants.PageNumberSize;
-		}
-
-		internal int GetNodeDataSize(NodeHeader* node)
-		{
-			if (node->Flags == (NodeFlags.PageRef)) // lots of data, enough to overflow!
-			{
-				var overflowPage = GetReadOnlyPage(node->PageNumber);
-				return overflowPage.OverflowSize;
-			}
-			return node->DataSize;
-		}
-
-		public Task Commit()
-		{
-			if (Flags != (TransactionFlags.ReadWrite) || RolledBack)
-				return Task.FromResult(1); // nothing to do
-
-			FlushAllMultiValues();
-
-			if (_deletedTrees != null)
-			{
-				foreach (var deletedTree in _deletedTrees)
-				{
-					State.RemoveTree(deletedTree);
-				}
-			}
-
-			State.Root.State.InWriteTransaction = false;
-			State.FreeSpaceRoot.State.InWriteTransaction = false;
-
-			foreach (var treeKvp in State.Trees)
-			{
-				treeKvp.Value.State.InWriteTransaction = false;
-				var treeState = treeKvp.Value.State;
-				if (treeState.IsModified)
-				{
-					var treePtr = (TreeRootHeader*)State.Root.DirectAdd(this, treeKvp.Key, sizeof(TreeRootHeader));
-					treeState.CopyTo(treePtr);
-				}
-			}
-
-#if DEBUG
-			if (State.Root != null && State.FreeSpaceRoot != null)
-			{
-				Debug.Assert(State.Root.State.RootPageNumber != State.FreeSpaceRoot.State.RootPageNumber);
-			}
-#endif
-
-			_txHeader->LastPageNumber = _state.NextPageNumber - 1;
-			_txHeader->PageCount = _allocatedPagesInTransaction;
-			_txHeader->OverflowPageCount = _overflowPagesInTransaction;
-			_state.Root.State.CopyTo(&_txHeader->Root);
-			_state.FreeSpaceRoot.State.CopyTo(&_txHeader->FreeSpace);
-
-
-			uint crc = 0;
-
-			for (int i = 1; i < _transactionPages.Count; i++)
-			{
-				var txPage = _transactionPages[i];
-				crc = Crc.Extend(crc, _env.ScratchBufferPool.ReadPage(txPage.PositionInScratchBuffer).Base, 0,
-					txPage.NumberOfPages * AbstractPager.PageSize);
-			}
-
-			_txHeader->Crc = crc;
-
-			_txHeader->TxMarker |= TransactionMarker.Commit;
-
-			Task task;
-			if (_allocatedPagesInTransaction + _overflowPagesInTransaction > 0) // nothing changed in this transaction
-			{
-				task = _journal.WriteToJournal(this, _allocatedPagesInTransaction + _overflowPagesInTransaction + PagesTakenByHeader);
-				FlushedToJournal = true;
-			}
-			else
-			{
-				task = Task.FromResult(1);
-			}
-
-			_env.SetStateAfterTransactionCommit(State);
-			Committed = true;
-			AfterCommit(_id);
-
-			return task;
-		}
-
-
-		public void Rollback()
-		{
-			if (Committed || RolledBack || Flags != (TransactionFlags.ReadWrite))
-				return;
-
-			foreach (var pageFromScratch in _transactionPages)
-			{
-				_env.ScratchBufferPool.Free(pageFromScratch.PositionInScratchBuffer);
-			}
-
-			RolledBack = true;
-		}
-
-
-		private unsafe void FlushAllMultiValues()
-		{
-			if (_multiValueTrees == null)
-				return;
-
-			foreach (var multiValueTree in _multiValueTrees)
-			{
-				var parentTree = multiValueTree.Key.Item1;
-				var key = multiValueTree.Key.Item2;
-				var childTree = multiValueTree.Value;
-
-				var trh = (TreeRootHeader*)parentTree.DirectAdd(this, key, sizeof(TreeRootHeader), NodeFlags.MultiValuePageRef);
-				childTree.State.CopyTo(trh);
-
-				//parentTree.SetAsMultiValueTreeRef(this, key);
-			}
-		}
-
-		public void Dispose()
-		{
-			if (!Committed && !RolledBack && Flags == TransactionFlags.ReadWrite)
-				Rollback();
-
-			_env.TransactionCompleted(_id);
-			foreach (var pagerState in _pagerStates)
-			{
-				pagerState.Release();
-			}
-		}
-
-
-		public void FreePage(long pageNumber)
-		{
-			Debug.Assert(pageNumber >= 2);
-			_dirtyPages.Remove(pageNumber);
-			_freeSpaceHandling.FreePage(this, pageNumber);
-		}
-
-		internal void UpdateRootsIfNeeded(Tree root, Tree freeSpace)
-		{
-			//can only happen during initial transaction that creates Root and FreeSpaceRoot trees
-			if (State.Root == null && State.FreeSpaceRoot == null && State.Trees.Count == 0)
-			{
-				State.Root = root;
-				State.FreeSpaceRoot = freeSpace;
-			}
-		}
-
-		public void AddPagerState(PagerState state)
-		{
-			LatestPagerState = state;
-			_pagerStates.Add(state);
-		}
-
-		public Cursor NewCursor(Tree tree)
-		{
-			return new Cursor();
-		}
-
-		public void AddMultiValueTree(Tree tree, Slice key, Tree mvTree)
-		{
-			if (_multiValueTrees == null)
-				_multiValueTrees = new Dictionary<Tuple<Tree, Slice>, Tree>(new TreeAndSliceComparer(_env.SliceComparer));
-			mvTree.IsMultiValueTree = true;
-			_multiValueTrees.Add(Tuple.Create(tree, key), mvTree);
-		}
-
-		public bool TryGetMultiValueTree(Tree tree, Slice key, out Tree mvTree)
-		{
-			mvTree = null;
-			if (_multiValueTrees == null)
-				return false;
-			return _multiValueTrees.TryGetValue(Tuple.Create(tree, key), out mvTree);
-		}
-
-		public bool TryRemoveMultiValueTree(Tree parentTree, Slice key)
-		{
-			var keyToRemove = Tuple.Create(parentTree, key);
-			if (_multiValueTrees == null || !_multiValueTrees.ContainsKey(keyToRemove))
-				return false;
-
-			return _multiValueTrees.Remove(keyToRemove);
-		}
-
-		public void DeletedTree(string name)
-		{
-			if (_deletedTrees == null)
-				_deletedTrees = new List<string>();
-			_deletedTrees.Add(name);
-		}
-
-
-		private void AddJournalSnapshot(JournalSnapshot snapshot)
-		{
-			if (JournalSnapshots.Any(x => x.Number == snapshot.Number))
-				throw new InvalidOperationException("Cannot add a snapshot of log file with number " + snapshot.Number +
-													" to the transaction, because it already exists in a snapshot collection");
-
-			JournalSnapshots.Add(snapshot);
-		}
-
-		public List<PageFromScratchBuffer> GetTransactionPages()
-		{
-			return _transactionPages;
-		}
-
-		public IEnumerable<FoundPage> GetRecentlyFoundPages(Tree tree)
-		{
-			LinkedList<FoundPage> list;
-			if (_recentlyFoundPages.TryGetValue(tree, out list))
-				return list;
-			
-			return Enumerable.Empty<FoundPage>();
-		}
-
-		public void AddRecentlyFoundPage(Tree tree, FoundPage foundPage)
-		{
-			LinkedList<FoundPage> list;
-			if (_recentlyFoundPages.TryGetValue(tree, out list) == false)
-				_recentlyFoundPages[tree] = list = new LinkedList<FoundPage>();
-
-			list.AddFirst(foundPage);
-
-			if (list.Count > NumberOfRecentlyFoundPagesPerTree)
-				list.RemoveLast();
-		}
-
-		public void InvalidateRecentlyFoundPages(Tree tree)
-		{
-			if (_recentlyFoundPages.ContainsKey(tree))
-				_recentlyFoundPages[tree].Clear();
-		}
-	}
-=======
-﻿using System;
-using System.Collections.Generic;
-using System.Diagnostics;
-using System.Linq;
-using System.Threading.Tasks;
-using Voron.Exceptions;
-using Voron.Impl.FileHeaders;
-using Voron.Impl.FreeSpace;
-using Voron.Impl.Journal;
-using Voron.Impl.Paging;
-using Voron.Trees;
-using Voron.Util;
-
-namespace Voron.Impl
-{
-	public unsafe class Transaction : IDisposable
-	{
 		private const int NumberOfRecentlyFoundPagesPerTree = 16;
 		private const int PagesTakenByHeader = 1;
 		private readonly IVirtualPager _dataPager;
@@ -943,5 +459,4 @@
 			pages.Add(foundPage);
 		}
 	}
->>>>>>> d8897405
 }