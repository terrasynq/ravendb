--- conflicted
+++ resolved
@@ -1,4 +1,3 @@
-<<<<<<< HEAD
 ﻿// -----------------------------------------------------------------------
 //  <copyright file="IncrementalBackup.cs" company="Hibernating Rhinos LTD">
 //      Copyright (c) Hibernating Rhinos LTD. All rights reserved.
@@ -66,7 +65,7 @@
 
 						for (var journalNum = firstJournalToBackup; journalNum <= backupInfo.LastCreatedJournal; journalNum++)
 						{
-							var journalFile = env.Journal.Files.Find(x => x.Number == journalNum); // first check journal files currently being in use
+							var journalFile = env.Journal.Files.FirstOrDefault(x => x.Number == journalNum); // first check journal files currently being in use
 							if (journalFile == null)
 							{
 								long journalSize;
@@ -249,256 +248,4 @@
             }
         }
     }
-=======
-﻿// -----------------------------------------------------------------------
-//  <copyright file="IncrementalBackup.cs" company="Hibernating Rhinos LTD">
-//      Copyright (c) Hibernating Rhinos LTD. All rights reserved.
-//  </copyright>
-// -----------------------------------------------------------------------
-
-using System;
-using System.Collections.Generic;
-using System.Diagnostics;
-using System.IO;
-using System.IO.Compression;
-using System.Linq;
-using Voron.Impl.Journal;
-using Voron.Impl.Paging;
-using Voron.Trees;
-using Voron.Util;
-
-namespace Voron.Impl.Backup
-{
-    public unsafe class IncrementalBackup
-    {
-		public long ToFile(StorageEnvironment env, string backupPath, CompressionLevel compression = CompressionLevel.Optimal)
-        {
-			if (env.Options.IncrementalBackupEnabled == false)
-				throw new InvalidOperationException("Incremental backup is disabled for this storage");
-
-			long numberOfBackedUpPages = 0;
-
-			var copier = new DataCopier(AbstractPager.PageSize * 16);
-			var backupSuccess = true;
-
-			IncrementalBackupInfo backupInfo;
-			long lastWrittenLogPage = -1;
-			long lastWrittenLogFile = -1;
-
-			using (var txw = env.NewTransaction(TransactionFlags.ReadWrite))
-			{
-				backupInfo = env.HeaderAccessor.Get(ptr => ptr->IncrementalBackup);
-
-				if (env.Journal.CurrentFile != null)
-				{
-					lastWrittenLogFile = env.Journal.CurrentFile.Number;
-					lastWrittenLogPage = env.Journal.CurrentFile.WritePagePosition;
-				}
-
-				// txw.Commit(); intentionally not committing
-			}
-
-			using (env.NewTransaction(TransactionFlags.Read))
-			{
-				var usedJournals = new List<JournalFile>();
-
-				try
-				{
-					using (var file = new FileStream(backupPath, FileMode.Create))
-					using (var package = new ZipArchive(file, ZipArchiveMode.Create))
-					{
-						long lastBackedUpPage = -1;
-						long lastBackedUpFile = -1;
-
-						var firstJournalToBackup = backupInfo.LastBackedUpJournal;
-
-						if (firstJournalToBackup == -1)
-							firstJournalToBackup = 0; // first time that we do incremental backup
-
-						for (var journalNum = firstJournalToBackup; journalNum <= backupInfo.LastCreatedJournal; journalNum++)
-						{
-							var journalFile = env.Journal.Files.FirstOrDefault(x => x.Number == journalNum); // first check journal files currently being in use
-							if (journalFile == null)
-							{
-								long journalSize;
-								using (var pager = env.Options.OpenJournalPager(journalNum))
-								{
-									journalSize = Utils.NearestPowerOfTwo(pager.NumberOfAllocatedPages * AbstractPager.PageSize);
-									if (journalSize >= env.Options.MaxLogFileSize) // can't set for more than the max log file size
-										throw new InvalidOperationException("Recovered journal size is " + journalSize +
-										                                    ", while the maximum journal size can be " + env.Options.MaxLogFileSize);
-								}
-
-								journalFile = new JournalFile(env.Options.CreateJournalWriter(journalNum, journalSize), journalNum);
-							}
-
-							journalFile.AddRef();
-
-							usedJournals.Add(journalFile);
-
-							var startBackupAt = 0L;
-							var pagesToCopy = journalFile.JournalWriter.NumberOfAllocatedPages;
-							if (journalFile.Number == backupInfo.LastBackedUpJournal)
-							{
-								startBackupAt = backupInfo.LastBackedUpJournalPage + 1;
-								pagesToCopy -= startBackupAt;
-							}
-
-							if (startBackupAt >= journalFile.JournalWriter.NumberOfAllocatedPages) // nothing to do here
-								continue;
-
-							var part = package.CreateEntry(StorageEnvironmentOptions.JournalName(journalNum), compression);
-							Debug.Assert(part != null);
-
-							if (journalFile.Number == lastWrittenLogFile)
-								pagesToCopy -= (journalFile.JournalWriter.NumberOfAllocatedPages - lastWrittenLogPage);
-
-							using (var stream = part.Open())
-							{
-								copier.ToStream(journalFile, startBackupAt, pagesToCopy, stream);
-							}
-
-							lastBackedUpFile = journalFile.Number;
-							if (journalFile.Number == backupInfo.LastCreatedJournal)
-							{
-								lastBackedUpPage = startBackupAt + pagesToCopy - 1;
-								// we used all of this file, so the next backup should start in the next file
-								if (lastBackedUpPage == (journalFile.JournalWriter.NumberOfAllocatedPages - 1))
-								{
-									lastBackedUpPage = -1;
-									lastBackedUpFile++;
-								}
-							}
-
-							numberOfBackedUpPages += pagesToCopy;
-						}
-
-						//Debug.Assert(lastBackedUpPage != -1);
-
-						env.HeaderAccessor.Modify(header =>
-							{
-								header->IncrementalBackup.LastBackedUpJournal = lastBackedUpFile;
-								header->IncrementalBackup.LastBackedUpJournalPage = lastBackedUpPage;
-							});
-					}
-				}
-				catch (Exception)
-				{
-					backupSuccess = false;
-					throw;
-				}
-				finally
-				{
-					foreach (var file in usedJournals)
-					{
-						if (backupSuccess) // if backup succeeded we can remove journals
-						{
-							if (file.Number != lastWrittenLogFile) // prevent deletion of the current journal
-							{
-								file.DeleteOnClose = true;
-							}
-						}
-
-						file.Release();
-					}
-				}
-
-				return numberOfBackedUpPages;
-			}
-        }
-
-        public void Restore(StorageEnvironment env, string backupPath)
-        {
-			using (var txw = env.NewTransaction(TransactionFlags.ReadWrite))
-			{
-				using (env.Options.AllowManualFlushing())
-				{
-					env.FlushLogToDataFile(txw);
-				}
-
-                List<string> journalNames;
-
-				using (var package = ZipFile.Open(backupPath, ZipArchiveMode.Read))
-                {
-                    journalNames = package.Entries.Select(x => x.Name).ToList();
-                }
-
-                var tempDir = Directory.CreateDirectory(Path.GetTempPath() + Guid.NewGuid()).FullName;
-                var toDispose = new List<IDisposable>();
-
-                try
-                {
-                    ZipFile.ExtractToDirectory(backupPath, tempDir);
-
-                    TransactionHeader* lastTxHeader = null;
-
-                    var pagesToWrite = new Dictionary<long, Func<Page>>();
-
-                    foreach (var journalName in journalNames)
-                    {
-                        var pager = new MemoryMapPager(Path.Combine(tempDir, journalName));
-                        toDispose.Add(pager);
-
-                        long number;
-
-                        if (long.TryParse(journalName.Replace(".journal", string.Empty), out number) == false)
-                        {
-                            throw new InvalidOperationException("Cannot parse journal file number");
-                        }
-
-                        var reader = new JournalReader(pager, 0, lastTxHeader);
-
-                        while (reader.ReadOneTransaction())
-                        {
-                            lastTxHeader = reader.LastTransactionHeader;
-                        }
-
-                        foreach (var translation in reader.TransactionPageTranslation)
-                        {
-                            var pageInJournal = translation.Value.JournalPos;
-                            pagesToWrite[translation.Key] = () => pager.Read(pageInJournal);
-                        }
-                    }
-
-                    var sortedPages = pagesToWrite.OrderBy(x => x.Key)
-                                                  .Select(x => x.Value())
-                                                  .ToList();
-
-                    var last = sortedPages.Last();
-
-                    env.Options.DataPager.EnsureContinuous(txw, last.PageNumber,
-                                                    last.IsOverflow
-                                                        ? env.Options.DataPager.GetNumberOfOverflowPages(
-                                                            last.OverflowSize)
-                                                        : 1);
-
-                    foreach (var page in sortedPages)
-                    {
-                        env.Options.DataPager.Write(page);
-                    }
-
-                    env.Options.DataPager.Sync();
-
-                    txw.State.Root = Tree.Open(txw, env._sliceComparer, &lastTxHeader->Root);
-                    txw.State.FreeSpaceRoot = Tree.Open(txw, env._sliceComparer, &lastTxHeader->FreeSpace);
-
-                    txw.State.FreeSpaceRoot.Name = Constants.FreeSpaceTreeName;
-                    txw.State.Root.Name = Constants.RootTreeName;
-
-                    txw.State.NextPageNumber = lastTxHeader->LastPageNumber + 1;
-
-					env.Journal.Clear(txw);
-
-					txw.Commit();
-                }
-                finally
-                {
-                    toDispose.ForEach(x => x.Dispose());
-
-                    Directory.Delete(tempDir, true);
-                }
-            }
-        }
-    }
->>>>>>> bb443197
 }