--- conflicted
+++ resolved
@@ -1,26 +1,3 @@
-<<<<<<< HEAD
-﻿namespace Voron.Impl
-{
-	using System.Collections.Generic;
-
-	public class SliceEqualityComparer : IEqualityComparer<Slice>, IComparer<Slice>
-	{
-		public unsafe bool Equals(Slice x, Slice y)
-		{
-			return x.Compare(y, NativeMethods.memcmp) == 0;
-		}
-
-		public int GetHashCode(Slice obj)
-		{
-			return obj.GetHashCode();
-		}
-
-		public unsafe int Compare(Slice x, Slice y)
-		{
-			return x.Compare(y, NativeMethods.memcmp);
-		}
-	}
-=======
 ﻿namespace Voron.Impl
 {
 	using System.Collections.Generic;
@@ -44,5 +21,4 @@
 			return x.Compare(y, NativeMethods.memcmp);
 		}
 	}
->>>>>>> bb443197
 }