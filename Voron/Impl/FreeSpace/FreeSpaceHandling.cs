<<<<<<< HEAD
using System.Collections;
using System.Collections.Generic;
using System.IO;
using Voron.Trees;
using Voron.Util.Conversion;

namespace Voron.Impl.FreeSpace
{
	public class FreeSpaceHandling : IFreeSpaceHandling
	{
		private const int NumberOfPagesInSection = 256 * 8; // 256 bytes, 8 bits per byte = 2,048 - each section 8 MB in size
		private readonly StorageEnvironment _env;
		private readonly Slice _freePagesCount;

		public FreeSpaceHandling(StorageEnvironment env)
		{
			_freePagesCount = new Slice(EndianBitConverter.Big.GetBytes(long.MinValue));
			_env = env;
		}

		public long? TryAllocateFromFreeSpace(Transaction tx, int num)
		{
			if (tx.State.FreeSpaceRoot == null)
				return null; // initial setup

			using (var it = tx.State.FreeSpaceRoot.Iterate(tx))
			{
				var buffer = new byte[8];
				var key = new Slice(buffer);

				if (it.Seek(key) == false)
					return null;

				if (num < NumberOfPagesInSection)
				{
					return TryFindSmallValue(tx, it, num);
				}
				return TryFindLargeValue(tx, it, num);
			}
		}

		private long? TryFindLargeValue(Transaction tx, TreeIterator it, int num)
		{
			int numberOfNeededFullSections = num / NumberOfPagesInSection;
			int numberOfExtraBitsNeeded = num % NumberOfPagesInSection;
			int foundSections = 0;
			Slice startSection = null;
			long? startSectionId = null;
			var sections = new List<Slice>();

			do
			{
				using (var stream = it.CreateStreamForCurrent())
				{
					var current = new StreamBitArray(stream);
					var currentSectionId = it.CurrentKey.ToInt64();

					//need to find full free pages
					if (current.SetCount < NumberOfPagesInSection)
					{
						ResetSections(ref foundSections, sections, ref startSection, ref startSectionId);
						continue;
					}

					//those sections are not following each other in the memory
					if (startSectionId != null && currentSectionId != startSectionId + foundSections)
					{
						ResetSections(ref foundSections, sections, ref startSection, ref startSectionId);
					}

					//set the first section of the sequence
					if (startSection == null)
					{
						startSection = it.CurrentKey;
						startSectionId = currentSectionId;
					}

					sections.Add(it.CurrentKey);
					foundSections++;

					if (foundSections != numberOfNeededFullSections)
						continue;

					//we found enough full sections now we need just a bit more
					if (numberOfExtraBitsNeeded == 0)
					{
						foreach (var section in sections)
						{
							tx.State.FreeSpaceRoot.Delete(tx, section);
						}

						return startSectionId * NumberOfPagesInSection;
					}

					var nextSectionId = currentSectionId + 1;
					var nextId = new Slice(EndianBitConverter.Big.GetBytes(nextSectionId));
					var read = tx.State.FreeSpaceRoot.Read(tx, nextId);
					if (read == null)
					{
						//not a following next section
						ResetSections(ref foundSections, sections, ref startSection, ref startSectionId);
						continue;
					}

					var next = new StreamBitArray(read.Stream);

					if (next.HasStartRangeCount(numberOfExtraBitsNeeded) == false)
					{
						//not enough start range count
						ResetSections(ref foundSections, sections, ref startSection, ref startSectionId);
						continue;
					}

					//mark selected bits to false
					if (next.SetCount == numberOfExtraBitsNeeded)
					{
						tx.State.FreeSpaceRoot.Delete(tx, nextId);
					}
					else
					{
						for (int i = 0; i < numberOfExtraBitsNeeded; i++)
						{
							next.Set(i, false);
						}
						tx.State.FreeSpaceRoot.Add(tx, nextId, next.ToStream());
					}

					foreach (var section in sections)
					{
						tx.State.FreeSpaceRoot.Delete(tx, section);
					}

					return startSectionId * NumberOfPagesInSection;
				}
			} while (it.MoveNext());

			return null;
		}

		private static void ResetSections(ref int foundSections, List<Slice> sections, ref Slice startSection, ref long? startSectionId)
		{
			foundSections = 0;
			startSection = null;
			startSectionId = null;
			sections.Clear();
		}

		private long? TryFindSmallValue(Transaction tx, TreeIterator it, int num)
		{
			do
			{
				using (var stream = it.CreateStreamForCurrent())
				{
					var current = new StreamBitArray(stream);
					var currentSectionId = it.CurrentKey.ToInt64();

					long? page;
					if (current.SetCount < num)
					{
						if (TryFindSmallValueMergingTwoSections(tx, it, num, current, currentSectionId, out page))
							return page;
						continue;
					}

					if (TryFindContinuousRange(tx, it, num, current, currentSectionId, out page))
						return page;

					//could not find a continuous so trying to merge
					if (TryFindSmallValueMergingTwoSections(tx, it, num, current, currentSectionId, out page))
						return page;
				}
			} while (it.MoveNext());

			return null;
		}

		private bool TryFindContinuousRange(Transaction tx, TreeIterator it, int num, StreamBitArray current, long currentSectionId, out long? page)
		{
			page = -1;
			var start = -1;
			var count = 0;
			for (int i = 0; i < NumberOfPagesInSection; i++)
			{
				if (current.Get(i))
				{
					if (start == -1)
						start = i;
					count++;
					if (count == num)
					{
						page = currentSectionId * NumberOfPagesInSection + start;
						break;
					}
				}
				else
				{
					start = -1;
					count = 0;
				}
			}

			if (count != num)
				return false;

			if (current.SetCount == num)
			{
				tx.State.FreeSpaceRoot.Delete(tx, it.CurrentKey);
			}
			else
			{
				for (int i = 0; i < num; i++)
				{
					current.Set(i + start, false);
				}

				tx.State.FreeSpaceRoot.Add(tx, it.CurrentKey, current.ToStream());
			}

			return true;
		}

		private static bool TryFindSmallValueMergingTwoSections(Transaction tx, TreeIterator it, int num, StreamBitArray current, long currentSectionId, out long? result)
		{
			result = -1;
			var currentRange = current.GetEndRangeCount();
			if (currentRange == 0)
				return false;

			var nextSectionId = currentSectionId + 1;

			var nextId = new Slice(EndianBitConverter.Big.GetBytes(nextSectionId));
			var read = tx.State.FreeSpaceRoot.Read(tx, nextId);
			if (read == null)
				return false;

			var next = new StreamBitArray(read.Stream);

			var nextRange = num - currentRange;
			if (next.HasStartRangeCount(nextRange) == false)
				return false;

			if (next.SetCount == nextRange)
			{
				tx.State.FreeSpaceRoot.Delete(tx, nextId);
			}
			else
			{
				for (int i = 0; i < nextRange; i++)
				{
					next.Set(i, false);
				}
				tx.State.FreeSpaceRoot.Add(tx, nextId, next.ToStream());
			}

			if (current.SetCount == currentRange)
			{
				tx.State.FreeSpaceRoot.Delete(tx, it.CurrentKey);
			}
			else
			{
				for (int i = 0; i < currentRange; i++)
				{
					current.Set(NumberOfPagesInSection - 1 - i, false);
				}
				tx.State.FreeSpaceRoot.Add(tx, nextId, next.ToStream());
			}


			result = currentSectionId * NumberOfPagesInSection + currentRange;
			return true;
		}

		public long GetFreePageCount()
		{
			using (var tx = _env.NewTransaction(TransactionFlags.Read))
			{
				var readResult = tx.State.FreeSpaceRoot.Read(tx, _freePagesCount);
				if (readResult == null)
					return 0;
				using (var br = new BinaryReader(readResult.Stream))
				{
					return br.ReadInt64();
				}
			}
		}

		public List<long> AllPages(Transaction tx)
		{
			return tx.State.FreeSpaceRoot.AllPages(tx);
		}

		public void FreePage(Transaction tx, long pageNumber)
		{
			var section = pageNumber / NumberOfPagesInSection;
			var sectionKey = new Slice(EndianBitConverter.Big.GetBytes(section));
			var result = tx.State.FreeSpaceRoot.Read(tx, sectionKey);
			var sba = result == null ? new StreamBitArray() : new StreamBitArray(result.Stream);
			sba.Set((int)(pageNumber % NumberOfPagesInSection), true);
			tx.State.FreeSpaceRoot.Add(tx, sectionKey, sba.ToStream());
		}
	}
=======
using System.Collections;
using System.Collections.Generic;
using System.IO;
using Voron.Trees;
using Voron.Util.Conversion;

namespace Voron.Impl.FreeSpace
{
	public class FreeSpaceHandling : IFreeSpaceHandling
	{
		private const int NumberOfPagesInSection = 256 * 8; // 256 bytes, 8 bits per byte = 2,048 - each section 8 MB in size
		private readonly StorageEnvironment _env;
		private readonly Slice _freePagesCount;

		public FreeSpaceHandling(StorageEnvironment env)
		{
			_freePagesCount = new Slice(EndianBitConverter.Big.GetBytes(long.MinValue));
			_env = env;
		}

		public long? TryAllocateFromFreeSpace(Transaction tx, int num)
		{
			if (tx.State.FreeSpaceRoot == null)
				return null; // initial setup

			using (var it = tx.State.FreeSpaceRoot.Iterate(tx))
			{
				var buffer = new byte[8];
				var key = new Slice(buffer);

				if (it.Seek(key) == false)
					return null;

				if (num < NumberOfPagesInSection)
				{
					return TryFindSmallValue(tx, it, num);
				}
				return TryFindLargeValue(tx, it, num);
			}
		}

		private long? TryFindLargeValue(Transaction tx, TreeIterator it, int num)
		{
			int numberOfNeededFullSections = num / NumberOfPagesInSection;
			int numberOfExtraBitsNeeded = num % NumberOfPagesInSection;
			int foundSections = 0;
			Slice startSection = null;
			long? startSectionId = null;
			var sections = new List<Slice>();

			do
			{
				var stream = it.CreateReaderForCurrent();
				{
					var current = new StreamBitArray(stream);
					var currentSectionId = it.CurrentKey.ToInt64();

					//need to find full free pages
					if (current.SetCount < NumberOfPagesInSection)
					{
						ResetSections(ref foundSections, sections, ref startSection, ref startSectionId);
						continue;
					}

					//those sections are not following each other in the memory
					if (startSectionId != null && currentSectionId != startSectionId + foundSections)
					{
						ResetSections(ref foundSections, sections, ref startSection, ref startSectionId);
					}

					//set the first section of the sequence
					if (startSection == null)
					{
						startSection = it.CurrentKey;
						startSectionId = currentSectionId;
					}

					sections.Add(it.CurrentKey);
					foundSections++;

					if (foundSections != numberOfNeededFullSections)
						continue;

					//we found enough full sections now we need just a bit more
					if (numberOfExtraBitsNeeded == 0)
					{
						foreach (var section in sections)
						{
							tx.State.FreeSpaceRoot.Delete(tx, section);
						}

						return startSectionId * NumberOfPagesInSection;
					}

					var nextSectionId = currentSectionId + 1;
					var nextId = new Slice(EndianBitConverter.Big.GetBytes(nextSectionId));
					var read = tx.State.FreeSpaceRoot.Read(tx, nextId);
					if (read == null)
					{
						//not a following next section
						ResetSections(ref foundSections, sections, ref startSection, ref startSectionId);
						continue;
					}

					var next = new StreamBitArray(read.Reader);

					if (next.HasStartRangeCount(numberOfExtraBitsNeeded) == false)
					{
						//not enough start range count
						ResetSections(ref foundSections, sections, ref startSection, ref startSectionId);
						continue;
					}

					//mark selected bits to false
					if (next.SetCount == numberOfExtraBitsNeeded)
					{
						tx.State.FreeSpaceRoot.Delete(tx, nextId);
					}
					else
					{
						for (int i = 0; i < numberOfExtraBitsNeeded; i++)
						{
							next.Set(i, false);
						}
						tx.State.FreeSpaceRoot.Add(tx, nextId, next.ToStream());
					}

					foreach (var section in sections)
					{
						tx.State.FreeSpaceRoot.Delete(tx, section);
					}

					return startSectionId * NumberOfPagesInSection;
				}
			} while (it.MoveNext());

			return null;
		}

		private static void ResetSections(ref int foundSections, List<Slice> sections, ref Slice startSection, ref long? startSectionId)
		{
			foundSections = 0;
			startSection = null;
			startSectionId = null;
			sections.Clear();
		}

		private long? TryFindSmallValue(Transaction tx, TreeIterator it, int num)
		{
			do
			{
			    var stream = it.CreateReaderForCurrent();
				{
					var current = new StreamBitArray(stream);
					var currentSectionId = it.CurrentKey.ToInt64();

					long? page;
					if (current.SetCount < num)
					{
						if (TryFindSmallValueMergingTwoSections(tx, it, num, current, currentSectionId, out page))
							return page;
						continue;
					}

					if (TryFindContinuousRange(tx, it, num, current, currentSectionId, out page))
						return page;

					//could not find a continuous so trying to merge
					if (TryFindSmallValueMergingTwoSections(tx, it, num, current, currentSectionId, out page))
						return page;
				}
			} while (it.MoveNext());

			return null;
		}

		private bool TryFindContinuousRange(Transaction tx, TreeIterator it, int num, StreamBitArray current, long currentSectionId, out long? page)
		{
			page = -1;
			var start = -1;
			var count = 0;
			for (int i = 0; i < NumberOfPagesInSection; i++)
			{
				if (current.Get(i))
				{
					if (start == -1)
						start = i;
					count++;
					if (count == num)
					{
						page = currentSectionId * NumberOfPagesInSection + start;
						break;
					}
				}
				else
				{
					start = -1;
					count = 0;
				}
			}

			if (count != num)
				return false;

			if (current.SetCount == num)
			{
				tx.State.FreeSpaceRoot.Delete(tx, it.CurrentKey);
			}
			else
			{
				for (int i = 0; i < num; i++)
				{
					current.Set(i + start, false);
				}

				tx.State.FreeSpaceRoot.Add(tx, it.CurrentKey, current.ToStream());
			}

			return true;
		}

		private static bool TryFindSmallValueMergingTwoSections(Transaction tx, TreeIterator it, int num, StreamBitArray current, long currentSectionId, out long? result)
		{
			result = -1;
			var currentRange = current.GetEndRangeCount();
			if (currentRange == 0)
				return false;

			var nextSectionId = currentSectionId + 1;

			var nextId = new Slice(EndianBitConverter.Big.GetBytes(nextSectionId));
			var read = tx.State.FreeSpaceRoot.Read(tx, nextId);
			if (read == null)
				return false;

			var next = new StreamBitArray(read.Reader);

			var nextRange = num - currentRange;
			if (next.HasStartRangeCount(nextRange) == false)
				return false;

			if (next.SetCount == nextRange)
			{
				tx.State.FreeSpaceRoot.Delete(tx, nextId);
			}
			else
			{
				for (int i = 0; i < nextRange; i++)
				{
					next.Set(i, false);
				}
				tx.State.FreeSpaceRoot.Add(tx, nextId, next.ToStream());
			}

			if (current.SetCount == currentRange)
			{
				tx.State.FreeSpaceRoot.Delete(tx, it.CurrentKey);
			}
			else
			{
				for (int i = 0; i < currentRange; i++)
				{
					current.Set(NumberOfPagesInSection - 1 - i, false);
				}
				tx.State.FreeSpaceRoot.Add(tx, nextId, next.ToStream());
			}


			result = currentSectionId * NumberOfPagesInSection + currentRange;
			return true;
		}

		public long GetFreePageCount()
		{
			using (var tx = _env.NewTransaction(TransactionFlags.Read))
			{
			    var readResult = tx.State.FreeSpaceRoot.Read(tx, _freePagesCount);
			    if (readResult == null)
			        return 0;
                return readResult.Reader.ReadInt64();
			}
		}

		public List<long> AllPages(Transaction tx)
		{
			return tx.State.FreeSpaceRoot.AllPages(tx);
		}

		public void FreePage(Transaction tx, long pageNumber)
		{
			var section = pageNumber / NumberOfPagesInSection;
			var sectionKey = new Slice(EndianBitConverter.Big.GetBytes(section));
			var result = tx.State.FreeSpaceRoot.Read(tx, sectionKey);
			var sba = result == null ? new StreamBitArray() : new StreamBitArray(result.Reader);
			sba.Set((int)(pageNumber % NumberOfPagesInSection), true);
			tx.State.FreeSpaceRoot.Add(tx, sectionKey, sba.ToStream());
		}
	}
>>>>>>> d8897405
}<|MERGE_RESOLUTION|>--- conflicted
+++ resolved
@@ -1,4 +1,3 @@
-<<<<<<< HEAD
 using System.Collections;
 using System.Collections.Generic;
 using System.IO;
@@ -51,308 +50,6 @@
 
 			do
 			{
-				using (var stream = it.CreateStreamForCurrent())
-				{
-					var current = new StreamBitArray(stream);
-					var currentSectionId = it.CurrentKey.ToInt64();
-
-					//need to find full free pages
-					if (current.SetCount < NumberOfPagesInSection)
-					{
-						ResetSections(ref foundSections, sections, ref startSection, ref startSectionId);
-						continue;
-					}
-
-					//those sections are not following each other in the memory
-					if (startSectionId != null && currentSectionId != startSectionId + foundSections)
-					{
-						ResetSections(ref foundSections, sections, ref startSection, ref startSectionId);
-					}
-
-					//set the first section of the sequence
-					if (startSection == null)
-					{
-						startSection = it.CurrentKey;
-						startSectionId = currentSectionId;
-					}
-
-					sections.Add(it.CurrentKey);
-					foundSections++;
-
-					if (foundSections != numberOfNeededFullSections)
-						continue;
-
-					//we found enough full sections now we need just a bit more
-					if (numberOfExtraBitsNeeded == 0)
-					{
-						foreach (var section in sections)
-						{
-							tx.State.FreeSpaceRoot.Delete(tx, section);
-						}
-
-						return startSectionId * NumberOfPagesInSection;
-					}
-
-					var nextSectionId = currentSectionId + 1;
-					var nextId = new Slice(EndianBitConverter.Big.GetBytes(nextSectionId));
-					var read = tx.State.FreeSpaceRoot.Read(tx, nextId);
-					if (read == null)
-					{
-						//not a following next section
-						ResetSections(ref foundSections, sections, ref startSection, ref startSectionId);
-						continue;
-					}
-
-					var next = new StreamBitArray(read.Stream);
-
-					if (next.HasStartRangeCount(numberOfExtraBitsNeeded) == false)
-					{
-						//not enough start range count
-						ResetSections(ref foundSections, sections, ref startSection, ref startSectionId);
-						continue;
-					}
-
-					//mark selected bits to false
-					if (next.SetCount == numberOfExtraBitsNeeded)
-					{
-						tx.State.FreeSpaceRoot.Delete(tx, nextId);
-					}
-					else
-					{
-						for (int i = 0; i < numberOfExtraBitsNeeded; i++)
-						{
-							next.Set(i, false);
-						}
-						tx.State.FreeSpaceRoot.Add(tx, nextId, next.ToStream());
-					}
-
-					foreach (var section in sections)
-					{
-						tx.State.FreeSpaceRoot.Delete(tx, section);
-					}
-
-					return startSectionId * NumberOfPagesInSection;
-				}
-			} while (it.MoveNext());
-
-			return null;
-		}
-
-		private static void ResetSections(ref int foundSections, List<Slice> sections, ref Slice startSection, ref long? startSectionId)
-		{
-			foundSections = 0;
-			startSection = null;
-			startSectionId = null;
-			sections.Clear();
-		}
-
-		private long? TryFindSmallValue(Transaction tx, TreeIterator it, int num)
-		{
-			do
-			{
-				using (var stream = it.CreateStreamForCurrent())
-				{
-					var current = new StreamBitArray(stream);
-					var currentSectionId = it.CurrentKey.ToInt64();
-
-					long? page;
-					if (current.SetCount < num)
-					{
-						if (TryFindSmallValueMergingTwoSections(tx, it, num, current, currentSectionId, out page))
-							return page;
-						continue;
-					}
-
-					if (TryFindContinuousRange(tx, it, num, current, currentSectionId, out page))
-						return page;
-
-					//could not find a continuous so trying to merge
-					if (TryFindSmallValueMergingTwoSections(tx, it, num, current, currentSectionId, out page))
-						return page;
-				}
-			} while (it.MoveNext());
-
-			return null;
-		}
-
-		private bool TryFindContinuousRange(Transaction tx, TreeIterator it, int num, StreamBitArray current, long currentSectionId, out long? page)
-		{
-			page = -1;
-			var start = -1;
-			var count = 0;
-			for (int i = 0; i < NumberOfPagesInSection; i++)
-			{
-				if (current.Get(i))
-				{
-					if (start == -1)
-						start = i;
-					count++;
-					if (count == num)
-					{
-						page = currentSectionId * NumberOfPagesInSection + start;
-						break;
-					}
-				}
-				else
-				{
-					start = -1;
-					count = 0;
-				}
-			}
-
-			if (count != num)
-				return false;
-
-			if (current.SetCount == num)
-			{
-				tx.State.FreeSpaceRoot.Delete(tx, it.CurrentKey);
-			}
-			else
-			{
-				for (int i = 0; i < num; i++)
-				{
-					current.Set(i + start, false);
-				}
-
-				tx.State.FreeSpaceRoot.Add(tx, it.CurrentKey, current.ToStream());
-			}
-
-			return true;
-		}
-
-		private static bool TryFindSmallValueMergingTwoSections(Transaction tx, TreeIterator it, int num, StreamBitArray current, long currentSectionId, out long? result)
-		{
-			result = -1;
-			var currentRange = current.GetEndRangeCount();
-			if (currentRange == 0)
-				return false;
-
-			var nextSectionId = currentSectionId + 1;
-
-			var nextId = new Slice(EndianBitConverter.Big.GetBytes(nextSectionId));
-			var read = tx.State.FreeSpaceRoot.Read(tx, nextId);
-			if (read == null)
-				return false;
-
-			var next = new StreamBitArray(read.Stream);
-
-			var nextRange = num - currentRange;
-			if (next.HasStartRangeCount(nextRange) == false)
-				return false;
-
-			if (next.SetCount == nextRange)
-			{
-				tx.State.FreeSpaceRoot.Delete(tx, nextId);
-			}
-			else
-			{
-				for (int i = 0; i < nextRange; i++)
-				{
-					next.Set(i, false);
-				}
-				tx.State.FreeSpaceRoot.Add(tx, nextId, next.ToStream());
-			}
-
-			if (current.SetCount == currentRange)
-			{
-				tx.State.FreeSpaceRoot.Delete(tx, it.CurrentKey);
-			}
-			else
-			{
-				for (int i = 0; i < currentRange; i++)
-				{
-					current.Set(NumberOfPagesInSection - 1 - i, false);
-				}
-				tx.State.FreeSpaceRoot.Add(tx, nextId, next.ToStream());
-			}
-
-
-			result = currentSectionId * NumberOfPagesInSection + currentRange;
-			return true;
-		}
-
-		public long GetFreePageCount()
-		{
-			using (var tx = _env.NewTransaction(TransactionFlags.Read))
-			{
-				var readResult = tx.State.FreeSpaceRoot.Read(tx, _freePagesCount);
-				if (readResult == null)
-					return 0;
-				using (var br = new BinaryReader(readResult.Stream))
-				{
-					return br.ReadInt64();
-				}
-			}
-		}
-
-		public List<long> AllPages(Transaction tx)
-		{
-			return tx.State.FreeSpaceRoot.AllPages(tx);
-		}
-
-		public void FreePage(Transaction tx, long pageNumber)
-		{
-			var section = pageNumber / NumberOfPagesInSection;
-			var sectionKey = new Slice(EndianBitConverter.Big.GetBytes(section));
-			var result = tx.State.FreeSpaceRoot.Read(tx, sectionKey);
-			var sba = result == null ? new StreamBitArray() : new StreamBitArray(result.Stream);
-			sba.Set((int)(pageNumber % NumberOfPagesInSection), true);
-			tx.State.FreeSpaceRoot.Add(tx, sectionKey, sba.ToStream());
-		}
-	}
-=======
-using System.Collections;
-using System.Collections.Generic;
-using System.IO;
-using Voron.Trees;
-using Voron.Util.Conversion;
-
-namespace Voron.Impl.FreeSpace
-{
-	public class FreeSpaceHandling : IFreeSpaceHandling
-	{
-		private const int NumberOfPagesInSection = 256 * 8; // 256 bytes, 8 bits per byte = 2,048 - each section 8 MB in size
-		private readonly StorageEnvironment _env;
-		private readonly Slice _freePagesCount;
-
-		public FreeSpaceHandling(StorageEnvironment env)
-		{
-			_freePagesCount = new Slice(EndianBitConverter.Big.GetBytes(long.MinValue));
-			_env = env;
-		}
-
-		public long? TryAllocateFromFreeSpace(Transaction tx, int num)
-		{
-			if (tx.State.FreeSpaceRoot == null)
-				return null; // initial setup
-
-			using (var it = tx.State.FreeSpaceRoot.Iterate(tx))
-			{
-				var buffer = new byte[8];
-				var key = new Slice(buffer);
-
-				if (it.Seek(key) == false)
-					return null;
-
-				if (num < NumberOfPagesInSection)
-				{
-					return TryFindSmallValue(tx, it, num);
-				}
-				return TryFindLargeValue(tx, it, num);
-			}
-		}
-
-		private long? TryFindLargeValue(Transaction tx, TreeIterator it, int num)
-		{
-			int numberOfNeededFullSections = num / NumberOfPagesInSection;
-			int numberOfExtraBitsNeeded = num % NumberOfPagesInSection;
-			int foundSections = 0;
-			Slice startSection = null;
-			long? startSectionId = null;
-			var sections = new List<Slice>();
-
-			do
-			{
 				var stream = it.CreateReaderForCurrent();
 				{
 					var current = new StreamBitArray(stream);
@@ -599,5 +296,4 @@
 			tx.State.FreeSpaceRoot.Add(tx, sectionKey, sba.ToStream());
 		}
 	}
->>>>>>> d8897405
 }