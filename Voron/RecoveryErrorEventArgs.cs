--- conflicted
+++ resolved
@@ -1,18 +1,3 @@
-<<<<<<< HEAD
-﻿namespace Voron
-{
-    using System;
-
-    public class RecoveryErrorEventArgs : EventArgs
-    {
-        internal RecoveryErrorEventArgs(string message)
-        {
-            Message = message;
-        }
-
-        public string Message { get; private set; }
-    }
-=======
 ﻿namespace Voron
 {
     using System;
@@ -28,5 +13,4 @@
         public string Message { get; private set; }
         public Exception Exception { get; private set; }
     }
->>>>>>> d8897405
 }