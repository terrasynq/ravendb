--- conflicted
+++ resolved
@@ -267,11 +267,7 @@
 			var databaseCommands = store.DatabaseCommands;
 			if (db != null)
 				databaseCommands = databaseCommands.ForDatabase(db);
-<<<<<<< HEAD
-			Assert.True(SpinWait.SpinUntil(() => databaseCommands.GetStatistics().StaleIndexes.Length == 0, TimeSpan.FromMinutes(1)));
-=======
             Assert.True(SpinWait.SpinUntil(() => databaseCommands.GetStatistics().StaleIndexes.Length == 0, timeout ?? TimeSpan.FromSeconds(10)));
->>>>>>> d7c956d8
 		}
 
 		public static void WaitForIndexing(DocumentDatabase db)
