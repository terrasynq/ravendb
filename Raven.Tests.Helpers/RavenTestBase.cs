﻿//-----------------------------------------------------------------------
// <copyright file="RavenTest.cs" company="Hibernating Rhinos LTD">
//     Copyright (c) Hibernating Rhinos LTD. All rights reserved.
// </copyright>
//-----------------------------------------------------------------------

using System;
using System.Collections.Generic;
using System.ComponentModel;
using System.ComponentModel.Composition.Primitives;
using System.Diagnostics;
using System.IO;
using System.Linq;
using System.Reflection;
using System.Runtime.CompilerServices;
using System.Text;
using System.Threading;

using Raven.Abstractions.Data;
using Raven.Abstractions.Extensions;
using Raven.Abstractions.MEF;
using Raven.Abstractions.Util.Encryptors;
using Raven.Client;
using Raven.Client.Connection;
using Raven.Client.Document;
using Raven.Client.Embedded;
using Raven.Client.Indexes;
using Raven.Database;
using Raven.Database.Config;
using Raven.Database.Extensions;
using Raven.Database.Plugins;
using Raven.Database.Server;
using Raven.Database.Server.RavenFS.Util;
using Raven.Database.Server.Security;
using Raven.Database.Storage;
using Raven.Database.Util;
using Raven.Json.Linq;
using Raven.Server;
using Raven.Tests.Helpers.Util;

using Xunit;
using Xunit.Sdk;

namespace Raven.Tests.Helpers
{
	public abstract class RavenTestBase : IDisposable
	{
		protected readonly List<RavenDbServer> servers = new List<RavenDbServer>();
		protected readonly List<IDocumentStore> stores = new List<IDocumentStore>();
	    protected readonly HashSet<string> pathsToDelete = new HashSet<string>();

		protected readonly HashSet<string> DatabaseNames = new HashSet<string> { Constants.SystemDatabase };

		private static int pathCount;

		protected RavenTestBase()
		{
            Environment.SetEnvironmentVariable(Constants.RavenDefaultQueryTimeout, "30");
			CommonInitializationUtil.Initialize();

			// Make sure to delete the Data folder which we be used by tests that do not call the NewDataPath from whatever reason.
			var dataFolder = FilePathTools.MakeSureEndsWithSlash(@"~\Data".ToFullPath());
			ClearDatabaseDirectory(dataFolder);
			pathsToDelete.Add(dataFolder);
		}

		~RavenTestBase()
		{
		    try
		    {
		        Dispose();
		    }
		    catch (Exception)
		    {
                // nothing that we can do here
		    }
		}

		protected string NewDataPath(string prefix = null, bool forceCreateDir = false)
		{
			if(prefix != null)
				prefix = prefix.Replace("<", "").Replace(">", "");

			var newDataDir = Path.GetFullPath(string.Format(@".\{1}-{0}-{2}\", DateTime.Now.ToString("yyyy-MM-dd,HH-mm-ss"), prefix ?? "TestDatabase", Interlocked.Increment(ref pathCount)));
		    if (forceCreateDir && Directory.Exists(newDataDir) == false)
		        Directory.CreateDirectory(newDataDir);
			pathsToDelete.Add(newDataDir);
			return newDataDir;
		}

		public EmbeddableDocumentStore NewDocumentStore(
			bool runInMemory = true,
			string requestedStorage = null,
			ComposablePartCatalog catalog = null,
			string dataDir = null,
			bool enableAuthentication = false,
			string activeBundles = null,
			int? port = null,
			AnonymousUserAccessMode anonymousUserAccessMode = AnonymousUserAccessMode.Admin,
			Action<EmbeddableDocumentStore> configureStore = null,
            [CallerMemberName] string databaseName = null)
		{
		    databaseName = NormalizeDatabaseName(databaseName);

			var storageType = GetDefaultStorageType(requestedStorage);
			var dataDirectory = dataDir ?? NewDataPath(databaseName);
			var documentStore = new EmbeddableDocumentStore
			{
				UseEmbeddedHttpServer = port.HasValue,
				Configuration =
				{
					DefaultStorageTypeName = storageType,
					DataDirectory = Path.Combine(dataDirectory, "System"),
					FileSystemDataDirectory = Path.Combine(dataDirectory, "FileSystem"),
					RunInUnreliableYetFastModeThatIsNotSuitableForProduction = true,
					RunInMemory = storageType.Equals("esent", StringComparison.OrdinalIgnoreCase) == false && runInMemory,
					Port = port == null ? 8079 : port.Value,
					UseFips = SettingsHelper.UseFipsEncryptionAlgorithms,
					AnonymousUserAccessMode = anonymousUserAccessMode,
				}
			};

			if (activeBundles != null)
			{
				documentStore.Configuration.Settings["Raven/ActiveBundles"] = activeBundles;
			}

			if (catalog != null)
				documentStore.Configuration.Catalog.Catalogs.Add(catalog);

			try
			{
				if (configureStore != null) 
					configureStore(documentStore);
				ModifyStore(documentStore);
				ModifyConfiguration(documentStore.Configuration);
                documentStore.Configuration.PostInit();
				documentStore.Initialize();

				if (enableAuthentication)
				{
					EnableAuthentication(documentStore.DocumentDatabase);
				}

				CreateDefaultIndexes(documentStore);

				return documentStore;
			}
			catch
			{
				// We must dispose of this object in exceptional cases, otherwise this test will break all the following tests.
				documentStore.Dispose();
				throw;
			}
			finally
			{
				stores.Add(documentStore);
			}
		}

		public static void EnableAuthentication(DocumentDatabase database)
		{
			var license = GetLicenseByReflection(database);
			license.Error = false;
			license.Status = "Commercial";

			// rerun this startup task
			database.StartupTasks.OfType<AuthenticationForCommercialUseOnly>().First().Execute(database);
		}

		public DocumentStore NewRemoteDocumentStore(bool fiddler = false, RavenDbServer ravenDbServer = null, [CallerMemberName] string databaseName = null,
				bool runInMemory = true,
				string dataDirectory = null,
				string requestedStorage = null,
				bool enableAuthentication = false,
                bool ensureDatabaseExists = true,
				Action<DocumentStore> configureStore = null)
		{
		    databaseName = NormalizeDatabaseName(databaseName);
            
		    checkPorts = true;
			ravenDbServer = ravenDbServer ?? GetNewServer(runInMemory: runInMemory, dataDirectory: dataDirectory, requestedStorage: requestedStorage, enableAuthentication: enableAuthentication, databaseName: databaseName);
			ModifyServer(ravenDbServer);
			var store = new DocumentStore
			{
				Url = GetServerUrl(fiddler, ravenDbServer.SystemDatabase.ServerUrl),
				DefaultDatabase = databaseName				
			};
		    pathsToDelete.Add(Path.Combine(ravenDbServer.SystemDatabase.Configuration.DataDirectory, @"..\Databases"));
			stores.Add(store);
			store.AfterDispose += (sender, args) => ravenDbServer.Dispose();

			if (configureStore != null)
				configureStore(store);
			ModifyStore(store);

		    store.Initialize(ensureDatabaseExists);
			return store;
		}

		private static string GetServerUrl(bool fiddler, string serverUrl)
		{
			if (fiddler)
			{
			    if (Process.GetProcessesByName("fiddler").Any())
			        return serverUrl.Replace("localhost", "localhost.fiddler");
			}
            return serverUrl;
		}

		public static string GetDefaultStorageType(string requestedStorage = null)
		{
			string defaultStorageType;
			var envVar = Environment.GetEnvironmentVariable("raventest_storage_engine");
			if (string.IsNullOrEmpty(envVar) == false)
				defaultStorageType = envVar;
			else if (requestedStorage != null)
				defaultStorageType = requestedStorage;
			else
				defaultStorageType = "voron";
			return defaultStorageType;
		}

	    protected bool checkPorts = false;

		protected RavenDbServer GetNewServer(int port = 8079, 
			string dataDirectory = null,
			bool runInMemory = true, 
			string requestedStorage = null,
			bool enableAuthentication = false,
			string activeBundles = null,
			Action<RavenDBOptions> configureServer = null,
            Action<InMemoryRavenConfiguration> configureConfig = null,
            [CallerMemberName] string databaseName = null)
		{
		    databaseName = NormalizeDatabaseName(databaseName != Constants.SystemDatabase ? databaseName : null);

		    checkPorts = true;
			if (dataDirectory != null)
				pathsToDelete.Add(dataDirectory);

			var storageType = GetDefaultStorageType(requestedStorage);
			var directory = dataDirectory ?? NewDataPath(databaseName == Constants.SystemDatabase ? null : databaseName);
			var ravenConfiguration = new RavenConfiguration
			{
				Port = port,
				DataDirectory = Path.Combine(directory, "System"),
				FileSystemDataDirectory = Path.Combine(directory, "FileSystem"),
				RunInMemory = runInMemory,
#if DEBUG
				RunInUnreliableYetFastModeThatIsNotSuitableForProduction = runInMemory,
#endif
				DefaultStorageTypeName = storageType,
				AnonymousUserAccessMode = enableAuthentication ? AnonymousUserAccessMode.None : AnonymousUserAccessMode.Admin,
				UseFips = SettingsHelper.UseFipsEncryptionAlgorithms,
			};
			
            ravenConfiguration.Settings["Raven/StorageTypeName"] = ravenConfiguration.DefaultStorageTypeName;

			if (activeBundles != null)
			{
				ravenConfiguration.Settings["Raven/ActiveBundles"] = activeBundles;
			}

			if (configureConfig != null)
                configureConfig(ravenConfiguration);
			ModifyConfiguration(ravenConfiguration);

			ravenConfiguration.PostInit();

			NonAdminHttp.EnsureCanListenToWhenInNonAdminContext(ravenConfiguration.Port);
            var ravenDbServer = new RavenDbServer(ravenConfiguration)
            {
	            UseEmbeddedHttpServer = true,
            };
            ravenDbServer.Initialize(configureServer);
			servers.Add(ravenDbServer);

			try
			{
				using (var documentStore = new DocumentStore
				{
					Url = "http://localhost:" + port,
					Conventions =
					{
						FailoverBehavior = FailoverBehavior.FailImmediately
					},
                    DefaultDatabase = databaseName
				}.Initialize())
				{
					CreateDefaultIndexes(documentStore);
				}
			}
			catch
			{
				ravenDbServer.Dispose();
				throw;
			}

			if (enableAuthentication)
			{
				EnableAuthentication(ravenDbServer.SystemDatabase);
				ModifyConfiguration(ravenConfiguration);
                ravenConfiguration.PostInit();
			}

			return ravenDbServer;
		}

		public ITransactionalStorage NewTransactionalStorage(string requestedStorage = null, string dataDir = null, string tempDir = null, bool? runInMemory = null, OrderedPartCollection<AbstractDocumentCodec> documentCodecs = null)
		{
			ITransactionalStorage newTransactionalStorage;
			string storageType = GetDefaultStorageType(requestedStorage);

			var dataDirectory = dataDir ?? NewDataPath();
			var ravenConfiguration = new RavenConfiguration
			{
				DataDirectory = dataDirectory,
				FileSystemDataDirectory = Path.Combine(dataDirectory, "FileSystem"),
				RunInMemory = storageType.Equals("esent", StringComparison.OrdinalIgnoreCase) == false && (runInMemory ?? true),
			};

            ravenConfiguration.Settings["Raven/Voron/TempPath"] = tempDir;

			if (storageType == "voron")
				newTransactionalStorage = new Raven.Storage.Voron.TransactionalStorage(ravenConfiguration, () => { });
			else
				newTransactionalStorage = new Raven.Storage.Esent.TransactionalStorage(ravenConfiguration, () => { });

			newTransactionalStorage.Initialize(new SequentialUuidGenerator { EtagBase = 0 }, documentCodecs ?? new OrderedPartCollection<AbstractDocumentCodec>());
			return newTransactionalStorage;
		}

		protected virtual void ModifyStore(DocumentStore documentStore)
		{
		}

		protected virtual void ModifyStore(EmbeddableDocumentStore documentStore)
		{
		}

		protected virtual void ModifyConfiguration(InMemoryRavenConfiguration configuration)
		{
		}

		protected virtual void ModifyServer(RavenDbServer ravenDbServer)
		{
		}

		protected virtual void CreateDefaultIndexes(IDocumentStore documentStore)
		{
			new RavenDocumentsByEntityName().Execute(documentStore.DatabaseCommands, documentStore.Conventions);
		}

		public static void WaitForIndexing(IDocumentStore store, string db = null,TimeSpan? timeout = null)
		{
			var databaseCommands = store.DatabaseCommands;
			if (db != null)
				databaseCommands = databaseCommands.ForDatabase(db);
<<<<<<< HEAD
		    bool spinUntil = SpinWait.SpinUntil(() => databaseCommands.GetStatistics().StaleIndexes.Length == 0, timeout ?? TimeSpan.FromSeconds(20));
		    if (spinUntil == false)
		        WaitForUserToContinueTheTest(store);
		    Assert.True(spinUntil, "Indexes took took long to become unstale");
		}


		public void WaitForPeriodicExport(DocumentDatabase db, PeriodicExportStatus previousStatus, Func<PeriodicExportStatus, Etag> compareSelector)
		{
			PeriodicExportStatus currentStatus = null;
			var done = SpinWait.SpinUntil(() =>
			{
				currentStatus = GetPerodicBackupStatus(db);
				return compareSelector(currentStatus) != compareSelector(previousStatus);
			}, Debugger.IsAttached ? TimeSpan.FromMinutes(120) : TimeSpan.FromMinutes(15));
			Assert.True(done);
			previousStatus.LastDocsEtag = currentStatus.LastDocsEtag;
			previousStatus.LastAttachmentsEtag = currentStatus.LastAttachmentsEtag;
			previousStatus.LastDocsDeletionEtag = currentStatus.LastDocsDeletionEtag;
			previousStatus.LastAttachmentDeletionEtag = currentStatus.LastAttachmentDeletionEtag;

=======
		    bool spinUntil = SpinWait.SpinUntil(() => databaseCommands.GetStatistics().StaleIndexes.Length == 0, timeout ?? (Debugger.IsAttached ? TimeSpan.FromMinutes(5) :TimeSpan.FromSeconds(20)));
		    if (spinUntil == false && store is EmbeddableDocumentStore)
		        WaitForUserToContinueTheTest((EmbeddableDocumentStore) store);
		    Assert.True(spinUntil);
>>>>>>> 2dd178ad
		}

		public static void WaitForIndexing(DocumentDatabase db)
		{
			Assert.True(SpinWait.SpinUntil(() => db.Statistics.StaleIndexes.Length == 0, TimeSpan.FromMinutes(5)));
		}

		public static void WaitForAllRequestsToComplete(RavenDbServer server)
		{
			Assert.True(SpinWait.SpinUntil(() => server.Server.HasPendingRequests == false, TimeSpan.FromMinutes(15)));
		}

        protected PeriodicExportStatus GetPerodicBackupStatus(DocumentDatabase db)
	    {
            return GetPerodicBackupStatus(key => db.Documents.Get(key, null));
	    }

        protected PeriodicExportStatus GetPerodicBackupStatus(IDatabaseCommands commands)
        {
            return GetPerodicBackupStatus(commands.Get);
        }

        private PeriodicExportStatus GetPerodicBackupStatus(Func<string, JsonDocument> getDocument)
        {
            var jsonDocument = getDocument(PeriodicExportStatus.RavenDocumentKey);
            if (jsonDocument == null)
                return new PeriodicExportStatus();

            return jsonDocument.DataAsJson.JsonDeserialization<PeriodicExportStatus>();
        }

        protected void WaitForPeriodicExport(DocumentDatabase db, PeriodicExportStatus previousStatus)
        {
            WaitForPeriodicExport(key => db.Documents.Get(key, null), previousStatus);
        }

        protected void WaitForPeriodicExport(IDatabaseCommands commands, PeriodicExportStatus previousStatus)
        {
            WaitForPeriodicExport(commands.Get, previousStatus);
        }

        private void WaitForPeriodicExport(Func<string, JsonDocument> getDocument, PeriodicExportStatus previousStatus)
        {
            PeriodicExportStatus currentStatus = null;
            var done = SpinWait.SpinUntil(() =>
            {
                currentStatus = GetPerodicBackupStatus(getDocument);
                return currentStatus.LastDocsEtag != previousStatus.LastDocsEtag ||
                       currentStatus.LastAttachmentsEtag != previousStatus.LastAttachmentsEtag ||
                       currentStatus.LastDocsDeletionEtag != previousStatus.LastDocsDeletionEtag ||
                       currentStatus.LastAttachmentDeletionEtag != previousStatus.LastAttachmentDeletionEtag;
            }, Debugger.IsAttached ? TimeSpan.FromMinutes(120) : TimeSpan.FromMinutes(15));
            Assert.True(done);
            previousStatus.LastDocsEtag = currentStatus.LastDocsEtag;
            previousStatus.LastAttachmentsEtag = currentStatus.LastAttachmentsEtag;
            previousStatus.LastDocsDeletionEtag = currentStatus.LastDocsDeletionEtag;
            previousStatus.LastAttachmentDeletionEtag = currentStatus.LastAttachmentDeletionEtag;

        }

		protected void WaitForBackup(DocumentDatabase db, bool checkError)
		{
			WaitForBackup(key => db.Documents.Get(key, null), checkError);
		}

		protected void WaitForBackup(IDatabaseCommands commands, bool checkError)
		{
			WaitForBackup(commands.Get, checkError);
		}

		private void WaitForBackup(Func<string, JsonDocument> getDocument, bool checkError)
		{
			var done = SpinWait.SpinUntil(() =>
			{
				// We expect to get the doc from database that we tried to backup
				var jsonDocument = getDocument(BackupStatus.RavenBackupStatusDocumentKey);
				if (jsonDocument == null)
					return true;

				var backupStatus = jsonDocument.DataAsJson.JsonDeserialization<BackupStatus>();
				if (backupStatus.IsRunning == false)
				{
					if (checkError)
					{
						var firstOrDefault =
							backupStatus.Messages.FirstOrDefault(x => x.Severity == BackupStatus.BackupMessageSeverity.Error);
						if (firstOrDefault != null)
                            Assert.True(false, string.Format("{0}\n\nDetails: {1}", firstOrDefault.Message, firstOrDefault.Details));
					}

					return true;
				}
				return false;
			}, Debugger.IsAttached ? TimeSpan.FromMinutes(120) : TimeSpan.FromMinutes(15));
			Assert.True(done);
		}

		protected void WaitForRestore(IDatabaseCommands databaseCommands)
		{
			var systemDatabaseCommands = databaseCommands.ForSystemDatabase(); // need to be sure that we are checking system database

			var failureMessages = new[]
			                      {
				                      "Esent Restore: Failure! Could not restore database!", 
									  "Error: Restore Canceled", 
									  "Restore Operation: Failure! Could not restore database!"
			                      };

			var restoreFinishMessages = new[]
			                            {
				                            "The new database was created", 
											"Esent Restore: Restore Complete", 
											"Restore ended but could not create the datebase document, in order to access the data create a database with the appropriate name",
			                            };

			var done = SpinWait.SpinUntil(() =>
			{
				// We expect to get the doc from the <system> database
				var doc = systemDatabaseCommands.Get(RestoreStatus.RavenRestoreStatusDocumentKey);

				if (doc == null)
					return false;

				var status = doc.DataAsJson.Deserialize<RestoreStatus>(new DocumentConvention());

				if (failureMessages.Any(status.Messages.Contains))
					throw new InvalidOperationException("Restore failure: " + status.Messages.Aggregate(string.Empty, (output, message) => output + (message + Environment.NewLine)));
				
				return restoreFinishMessages.Any(status.Messages.Contains);
			}, TimeSpan.FromMinutes(5));

			Assert.True(done);
		}

		protected virtual void WaitForDocument(IDatabaseCommands databaseCommands, string id)
		{
			var done = SpinWait.SpinUntil(() =>
			{
				// We expect to get the doc from the <system> database
				var doc = databaseCommands.Get(id);
				return doc != null;
			}, TimeSpan.FromMinutes(5));

			Assert.True(done);
		}

		public static void WaitForUserToContinueTheTest(IDocumentStore documentStore, bool debug = true, int port = 8079)
		{
			if (debug && Debugger.IsAttached == false)
				return;

		    var embeddableDocumentStore = documentStore as EmbeddableDocumentStore;
			OwinHttpServer server = null;
            string url = documentStore.Url;
		    if (embeddableDocumentStore != null)
		    {
		        embeddableDocumentStore.Configuration.Port = port;
                SetStudioConfigToAllowSingleDb(embeddableDocumentStore);
                embeddableDocumentStore.Configuration.AnonymousUserAccessMode = AnonymousUserAccessMode.Admin;
		        NonAdminHttp.EnsureCanListenToWhenInNonAdminContext(port);
                server = new OwinHttpServer(embeddableDocumentStore.Configuration, embeddableDocumentStore.DocumentDatabase);
                url = embeddableDocumentStore.Configuration.ServerUrl;
		    }

			using (server)
			{
<<<<<<< HEAD
				Process.Start(url); // start the server
=======
				server.StartListening();

				try
				{
					Process.Start(documentStore.Configuration.ServerUrl); // start the server
				}
				catch (Win32Exception e)
				{
					Console.WriteLine("Failed to open the browser. Please open it manually at {0}. {1}", documentStore.Configuration.ServerUrl, e);
				}
>>>>>>> 2dd178ad

				do
				{
					Thread.Sleep(100);
				} while (documentStore.DatabaseCommands.Head("Debug/Done") == null && (debug == false || Debugger.IsAttached));
			}
		}


        /// <summary>
        ///     Let the studio knows that it shouldn't display the warning about sys db access
        /// </summary>
        public static void SetStudioConfigToAllowSingleDb(IDocumentStore documentDatabase)
        {
            JsonDocument jsonDocument = documentDatabase.DatabaseCommands.Get("Raven/StudioConfig");
            RavenJObject doc;
            RavenJObject metadata;
            if (jsonDocument == null)
            {
                doc = new RavenJObject();
                metadata = new RavenJObject();
            }
            else
            {
                doc = jsonDocument.DataAsJson;
                metadata = jsonDocument.Metadata;
            }

            doc["WarnWhenUsingSystemDatabase"] = false;

            documentDatabase.DatabaseCommands.Put("Raven/StudioConfig", null, doc, metadata);
        }

		protected void WaitForUserToContinueTheTest(bool debug = true, string url = null)
		{
			if (debug && Debugger.IsAttached == false)
				return;

			using (var documentStore = new DocumentStore
			{
				Url = url ?? "http://localhost:8079"
			}.Initialize())
			{
			
				Process.Start(documentStore.Url); // start the server

				do
				{
					Thread.Sleep(100);
				} while (documentStore.DatabaseCommands.Head("Debug/Done") == null && (debug == false || Debugger.IsAttached));
			}
		}

		protected void ClearDatabaseDirectory(string dataDir)
		{
			bool isRetry = false;

			while (true)
			{
				try
				{
					IOExtensions.DeleteDirectory(dataDir);
					break;
				}
				catch (IOException)
				{
					if (isRetry)
						throw;

					GC.Collect();
					GC.WaitForPendingFinalizers();
					isRetry = true;

                    Thread.Sleep(2500);
				}
			}
		}

		public virtual void Dispose()
		{
			GC.SuppressFinalize(this);

			var errors = new List<Exception>();

				foreach (var store in stores)
				{
					try
					{
						store.Dispose();
					}
					catch (Exception e)
					{
						errors.Add(e);
					}
				}

				stores.Clear();

			foreach (var server in servers)
			{
				if (server == null)
					continue;
				try
				{
					server.Dispose();
				}
				catch (Exception e)
				{
					errors.Add(e);
				}
			}

			servers.Clear();

			GC.Collect(2);
			GC.WaitForPendingFinalizers();

			foreach (var pathToDelete in pathsToDelete)
			{
				try
				{
					ClearDatabaseDirectory(pathToDelete);
				}
				catch (Exception e)
				{
					errors.Add(e);
				}
				finally
				{
					if (Directory.Exists(pathToDelete) || 
						File.Exists(pathToDelete)	// Just in order to be sure we didn't created a file in that path, by mistake
						)
					{
						errors.Add(new IOException(string.Format("We tried to delete the '{0}' directory, but failed", pathToDelete)));
					}
				}
			}

			if (errors.Count > 0)
				throw new AggregateException(errors);
		}

		protected static void PrintServerErrors(ServerError[] serverErrors)
		{
			if (serverErrors.Any())
			{
				Console.WriteLine("Server errors count: " + serverErrors.Count());
				foreach (var serverError in serverErrors)
				{
					Console.WriteLine("Server error: " + serverError.ToString());
				}
			}
			else
				Console.WriteLine("No server errors");
		}

		protected void AssertNoIndexErrors(IDocumentStore documentStore)
		{
			var embeddableDocumentStore = documentStore as EmbeddableDocumentStore;
			var errors = embeddableDocumentStore != null
									   ? embeddableDocumentStore.DocumentDatabase.Statistics.Errors
									   : documentStore.DatabaseCommands.GetStatistics().Errors;

			try
			{
				Assert.Empty(errors);
			}
			catch (EmptyException)
			{
				Console.WriteLine(errors.First().Error);
				throw;
			}
		}

		public static LicensingStatus GetLicenseByReflection(DocumentDatabase database)
		{
			var field = database.GetType().GetField("initializer", BindingFlags.Instance | BindingFlags.NonPublic);
			Assert.NotNull(field);
			var initializer = field.GetValue(database);
			var validateLicenseField = initializer.GetType().GetField("validateLicense", BindingFlags.Instance | BindingFlags.NonPublic);
			Assert.NotNull(validateLicenseField);
			var validateLicense = validateLicenseField.GetValue(initializer);

			var currentLicenseProp = validateLicense.GetType().GetProperty("CurrentLicense", BindingFlags.Static | BindingFlags.Public);
			Assert.NotNull(currentLicenseProp);

			return (LicensingStatus)currentLicenseProp.GetValue(validateLicense, null);
		}

        protected string NormalizeDatabaseName(string databaseName)
        {
            if (string.IsNullOrEmpty(databaseName)) 
                return null;

	        if (databaseName.Length < 50)
	        {
				DatabaseNames.Add(databaseName);
		        return databaseName;
	        }

	        var prefix = databaseName.Substring(0, 30);
            var suffix = databaseName.Substring(databaseName.Length - 10, 10);
            var hash = new Guid(Encryptor.Current.Hash.Compute16(Encoding.UTF8.GetBytes(databaseName))).ToString("N").Substring(0, 8);

            var name = string.Format("{0}_{1}_{2}", prefix, hash, suffix);

	        DatabaseNames.Add(name);

	        return name;
        }
	}
}<|MERGE_RESOLUTION|>--- conflicted
+++ resolved
@@ -83,7 +83,7 @@
 
 			var newDataDir = Path.GetFullPath(string.Format(@".\{1}-{0}-{2}\", DateTime.Now.ToString("yyyy-MM-dd,HH-mm-ss"), prefix ?? "TestDatabase", Interlocked.Increment(ref pathCount)));
 		    if (forceCreateDir && Directory.Exists(newDataDir) == false)
-		        Directory.CreateDirectory(newDataDir);
+			Directory.CreateDirectory(newDataDir);
 			pathsToDelete.Add(newDataDir);
 			return newDataDir;
 		}
@@ -169,9 +169,9 @@
 		}
 
 		public DocumentStore NewRemoteDocumentStore(bool fiddler = false, RavenDbServer ravenDbServer = null, [CallerMemberName] string databaseName = null,
-				bool runInMemory = true,
-				string dataDirectory = null,
-				string requestedStorage = null,
+			bool runInMemory = true,
+			string dataDirectory = null,
+			string requestedStorage = null,
 				bool enableAuthentication = false,
                 bool ensureDatabaseExists = true,
 				Action<DocumentStore> configureStore = null)
@@ -202,7 +202,7 @@
 		{
 			if (fiddler)
 			{
-			    if (Process.GetProcessesByName("fiddler").Any())
+				if (Process.GetProcessesByName("fiddler").Any())
 			        return serverUrl.Replace("localhost", "localhost.fiddler");
 			}
             return serverUrl;
@@ -223,9 +223,9 @@
 
 	    protected bool checkPorts = false;
 
-		protected RavenDbServer GetNewServer(int port = 8079, 
+		protected RavenDbServer GetNewServer(int port = 8079,
 			string dataDirectory = null,
-			bool runInMemory = true, 
+			bool runInMemory = true,
 			string requestedStorage = null,
 			bool enableAuthentication = false,
 			string activeBundles = null,
@@ -254,7 +254,7 @@
 				AnonymousUserAccessMode = enableAuthentication ? AnonymousUserAccessMode.None : AnonymousUserAccessMode.Admin,
 				UseFips = SettingsHelper.UseFipsEncryptionAlgorithms,
 			};
-			
+
             ravenConfiguration.Settings["Raven/StorageTypeName"] = ravenConfiguration.DefaultStorageTypeName;
 
 			if (activeBundles != null)
@@ -357,9 +357,8 @@
 			var databaseCommands = store.DatabaseCommands;
 			if (db != null)
 				databaseCommands = databaseCommands.ForDatabase(db);
-<<<<<<< HEAD
-		    bool spinUntil = SpinWait.SpinUntil(() => databaseCommands.GetStatistics().StaleIndexes.Length == 0, timeout ?? TimeSpan.FromSeconds(20));
-		    if (spinUntil == false)
+		    bool spinUntil = SpinWait.SpinUntil(() => databaseCommands.GetStatistics().StaleIndexes.Length == 0, timeout ?? (Debugger.IsAttached ? TimeSpan.FromMinutes(5) :TimeSpan.FromSeconds(20)));
+		    if (spinUntil == false && store is EmbeddableDocumentStore)
 		        WaitForUserToContinueTheTest(store);
 		    Assert.True(spinUntil, "Indexes took took long to become unstale");
 		}
@@ -379,12 +378,6 @@
 			previousStatus.LastDocsDeletionEtag = currentStatus.LastDocsDeletionEtag;
 			previousStatus.LastAttachmentDeletionEtag = currentStatus.LastAttachmentDeletionEtag;
 
-=======
-		    bool spinUntil = SpinWait.SpinUntil(() => databaseCommands.GetStatistics().StaleIndexes.Length == 0, timeout ?? (Debugger.IsAttached ? TimeSpan.FromMinutes(5) :TimeSpan.FromSeconds(20)));
-		    if (spinUntil == false && store is EmbeddableDocumentStore)
-		        WaitForUserToContinueTheTest((EmbeddableDocumentStore) store);
-		    Assert.True(spinUntil);
->>>>>>> 2dd178ad
 		}
 
 		public static void WaitForIndexing(DocumentDatabase db)
@@ -487,18 +480,18 @@
 			var systemDatabaseCommands = databaseCommands.ForSystemDatabase(); // need to be sure that we are checking system database
 
 			var failureMessages = new[]
-			                      {
+			{
 				                      "Esent Restore: Failure! Could not restore database!", 
 									  "Error: Restore Canceled", 
 									  "Restore Operation: Failure! Could not restore database!"
 			                      };
 
-			var restoreFinishMessages = new[]
-			                            {
-				                            "The new database was created", 
-											"Esent Restore: Restore Complete", 
-											"Restore ended but could not create the datebase document, in order to access the data create a database with the appropriate name",
-			                            };
+				var restoreFinishMessages = new[]
+				{
+					"The new database was created",
+					"Esent Restore: Restore Complete", 
+					"Restore ended but could not create the datebase document, in order to access the data create a database with the appropriate name",
+				};
 
 			var done = SpinWait.SpinUntil(() =>
 			{
@@ -551,20 +544,16 @@
 
 			using (server)
 			{
-<<<<<<< HEAD
-				Process.Start(url); // start the server
-=======
 				server.StartListening();
 
 				try
 				{
-					Process.Start(documentStore.Configuration.ServerUrl); // start the server
+                Process.Start(url); // start the server
 				}
 				catch (Win32Exception e)
 				{
 					Console.WriteLine("Failed to open the browser. Please open it manually at {0}. {1}", documentStore.Configuration.ServerUrl, e);
 				}
->>>>>>> 2dd178ad
 
 				do
 				{
@@ -608,7 +597,7 @@
 				Url = url ?? "http://localhost:8079"
 			}.Initialize())
 			{
-			
+
 				Process.Start(documentStore.Url); // start the server
 
 				do
@@ -649,17 +638,17 @@
 
 			var errors = new List<Exception>();
 
-				foreach (var store in stores)
-				{
-					try
-					{
-						store.Dispose();
-					}
-					catch (Exception e)
-					{
-						errors.Add(e);
-					}
-				}
+			foreach (var store in stores)
+			{
+				try
+				{
+					store.Dispose();
+				}
+				catch (Exception e)
+				{
+					errors.Add(e);
+				}
+			}
 
 				stores.Clear();
 
@@ -699,7 +688,7 @@
 						)
 					{
 						errors.Add(new IOException(string.Format("We tried to delete the '{0}' directory, but failed", pathToDelete)));
-					}
+			}
 				}
 			}
 
@@ -763,7 +752,7 @@
 	        {
 				DatabaseNames.Add(databaseName);
 		        return databaseName;
-	        }
+	}
 
 	        var prefix = databaseName.Substring(0, 30);
             var suffix = databaseName.Substring(databaseName.Length - 10, 10);
@@ -774,6 +763,5 @@
 	        DatabaseNames.Add(name);
 
 	        return name;
-        }
-	}
+}	}
 }