//-----------------------------------------------------------------------
// <copyright file="HttpJsonRequest.cs" company="Hibernating Rhinos LTD">
//     Copyright (c) Hibernating Rhinos LTD. All rights reserved.
// </copyright>
//-----------------------------------------------------------------------
using System;
using System.Collections;
using System.Collections.Generic;
using System.Collections.Specialized;
using System.Diagnostics;
using System.Diagnostics.Contracts;
using System.Globalization;
using System.IO;
using System.Net;
using System.Net.Http;
using System.Net.Http.Headers;
using System.Runtime.Remoting.Messaging;
using System.Text;
using System.Threading.Tasks;
using Raven.Abstractions.Data;
using Raven.Abstractions.Exceptions;
using Raven.Abstractions.Util;
using Raven.Client.Extensions;
using Raven.Client.Metrics;
using Raven.Imports.Newtonsoft.Json;
using Raven.Imports.Newtonsoft.Json.Linq;
using Raven.Abstractions.Extensions;
using Raven.Abstractions.Connection;
using Raven.Client.Connection.Async;
using Raven.Client.Connection.Profiling;
using Raven.Json.Linq;
using Raven.Abstractions;

namespace Raven.Client.Connection.Implementation
{
<<<<<<< HEAD
	/// <summary>
	/// A representation of an HTTP json request to the RavenDB server
	/// </summary>
	public class HttpJsonRequest : IDisposable
	{
	    public const int MinimumServerVersion = 4000;
	    public const int CustomBuildVersion = 40;

		internal  string Url
		{
			get { return url; }
			set { url = value; }
		}
		internal readonly HttpMethod Method;

		internal volatile HttpClient httpClient;

		private readonly NameValueCollection headers = new NameValueCollection();

		private readonly Stopwatch sp = Stopwatch.StartNew();

		private readonly OperationCredentials _credentials;

		// temporary create a strong reference to the cached data for this request
		// avoid the potential for clearing the cache from a cached item
		internal CachedRequest CachedRequestDetails;
		private readonly HttpJsonRequestFactory factory;
		private readonly Func<HttpMessageHandler> recreateHandler; 
		private readonly IHoldProfilingInformation owner;
		private readonly ConventionBase conventions;
		private readonly bool disabledAuthRetries;
		private readonly IRequestTimeMetric requestTimeMetric;

		private string postedData;
		private bool isRequestSentToServer;

		internal bool ShouldCacheRequest;
		private Stream postedStream;
		private bool writeCalled;
		public static readonly string ClientVersion = typeof(HttpJsonRequest).Assembly.GetName().Version.ToString();
		
		private string primaryUrl;

		private string operationUrl;

		public Action<NameValueCollection, string, string> HandleReplicationStatusChanges = delegate { };
		private string url;
=======
    /// <summary>
    /// A representation of an HTTP json request to the RavenDB server
    /// </summary>
    public class HttpJsonRequest : IDisposable
    {
        public const int MinimumServerVersion = 3000;
        public const int CustomBuildVersion = 13;

        internal  string Url
        {
            get { return url; }
            set { url = value; }
        }
        internal readonly HttpMethod Method;

        internal volatile HttpClient httpClient;

        private readonly NameValueCollection headers = new NameValueCollection();

        private readonly Stopwatch sp = Stopwatch.StartNew();

        private readonly OperationCredentials _credentials;

        // temporary create a strong reference to the cached data for this request
        // avoid the potential for clearing the cache from a cached item
        internal CachedRequest CachedRequestDetails;
        private readonly HttpJsonRequestFactory factory;
        private readonly Func<HttpMessageHandler> recreateHandler; 
        private readonly IHoldProfilingInformation owner;
        private readonly ConventionBase conventions;
        private readonly bool disabledAuthRetries;
        private readonly IRequestTimeMetric requestTimeMetric;

        private string postedData;
        private bool isRequestSentToServer;

        internal bool ShouldCacheRequest;
        private Stream postedStream;
        private bool writeCalled;
        public static readonly string ClientVersion = typeof(HttpJsonRequest).Assembly.GetName().Version.ToString();
>>>>>>> 68f1ca50
        
        private string primaryUrl;

        private string operationUrl;

        public Action<NameValueCollection, string, string> HandleReplicationStatusChanges = delegate { };
        private string url;
        
        /// <summary>
        /// Gets or sets the response headers.
        /// </summary>
        /// <value>The response headers.</value>
        public NameValueCollection ResponseHeaders { get; set; }

        internal HttpJsonRequest(
            CreateHttpJsonRequestParams requestParams,
            HttpJsonRequestFactory factory)
        {
            _credentials = requestParams.DisableAuthentication == false ? requestParams.Credentials : null;
            disabledAuthRetries = requestParams.DisableAuthentication;

            Url = requestParams.Url;
            Method = requestParams.Method;
            
            if (requestParams.Timeout.HasValue)
            {
                Timeout = requestParams.Timeout.Value;
            }
            else
            {
                Timeout = TimeSpan.FromSeconds(100); // default HttpClient timeout
#if DEBUG
                if (Debugger.IsAttached)
                {
                    Timeout = TimeSpan.FromMinutes(5);
                }
#endif
            }

            this.factory = factory;
            owner = requestParams.Owner;
            conventions = requestParams.Convention;
            requestTimeMetric = requestParams.RequestTimeMetric;

            recreateHandler = factory.httpMessageHandler ?? (
                () => new WebRequestHandler
                {
                    AllowAutoRedirect = false,
                    UseDefaultCredentials = _credentials != null && _credentials.HasCredentials() == false,
                    Credentials = _credentials != null ? _credentials.Credentials : null,
                }
            );

            httpClient = factory.httpClientCache.GetClient(Timeout, _credentials, recreateHandler);

            if (factory.DisableRequestCompression == false && requestParams.DisableRequestCompression == false)
            {
                if (Method == HttpMethods.Post || Method == HttpMethods.Put || Method == HttpMethods.Patch || Method == HttpMethods.Eval)
                {
                    httpClient.DefaultRequestHeaders.TryAddWithoutValidation("Content-Encoding", "gzip");
                    httpClient.DefaultRequestHeaders.TryAddWithoutValidation("Content-Type", "application/json; charset=utf-8");
                }

                if (factory.acceptGzipContent)
                    httpClient.DefaultRequestHeaders.AcceptEncoding.Add(new StringWithQualityHeaderValue("gzip"));
            }

            headers.Add("Raven-Client-Version", ClientVersion);
            WriteMetadata(requestParams.Metadata);
            requestParams.UpdateHeaders(headers);
        }

        [ContractInvariantMethod]
        private void ObjectInvariant()
        {
            Contract.Invariant(Url != null);
        }

        public void RemoveAuthorizationHeader()
        {
            httpClient.DefaultRequestHeaders.Remove("Authorization");
        }

        public Task ExecuteRequestAsync()
        {
            return ReadResponseJsonAsync();
        }

        /// <summary>
        /// Begins the read response string.
        /// </summary>
        public async Task<RavenJToken> ReadResponseJsonAsync()
        {
            if (SkipServerCheck)
            {
                var cachedResult = factory.GetCachedResponse(this);
                factory.InvokeLogRequest(owner, () => new RequestResultArgs
                {
                    DurationMilliseconds = CalculateDuration(),
                    Method = Method,
                    HttpResult = (int) ResponseStatusCode,
                    Status = RequestStatus.AggressivelyCached,
                    Result = cachedResult.ToString(),
                    Url = Url,
                    PostedData = postedData
                });
                return cachedResult;
            }
            
            if (writeCalled)
                return await ReadJsonInternalAsync().ConfigureAwait(false);

            var result = await SendRequestInternal(() => new HttpRequestMessage(Method, Url)).ConfigureAwait(false);
            if (result != null)
                return result;
            return await ReadJsonInternalAsync().ConfigureAwait(false); 
        }

        private Task<RavenJToken> SendRequestInternal(Func<HttpRequestMessage> getRequestMessage, bool readErrorString = true)
        {
            if (isRequestSentToServer && Debugger.IsAttached == false)
                throw new InvalidOperationException("Request was already sent to the server, cannot retry request.");
            isRequestSentToServer = true;

            return RunWithAuthRetry(async () =>
            {
                try
                {
                    var requestMessage = getRequestMessage();
                    CopyHeadersToHttpRequestMessage(requestMessage);
                    Response = await httpClient.SendAsync(requestMessage).ConfigureAwait(false);
                    SetResponseHeaders(Response);
                    AssertServerVersionSupported();
                    ResponseStatusCode = Response.StatusCode;
                }
                catch (HttpRequestException e)
                {
                    if (Response == null) //something bad happened and httpClient.SendAsync failed -> i.e. server down, network down
                        e.Data.Add(Constants.RequestFailedExceptionMarker, true);

                    throw ErrorResponseException.FromHttpRequestException(e);
                }
                finally
                {
                    sp.Stop();
                    if (requestTimeMetric != null)
                        requestTimeMetric.Update((int)sp.Elapsed.TotalMilliseconds);
                }

                // throw the conflict exception
                return await CheckForErrorsAndReturnCachedResultIfAnyAsync(readErrorString).ConfigureAwait(false);
            });
        }

        private void AssertServerVersionSupported()
        {
            if ((CallContext.GetData(Constants.Smuggler.CallContext) as bool?) == true) // allow Raven.Smuggler to work against old servers
                return;

            var serverBuildString = ResponseHeaders[Constants.RavenServerBuild];
            int serverBuild;

            // server doesn't return Raven-Server-Build in case of requests failures, thus we firstly check for header presence 
            if (string.IsNullOrEmpty(serverBuildString) == false && int.TryParse(serverBuildString, out serverBuild))
            {
                if (serverBuild < MinimumServerVersion && serverBuild != CustomBuildVersion)
                {
                    throw new ServerVersionNotSuppportedException(string.Format("Server version {0} is not supported. Use server with build >= {1}", serverBuildString, MinimumServerVersion));
                }
            } 
           
        }

        private async Task<T> RunWithAuthRetry<T>(Func<Task<T>> requestOperation)
        {
            int retries = 0;
            while (true)
            {
                ErrorResponseException responseException;
                try
                {
                    var opResult = await requestOperation().ConfigureAwait(false);
                    return opResult;
                }
                catch (ErrorResponseException e)
                {
                    if (++retries >= 3 || disabledAuthRetries)
                        throw;

                    if (e.StatusCode != HttpStatusCode.Unauthorized &&
                        e.StatusCode != HttpStatusCode.Forbidden &&
                        e.StatusCode != HttpStatusCode.PreconditionFailed)
                        throw;

                    responseException = e;
                }
                var responseStatusCode = Response.StatusCode;

                if (responseStatusCode == HttpStatusCode.Forbidden)
                {
                    await HandleForbiddenResponseAsync(Response).ConfigureAwait(false);
                    throw responseException;
                }

                if (await HandleUnauthorizedResponseAsync(Response).ConfigureAwait(false) == false)
                    throw responseException;
            }
        }

        private void CopyHeadersToHttpRequestMessage(HttpRequestMessage httpRequestMessage)
        {
            for (int i = 0; i < headers.Count; i++)
            {
                var key = headers.GetKey(i);
                var values = headers.GetValues(i);
                Debug.Assert(values != null);
                httpRequestMessage.Headers.TryAddWithoutValidation(key, values);
            }
        }

        private void SetResponseHeaders(HttpResponseMessage response)
        {
            ResponseHeaders = new NameValueCollection();
            foreach (var header in response.Headers)
            {
                foreach (var val in header.Value)
                {
                    ResponseHeaders.Add(header.Key, val);
                }
            }
            foreach (var header in response.Content.Headers)
            {
                foreach (var val in header.Value)
                {
                    ResponseHeaders.Add(header.Key, val);
                }
            }
        }

        private async Task<RavenJToken> CheckForErrorsAndReturnCachedResultIfAnyAsync(bool readErrorString)
        {
            if (Response.IsSuccessStatusCode) 
                return null;
            if (Response.StatusCode == HttpStatusCode.Unauthorized ||
                Response.StatusCode == HttpStatusCode.NotFound ||
                Response.StatusCode == HttpStatusCode.Conflict)
            {
                factory.InvokeLogRequest(owner, () => new RequestResultArgs
                {
                    DurationMilliseconds = CalculateDuration(),
                    Method = Method,
                    HttpResult = (int)Response.StatusCode,
                    Status = RequestStatus.ErrorOnServer,
                    Result = Response.StatusCode.ToString(),
                    Url = Url,
                    PostedData = postedData
                });

                throw ErrorResponseException.FromResponseMessage(Response, readErrorString);
            }

            if (Response.StatusCode == HttpStatusCode.NotModified
                && CachedRequestDetails != null)
            {
                factory.UpdateCacheTime(this);
                var result = factory.GetCachedResponse(this, ResponseHeaders);

                // here we explicitly need to get Response.Headers, and NOT ResponseHeaders because we are 
                // getting the value _right now_ from the secondary, and don't care about the 304, the force check
                // is still valid
                HandleReplicationStatusChanges(ResponseHeaders, primaryUrl, operationUrl);

                factory.InvokeLogRequest(owner, () => new RequestResultArgs
                {
                    DurationMilliseconds = CalculateDuration(),
                    Method = Method,
                    HttpResult = (int)Response.StatusCode,
                    Status = RequestStatus.Cached,
                    Result = result.ToString(),
                    Url = Url,
                    PostedData = postedData
                });

                return result;
            }


            using (var sr = new StreamReader(await Response.GetResponseStreamWithHttpDecompression().ConfigureAwait(false)))
            {
                var readToEnd = sr.ReadToEnd();

                factory.InvokeLogRequest(owner, () => new RequestResultArgs
                {
                    DurationMilliseconds = CalculateDuration(),
                    Method = Method,
                    HttpResult = (int)Response.StatusCode,
                    Status = RequestStatus.Cached,
                    Result = readToEnd,
                    Url = Url,
                    PostedData = postedData
                });

                if (string.IsNullOrWhiteSpace(readToEnd))
                    throw ErrorResponseException.FromResponseMessage(Response);

                RavenJObject ravenJObject;
                try
                {
                    ravenJObject = RavenJObject.Parse(readToEnd);
                }
                catch (Exception e)
                {
                    throw new ErrorResponseException(Response, readToEnd, e);
                }
                if (ravenJObject.ContainsKey("IndexDefinitionProperty"))
                {
                    throw new IndexCompilationException(ravenJObject.Value<string>("Message"))
                    {
                        IndexDefinitionProperty = ravenJObject.Value<string>("IndexDefinitionProperty"),
                        ProblematicText = ravenJObject.Value<string>("ProblematicText")
                    };
                }
                if (Response.StatusCode == HttpStatusCode.BadRequest && ravenJObject.ContainsKey("Message"))
                {
                    throw new BadRequestException(ravenJObject.Value<string>("Message"), ErrorResponseException.FromResponseMessage(Response));
                }
                if (ravenJObject.ContainsKey("Error"))
                {
                    var sb = new StringBuilder();
                    foreach (var prop in ravenJObject)
                    {
                        if (prop.Key == "Error")
                            continue;

                        sb.Append(prop.Key).Append(": ").AppendLine(prop.Value.ToString(Formatting.Indented));
                    }

                    if (sb.Length > 0)
                        sb.AppendLine();
                    sb.Append(ravenJObject.Value<string>("Error"));

                    throw new ErrorResponseException(Response, sb.ToString(), readToEnd);
                }
                throw new ErrorResponseException(Response, readToEnd);
            }
        }

        public async Task<byte[]> ReadResponseBytesAsync()
        {
            await SendRequestInternal(() => new HttpRequestMessage(Method, Url), readErrorString: false).ConfigureAwait(false);

            using (var stream = await Response.GetResponseStreamWithHttpDecompression().ConfigureAwait(false))
            {
                return await stream.ReadDataAsync().ConfigureAwait(false);
            }
        }

        public void ExecuteRequest()
        {
            ReadResponseJson();
        }

        public RavenJToken ReadResponseJson()
        {
            return AsyncHelpers.RunSync(ReadResponseJsonAsync);
        }

        public async Task<bool> HandleUnauthorizedResponseAsync(HttpResponseMessage unauthorizedResponse)
        {
            if (conventions == null || conventions.HandleUnauthorizedResponseAsync == null)
                return false;

            var unauthorizedResponseAsync = conventions.HandleUnauthorizedResponseAsync(unauthorizedResponse, _credentials);
            if (unauthorizedResponseAsync == null)
                return false;

            var configureHttpClient = await unauthorizedResponseAsync.ConfigureAwait(false);
            RecreateHttpClient(configureHttpClient);
            return true;
        }

        private async Task HandleForbiddenResponseAsync(HttpResponseMessage forbiddenResponse)
        {
            if (conventions == null || conventions.HandleForbiddenResponseAsync == null)
                return;

            var forbiddenResponseAsync = conventions.HandleForbiddenResponseAsync(forbiddenResponse, _credentials);
            if (forbiddenResponseAsync == null)
                return;

            await forbiddenResponseAsync.ConfigureAwait(false);
        }

        private void RecreateHttpClient(Action<HttpClient> configureHttpClient)
        {
            var newHttpClient = factory.httpClientCache.GetClient(Timeout, _credentials, recreateHandler);
            configureHttpClient(newHttpClient);

            DisposeInternal();

            httpClient = newHttpClient;
            isRequestSentToServer = false;

            if (postedStream != null)
            {
                postedStream.Position = 0;
            }
        }

        public long Size { get; private set; }

        private async Task<RavenJToken> ReadJsonInternalAsync()
        {
            await Response.AssertNotFailingResponse().ConfigureAwait(false);

            HandleReplicationStatusChanges(ResponseHeaders, primaryUrl, operationUrl);

            using (var responseStream = await Response.GetResponseStreamWithHttpDecompression().ConfigureAwait(false))
            {
                var countingStream = new CountingStream(responseStream);
                var data = RavenJToken.TryLoad(countingStream);
                Size = countingStream.NumberOfReadBytes;

                if (Method == HttpMethods.Get && ShouldCacheRequest)
                {
                    factory.CacheResponse(Url, data, ResponseHeaders);
                }

                factory.InvokeLogRequest(owner, () => new RequestResultArgs
                {
                    DurationMilliseconds = CalculateDuration(),
                    Method = Method,
                    HttpResult = (int)ResponseStatusCode,
                    Status = RequestStatus.SentToServer,
                    Result = (data ?? "").ToString(),
                    Url = Url,
                    PostedData = postedData
                });

                return data;
            }
        }

        /// <summary>
        /// Adds the operation headers.
        /// </summary>
        /// <param name="operationsHeaders">The operations headers.</param>
        public HttpJsonRequest AddOperationHeaders(NameValueCollection operationsHeaders)
        {
            headers.Add(operationsHeaders);
            return this;
        }

        /// <summary>
        /// Adds the operation header.
        /// </summary>
        public HttpJsonRequest AddOperationHeader(string key, string value)
        {
            headers[key] = value;
            return this;
        }

        public HttpJsonRequest AddRequestExecuterAndReplicationHeaders(
            AsyncServerClient serverClient,
            string currentUrl)
        {
            serverClient.RequestExecuter.AddHeaders(this, serverClient, currentUrl);
                return this;
        }

        internal void AddReplicationStatusChangeBehavior(string thePrimaryUrl, string currentUrl, Action<NameValueCollection, string, string> handler)
        {
            primaryUrl = thePrimaryUrl;
            operationUrl = currentUrl;
            HandleReplicationStatusChanges = handler;
        }

        /// <summary>
        /// The request duration
        /// </summary>
        public double CalculateDuration()
        {
            return sp.ElapsedMilliseconds;
        }

        /// <summary>
        /// Gets or sets the response status code.
        /// </summary>
        /// <value>The response status code.</value>
        public HttpStatusCode ResponseStatusCode { get; set; }

        ///<summary>
        /// Whatever we can skip the server check and directly return the cached result
        ///</summary>
        public bool SkipServerCheck { get; set; }

        public TimeSpan Timeout { get; private set; }

        public HttpResponseMessage Response { get; private set; }

        private void WriteMetadata(RavenJObject metadata)
        {
            if (metadata == null || metadata.Count == 0)
                return;

            foreach (var prop in metadata)
            {
                if (prop.Value == null || prop.Value.Type ==JTokenType.Null)
                    continue;

                if (prop.Value.Type == JTokenType.Object ||
                    prop.Value.Type == JTokenType.Array)
                    continue;

                var headerName = prop.Key;
                var value = prop.Value.Value<object>().ToString();
                if (headerName == Constants.MetadataEtagField)
                {
                    headerName = "If-None-Match";
                    if (!value.StartsWith("\""))
                    {
                        value = "\"" + value;
                    }
                    if (!value.EndsWith("\""))
                    {
                        value = value + "\"";
                    }
                }

                bool isRestricted;
                try
                {
                    isRestricted = WebHeaderCollection.IsRestricted(headerName);
                }
                catch (Exception e)
                {
                    throw new InvalidOperationException("Could not figure out how to treat header: " + headerName, e);
                }
                // Restricted headers require their own special treatment, otherwise an exception will
                // be thrown.
                // See http://msdn.microsoft.com/en-us/library/78h415ay.aspx
                if (isRestricted)
                {
                    switch (headerName)
                    {
                        /*case "Date":
                        case "Referer":
                        case "Content-Length":
                        case "Expect":
                        case "Range":
                        case "Transfer-Encoding":
                        case "User-Agent":
                        case "Proxy-Connection":
                        case "Host": // Host property is not supported by 3.5
                            break;*/
                        case "Content-Type":
                            headers["Content-Type"] = value;
                            break;
                        case "If-Modified-Since":
                            DateTime tmp;
                            DateTime.TryParse(value, CultureInfo.InvariantCulture, DateTimeStyles.RoundtripKind, out tmp);
                            httpClient.DefaultRequestHeaders.IfModifiedSince = tmp;
                            break;
                        case "Accept":
                            httpClient.DefaultRequestHeaders.Accept.Add(new MediaTypeWithQualityHeaderValue(value));
                            break;
                        case "Connection":
                            httpClient.DefaultRequestHeaders.Connection.Add(value);
                            break;
                    }
                }
                else
                {
                    headers[headerName] = value;
                }
            }
        }

        public async Task<IObservable<string>> ServerPullAsync()
        {
            return await RunWithAuthRetry(async () =>
            {
                var httpRequestMessage = new HttpRequestMessage(Method, Url);
                Response = await httpClient.SendAsync(httpRequestMessage, HttpCompletionOption.ResponseHeadersRead).ConfigureAwait(false);
                SetResponseHeaders(Response);
                AssertServerVersionSupported();

                await CheckForErrorsAndReturnCachedResultIfAnyAsync(readErrorString: true).ConfigureAwait(false);

                var stream = await Response.Content.ReadAsStreamAsync().ConfigureAwait(false);
                var observableLineStream = new ObservableLineStream(stream, () =>
                {
                    Response.Dispose();
                    factory.HttpClientCache.ReleaseClient(httpClient, _credentials);
                });
                observableLineStream.Start();
                return (IObservable<string>)observableLineStream;
            }).ConfigureAwait(false);
        }

        public Task WriteWithObjectAsync<T>(IEnumerable<T> data) 
        {
            return WriteAsync(JsonExtensions.ToJArray(data));
        }

        public Task WriteWithObjectAsync<T>(T data)
        {
            if (data is IEnumerable)
                throw new ArgumentException("The object implements IEnumerable. This method cannot handle it. Give the type system some hint with the 'as IEnumerable' statement to help the compiler to select the correct overload.");

            return WriteAsync(JsonExtensions.ToJObject(data));           
        }

        public Task WriteAsync(RavenJToken tokenToWrite)
        {
            writeCalled = true;

            return SendRequestInternal(() =>
            {
                HttpContent content = new JsonContent(tokenToWrite);
                if (!factory.DisableRequestCompression) content = new CompressedContent(content, "gzip");

                return new HttpRequestMessage(Method, Url)
                {
                    Content = content,
                    Headers =
                    {
                        TransferEncodingChunked = !EnvironmentUtils.RunningOnPosix
                    }
                };
            });
        }

        public Task WriteAsync(Stream streamToWrite)
        {
            postedStream = streamToWrite;
            writeCalled = true;

            return SendRequestInternal(() => new HttpRequestMessage(Method, Url)
            {
                Content = new CompressedStreamContent(streamToWrite, factory.DisableRequestCompression, disposeStream: false).SetContentType(headers)
            });
        }

        public Task WriteAsync(HttpContent content)
        {
            writeCalled = true;

            return SendRequestInternal(() => new HttpRequestMessage(Method, Url)
            {
                Content = content,
                Headers =
                {
                        TransferEncodingChunked = !EnvironmentUtils.RunningOnPosix,
                }
            });
        }

        public Task WriteAsync(string data)
        {
            postedData = data;
            writeCalled = true;

            return SendRequestInternal(() =>
            {
                var request = new HttpRequestMessage(Method, Url)
                {
                    Content = new CompressedStringContent(data, factory.DisableRequestCompression),
                };
                request.Content.Headers.ContentType = new MediaTypeHeaderValue("application/json") { CharSet = "utf-8" };
                return request;
            });
        }
        
        public Task<HttpResponseMessage> ExecuteRawResponseAsync(string data)
        {
            return ExecuteRawResponseInternalAsync(new CompressedStringContent(data, factory.DisableRequestCompression));
        }

        public Task<HttpResponseMessage> ExecuteRawResponseAsync()
        {
            return ExecuteRawResponseInternalAsync(null);
        }

        private async Task<HttpResponseMessage> ExecuteRawResponseInternalAsync(HttpContent content)
        {
            return await RunWithAuthRetry(async () =>
            {
                var rawRequestMessage = new HttpRequestMessage(Method, Url);

                if (content != null)
                {
                    rawRequestMessage.Content = content;
                }

                CopyHeadersToHttpRequestMessage(rawRequestMessage);

                Response = await httpClient.SendAsync(rawRequestMessage, HttpCompletionOption.ResponseHeadersRead).ConfigureAwait(false);
                ResponseStatusCode = Response.StatusCode;
                if (Response.IsSuccessStatusCode == false &&
                    (Response.StatusCode == HttpStatusCode.PreconditionFailed ||
                    Response.StatusCode == HttpStatusCode.Forbidden ||
                    Response.StatusCode == HttpStatusCode.Unauthorized))
                {
                    throw new ErrorResponseException(Response, "Failed request");
                }

                return Response;
            }).ConfigureAwait(false);
        }

        public async Task<HttpResponseMessage> ExecuteRawRequestAsync(Action<Stream, TaskCompletionSource<object>> action)
        {
            httpClient.DefaultRequestHeaders.TransferEncodingChunked = !EnvironmentUtils.RunningOnPosix;

            return await RunWithAuthRetry(async () =>
            {
                var rawRequestMessage = new HttpRequestMessage(Method, Url)
                {
                    Content = new PushContent(action)
                };

                CopyHeadersToHttpRequestMessage(rawRequestMessage);
                Response = await httpClient.SendAsync(rawRequestMessage).ConfigureAwait(false);
                ResponseStatusCode = Response.StatusCode;

                if (Response.IsSuccessStatusCode == false &&
                    (Response.StatusCode == HttpStatusCode.PreconditionFailed ||
                    Response.StatusCode == HttpStatusCode.Forbidden ||
                    Response.StatusCode == HttpStatusCode.Unauthorized))
                {
                    throw new ErrorResponseException(Response, "Failed request");
                }

                return Response;
            }).ConfigureAwait(false);		
        }

        private class PushContent : HttpContent
        {
            private readonly Action<Stream, TaskCompletionSource<object>> action;
            private readonly TaskCompletionSource<object> tcs = new TaskCompletionSource<object>();

            public PushContent(Action<Stream, TaskCompletionSource<object>> action)
            {
                this.action = action;
            }

            protected override Task SerializeToStreamAsync(Stream stream, TransportContext context)
            {
                action(stream, tcs);
                return tcs.Task;
            }

            protected override bool TryComputeLength(out long length)
            {
                length = -1;
                return false;
            }
        }

        public void AddHeader(string key, string val)
        {
            headers.Set(key, val);
        }

        public void AddRange(long @from, long? to = null)
        {
            httpClient.DefaultRequestHeaders.Range = new RangeHeaderValue(from, to);
        }

        public void AddHeaders(RavenJObject headersToAdd)
        {
            foreach (var item in headersToAdd)
            {
                switch( item.Value.Type )
                {
                    case JTokenType.Object:
                    case JTokenType.Array:
                        AddHeader(item.Key, item.Value.ToString(Formatting.None));
                        break;
                    case JTokenType.Date:
                            var rfc1123 = GetDateString(item.Value, "r");
                            var iso8601 = GetDateString(item.Value, "o");
                            AddHeader(item.Key, rfc1123);
                            if (item.Key.StartsWith("Raven-") == false)
                                AddHeader("Raven-" + item.Key, iso8601);
                        break;
                    default:
                        AddHeader(item.Key, item.Value.Value<string>());
                        break;
                }                
            }
        }

        private string GetDateString(RavenJToken token, string format)
        {
            var value = token as RavenJValue;
            if (value == null)
                return token.ToString();

            var obj = value.Value;

            if (obj is DateTime)
                return ((DateTime)obj).ToString(format);

            if (obj is DateTimeOffset)
                return ((DateTimeOffset)obj).ToString(format);

            return obj.ToString();
        }

        public void AddHeaders(NameValueCollection nameValueHeaders)
        {
            foreach (var key in nameValueHeaders.AllKeys)
            {
                AddHeader(key, nameValueHeaders[key]);
            }
        }

        public void Dispose()
        {
            DisposeInternal();
        }

        private void DisposeInternal()
        {
            if (Response != null)
            {
                Response.Dispose();
                Response = null;
            }

            if (httpClient != null)
            {
                factory.httpClientCache.ReleaseClient(httpClient, _credentials);
                httpClient = null;
            }
        }
    }
}<|MERGE_RESOLUTION|>--- conflicted
+++ resolved
@@ -33,62 +33,13 @@
 
 namespace Raven.Client.Connection.Implementation
 {
-<<<<<<< HEAD
-	/// <summary>
-	/// A representation of an HTTP json request to the RavenDB server
-	/// </summary>
-	public class HttpJsonRequest : IDisposable
-	{
-	    public const int MinimumServerVersion = 4000;
-	    public const int CustomBuildVersion = 40;
-
-		internal  string Url
-		{
-			get { return url; }
-			set { url = value; }
-		}
-		internal readonly HttpMethod Method;
-
-		internal volatile HttpClient httpClient;
-
-		private readonly NameValueCollection headers = new NameValueCollection();
-
-		private readonly Stopwatch sp = Stopwatch.StartNew();
-
-		private readonly OperationCredentials _credentials;
-
-		// temporary create a strong reference to the cached data for this request
-		// avoid the potential for clearing the cache from a cached item
-		internal CachedRequest CachedRequestDetails;
-		private readonly HttpJsonRequestFactory factory;
-		private readonly Func<HttpMessageHandler> recreateHandler; 
-		private readonly IHoldProfilingInformation owner;
-		private readonly ConventionBase conventions;
-		private readonly bool disabledAuthRetries;
-		private readonly IRequestTimeMetric requestTimeMetric;
-
-		private string postedData;
-		private bool isRequestSentToServer;
-
-		internal bool ShouldCacheRequest;
-		private Stream postedStream;
-		private bool writeCalled;
-		public static readonly string ClientVersion = typeof(HttpJsonRequest).Assembly.GetName().Version.ToString();
-		
-		private string primaryUrl;
-
-		private string operationUrl;
-
-		public Action<NameValueCollection, string, string> HandleReplicationStatusChanges = delegate { };
-		private string url;
-=======
     /// <summary>
     /// A representation of an HTTP json request to the RavenDB server
     /// </summary>
     public class HttpJsonRequest : IDisposable
     {
-        public const int MinimumServerVersion = 3000;
-        public const int CustomBuildVersion = 13;
+        public const int MinimumServerVersion = 4000;
+        public const int CustomBuildVersion = 40;
 
         internal  string Url
         {
@@ -122,7 +73,6 @@
         private Stream postedStream;
         private bool writeCalled;
         public static readonly string ClientVersion = typeof(HttpJsonRequest).Assembly.GetName().Version.ToString();
->>>>>>> 68f1ca50
         
         private string primaryUrl;
 
