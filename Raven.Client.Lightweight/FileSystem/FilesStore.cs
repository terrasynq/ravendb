--- conflicted
+++ resolved
@@ -31,7 +31,7 @@
         private readonly AtomicDictionary<IFilesChanges> fileSystemChanges = new AtomicDictionary<IFilesChanges>(StringComparer.OrdinalIgnoreCase);
         private readonly AtomicDictionary<IAsyncFilesCommandsImpl> fileSystemCommands = new AtomicDictionary<IAsyncFilesCommandsImpl>(StringComparer.OrdinalIgnoreCase);
         private readonly ConcurrentDictionary<string, IFilesReplicationInformer> replicationInformers = new ConcurrentDictionary<string, IFilesReplicationInformer>(StringComparer.OrdinalIgnoreCase);
-        
+
         private bool initialized;
         private FilesSessionListeners listeners = new FilesSessionListeners();
 
@@ -54,7 +54,7 @@
             set
             {
                 credentials = value ?? CredentialCache.DefaultNetworkCredentials;
-        }
+            }
         }
         private ICredentials credentials;
 
@@ -214,13 +214,8 @@
         {
             if (initialized)
                 return this;
-<<<<<<< HEAD
             disableReplicationInformerGeneration = true;
-            jsonRequestFactory = new HttpJsonRequestFactory(MaxNumberOfCachedRequests, HttpMessageHandlerFactory);
-=======
-
             jsonRequestFactory = new HttpJsonRequestFactory(MaxNumberOfCachedRequests, HttpMessageHandlerFactory, authenticationScheme: conventions.AuthenticationScheme);
->>>>>>> 081f785f
 
             try
             {
@@ -265,8 +260,8 @@
                     DefaultFileSystem, 
                     Conventions, 
                     new OperationCredentials(ApiKey, Credentials),
-                    jsonRequestFactory, 
-                    currentSessionId, 
+                    jsonRequestFactory,
+                    currentSessionId,
                     GetReplicationInformerForFileSystem,
                     Listeners.ConflictListeners);
         }
@@ -382,19 +377,19 @@
         {
             if (!String.IsNullOrWhiteSpace(ConnectionStringName))
             {
-            var parser = ConnectionStringParser<FilesConnectionStringOptions>.FromConnectionStringName(ConnectionStringName);
-            parser.Parse();
-
-            var options = parser.ConnectionStringOptions;
-            if (options.Credentials != null)
+                var parser = ConnectionStringParser<FilesConnectionStringOptions>.FromConnectionStringName(ConnectionStringName);
+                parser.Parse();
+
+                var options = parser.ConnectionStringOptions;
+                if (options.Credentials != null)
                     Credentials = options.Credentials;
-            if (string.IsNullOrEmpty(options.Url) == false)
+                if (string.IsNullOrEmpty(options.Url) == false)
                     Url = options.Url;
-            if (string.IsNullOrEmpty(options.DefaultFileSystem) == false)
+                if (string.IsNullOrEmpty(options.DefaultFileSystem) == false)
                     DefaultFileSystem = options.DefaultFileSystem;
-            if (string.IsNullOrEmpty(options.ApiKey) == false)
+                if (string.IsNullOrEmpty(options.ApiKey) == false)
                     ApiKey = options.ApiKey;
-        }
+            }
         }
 
         protected void EnsureNotClosed()
