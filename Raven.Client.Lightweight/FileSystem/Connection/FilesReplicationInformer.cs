--- conflicted
+++ resolved
@@ -1,18 +1,8 @@
-<<<<<<< HEAD
 ﻿using Raven.Abstractions.Connection;
-=======
-﻿using System;
-using System.Linq;
-using System.Net;
-using System.Threading.Tasks;
-using Raven.Abstractions;
-using Raven.Abstractions.Connection;
->>>>>>> eb2cac86
 using Raven.Abstractions.Data;
 using Raven.Abstractions.FileSystem;
 using Raven.Abstractions.Logging;
 using Raven.Client.Connection;
-<<<<<<< HEAD
 using Raven.Client.Connection.Request;
 using Raven.Imports.Newtonsoft.Json;
 using Raven.Json.Linq;
@@ -20,10 +10,6 @@
 using System;
 using System.Linq;
 using System.Net;
-=======
-using Raven.Imports.Newtonsoft.Json;
-using Raven.Json.Linq;
->>>>>>> eb2cac86
 
 namespace Raven.Client.FileSystem.Connection
 {
@@ -37,8 +23,6 @@
         {
         }
 
-<<<<<<< HEAD
-=======
 		public Task UpdateReplicationInformationIfNeeded(IAsyncFilesCommands commands)
 		{
 			return UpdateReplicationInformationIfNeededInternal(commands);
@@ -86,7 +70,6 @@
 			}
 		}
 
->>>>>>> eb2cac86
         /// <summary>
         /// Refreshes the replication information.
         /// Expert use only.
@@ -111,19 +94,11 @@
                         var destinationsArray = config.Value<RavenJArray>("Destinations");
                         if (destinationsArray != null)
                         {
-<<<<<<< HEAD
-                            document = new JsonDocument
-                                       {
-	                                       DataAsJson = new RavenJObject
-	                                                    {
-		                                                    { "Destinations", destinationsArray }
-	                                                    }
+	                        document = new JsonDocument {DataAsJson = new RavenJObject() {{"Destinations", destinationsArray}}};
+                        }
                                        };
-=======
-	                        document = new JsonDocument {DataAsJson = new RavenJObject() {{"Destinations", destinationsArray}}};
->>>>>>> eb2cac86
-                        }
                     }
+                }
                 }
                 catch (Exception e)
                 {
@@ -133,21 +108,11 @@
 
 
                 if (document == null)
-<<<<<<< HEAD
-=======
-                {
-                    LastReplicationUpdate = SystemTime.UtcNow; // checked and not found
->>>>>>> eb2cac86
                     return;
 
                 ReplicationInformerLocalCache.TrySavingReplicationInformationToLocalCache(serverHash, document);
 
                 UpdateReplicationInformationFromDocument(document);
-<<<<<<< HEAD
-=======
-
-                LastReplicationUpdate = SystemTime.UtcNow;
->>>>>>> eb2cac86
             }
         }
 
