//-----------------------------------------------------------------------
// <copyright file="AbstractIndexCreationTask.cs" company="Hibernating Rhinos LTD">
//     Copyright (c) Hibernating Rhinos LTD. All rights reserved.
// </copyright>
//-----------------------------------------------------------------------
using System;
using System.Collections;
using System.Collections.Generic;
using System.Linq;
using System.Linq.Expressions;
using System.Threading.Tasks;
using Raven.Abstractions.Data;
using Raven.Abstractions.Indexing;
using Raven.Abstractions.Logging;
using Raven.Abstractions.Replication;
using Raven.Abstractions.Util;
using Raven.Client.Connection;
using Raven.Client.Connection.Async;
using Raven.Client.Document;
using Raven.Json.Linq;

namespace Raven.Client.Indexes
{
	/// <summary>
	/// Base class for creating indexes
	/// </summary>
	/// <remarks>
	/// The naming convention is that underscores in the inherited class names are replaced by slashed
	/// For example: Posts_ByName will be saved to Posts/ByName
	/// </remarks>
#if !MONO && !NETFX_CORE
	[System.ComponentModel.Composition.InheritedExport]
#endif
	public abstract class AbstractIndexCreationTask : AbstractCommonApiForIndexesAndTransformers
	{
		/// <summary>
		/// Creates the index definition.
		/// </summary>
		/// <returns></returns>
		public abstract IndexDefinition CreateIndexDefinition();

		protected internal virtual IEnumerable<object> ApplyReduceFunctionIfExists(IndexQuery indexQuery, IEnumerable<object> enumerable)
		{
			return enumerable.Take(indexQuery.PageSize);
		}

		public virtual bool IsMapReduce { get { return false; } }

		/// <summary>
		/// Gets the name of the index.
		/// </summary>
		/// <value>The name of the index.</value>
		public virtual string IndexName { get { return GetType().Name.Replace("_", "/"); } }

		/// <summary>
		/// Gets or sets the document store.
		/// </summary>
		/// <value>The document store.</value>
		public DocumentConvention Conventions { get; set; }

		/// <summary>
		/// Provide a way to dynamically index values with runtime known values
		/// </summary>
		protected object CreateField(string name, object value, bool stored, bool analyzed)
		{
			throw new NotSupportedException("This can only be run on the server side");
		}

		/// <summary>
		/// Provide a way to dynamically index values with runtime known values
		/// </summary>
		protected object CreateField(string name, object value)
		{
			throw new NotSupportedException("This can only be run on the server side");
		}

		/// <summary>
		/// Generates a spatial field in the index, generating a Point from the provided lat/lng coordinates
		/// </summary>
		/// <param name="lat">Latitude</param>
		/// <param name="lng">Longitude</param>
		/// <returns></returns>
		public static object SpatialGenerate(double? lat, double? lng)
		{
			throw new NotSupportedException("This method is provided solely to allow query translation on the server");
		}

		/// <summary>
		/// Generates a spatial field in the index, generating a Point from the provided lat/lng coordinates
		/// </summary>
		/// <param name="fieldName">The field name, will be used for querying</param>
		/// <param name="lat">Latitude</param>
		/// <param name="lng">Longitude</param>
		/// <returns></returns>
		public static object SpatialGenerate(string fieldName, double? lat, double? lng)
		{
			throw new NotSupportedException("This method is provided solely to allow query translation on the server");
		}

		protected class SpatialIndex
		{
			/// <summary>
			/// Generates a spatial field in the index, generating a Point from the provided lat/lng coordinates
			/// </summary>
			/// <param name="fieldName">The field name, will be used for querying</param>
			/// <param name="lat">Latitude</param>
			/// <param name="lng">Longitude</param>
			public static object Generate(string fieldName, double? lat, double? lng)
			{
				throw new NotSupportedException("This method is provided solely to allow query translation on the server");
			}

			/// <summary>
			/// Generates a spatial field in the index, generating a Point from the provided lat/lng coordinates
			/// </summary>
			/// <param name="lat">Latitude</param>
			/// <param name="lng">Longitude</param>
			public static object Generate(double? lat, double? lng)
			{
				throw new NotSupportedException("This method is provided solely to allow query translation on the server");
			}
		}

		/// <summary>
		/// Generates a spatial field in the index, generating a Point from the provided lat/lng coordinates
		/// </summary>
		/// <param name="fieldName">The field name, will be used for querying</param>
		/// <param name="shapeWKT">The shape representation in the WKT format</param>
		/// <returns></returns>
		public static object SpatialGenerate(string fieldName, string shapeWKT)
		{
			throw new NotSupportedException("This method is provided solely to allow query translation on the server");
		}

		/// <summary>
		/// Generates a spatial field in the index, generating a Point from the provided lat/lng coordinates
		/// </summary>
		/// <param name="fieldName">The field name, will be used for querying</param>
		/// <param name="shapeWKT">The shape representation in the WKT format</param>
		/// <param name="strategy">The spatial strategy to use</param>
		/// <returns></returns>
		public static object SpatialGenerate(string fieldName, string shapeWKT, SpatialSearchStrategy strategy)
		{
			throw new NotSupportedException("This method is provided solely to allow query translation on the server");
		}

		/// <summary>
		/// Generates a spatial field in the index, generating a Point from the provided lat/lng coordinates
		/// </summary>
		/// <param name="fieldName">The field name, will be used for querying</param>
		/// <param name="shapeWKT">The shape representation in the WKT format</param>
		/// <param name="strategy">The spatial strategy to use</param>
		/// <param name="maxTreeLevel">Maximum number of levels to be used in the PrefixTree, controls the precision of shape representation.</param>
		/// <returns></returns>
		public static object SpatialGenerate(string fieldName, string shapeWKT, SpatialSearchStrategy strategy, int maxTreeLevel)
		{
			throw new NotSupportedException("This method is provided solely to allow query translation on the server");
		}

<<<<<<< HEAD


#if !SILVERLIGHT && !NETFX_CORE
=======
#if !SILVERLIGHT
>>>>>>> 9a41e99a

		/// <summary>
		/// Executes the index creation against the specified document store.
		/// </summary>
		public void Execute(IDocumentStore store)
		{
			store.ExecuteIndex(this);
		}

		/// <summary>
		/// Executes the index creation against the specified document database using the specified conventions
		/// </summary>
		public virtual void Execute(IDatabaseCommands databaseCommands, DocumentConvention documentConvention)
		{
			Conventions = documentConvention;
			var indexDefinition = CreateIndexDefinition();
			// This code take advantage on the fact that RavenDB will turn an index PUT
			// to a noop of the index already exists and the stored definition matches
			// the new definition.
			databaseCommands.PutIndex(IndexName, indexDefinition, true);

			UpdateIndexInReplication(databaseCommands, documentConvention, (commands, url) =>
				commands.DirectPutIndex(IndexName, url, true, indexDefinition));
		}

#endif

		/// <summary>
		/// Executes the index creation against the specified document store.
		/// </summary>
		public virtual Task ExecuteAsync(IAsyncDatabaseCommands asyncDatabaseCommands, DocumentConvention documentConvention)
		{
			Conventions = documentConvention;
			var indexDefinition = CreateIndexDefinition();
			// This code take advantage on the fact that RavenDB will turn an index PUT
			// to a noop of the index already exists and the stored definition matches
			// the new definition.
			return asyncDatabaseCommands.PutIndexAsync(IndexName, indexDefinition, true)
				.ContinueWith(task => UpdateIndexInReplicationAsync(asyncDatabaseCommands, documentConvention, (client, url) =>
					client.DirectPutIndexAsync(IndexName, indexDefinition, true, url)))
				.Unwrap();
		}
	}

	/// <summary>
	/// Base class for creating indexes
	/// </summary>
	public class AbstractIndexCreationTask<TDocument> :
		AbstractIndexCreationTask<TDocument, TDocument>
	{

	}

	/// <summary>
	/// Base class for creating indexes
	/// </summary>
	public class AbstractIndexCreationTask<TDocument, TReduceResult> : AbstractGenericIndexCreationTask<TReduceResult>
	{
		protected internal override IEnumerable<object> ApplyReduceFunctionIfExists(IndexQuery indexQuery, IEnumerable<object> enumerable)
		{
			if (Reduce == null)
				return enumerable.Take(indexQuery.PageSize);

			return Conventions.ApplyReduceFunction(GetType(), typeof(TReduceResult), enumerable, () =>
			{
				var compile = Reduce.Compile();
				return (objects => compile(objects.Cast<TReduceResult>()));
			}).Take(indexQuery.PageSize);
		}

		/// <summary>
		/// Creates the index definition.
		/// </summary>
		/// <returns></returns>
		public override IndexDefinition CreateIndexDefinition()
		{
			if (Conventions == null)
				Conventions = new DocumentConvention();


			return new IndexDefinitionBuilder<TDocument, TReduceResult>
			{
				Indexes = Indexes,
				IndexesStrings = IndexesStrings,
				SortOptions = IndexSortOptions,
				Analyzers = Analyzers,
				AnalyzersStrings = AnalyzersStrings,
				Map = Map,
				Reduce = Reduce,
				TransformResults = TransformResults,
				Stores = Stores,
				StoresStrings = StoresStrings,
				Suggestions = IndexSuggestions,
				TermVectors = TermVectors,
				TermVectorsStrings = TermVectorsStrings
			}.ToIndexDefinition(Conventions);
		}

		public override bool IsMapReduce
		{
			get { return Reduce != null; }
		}

		/// <summary>
		/// The map definition
		/// </summary>
		protected Expression<Func<IEnumerable<TDocument>, IEnumerable>> Map { get; set; }
	}

	public abstract class AbstractCommonApiForIndexesAndTransformers
	{
		private ILog Logger = LogManager.GetCurrentClassLogger();

		/// <summary>
		/// Allows to use lambdas recursively
		/// </summary>
		protected IEnumerable<TResult> Recurse<TSource, TResult>(TSource source, Func<TSource, TResult> func)
		{
			throw new NotSupportedException("This can only be run on the server side");
		}


		/// <summary>
		/// Allows to use lambdas recursively
		/// </summary>
		protected IEnumerable<TResult> Recurse<TSource, TResult>(TSource source, Func<TSource, IEnumerable<TResult>> func)
		{
			throw new NotSupportedException("This can only be run on the server side");
		}

		/// <summary>
		/// Allows to use lambdas recursively
		/// </summary>
		protected IEnumerable<TResult> Recurse<TSource, TResult>(TSource source, Func<TSource, ICollection<TResult>> func)
		{
			throw new NotSupportedException("This can only be run on the server side");
		}

		/// <summary>
		/// Allows to use lambdas recursively
		/// </summary>
		protected IEnumerable<TResult> Recurse<TSource, TResult>(TSource source, Func<TSource, ISet<TResult>> func)
		{
			throw new NotSupportedException("This can only be run on the server side");
		}

		/// <summary>
		/// Allows to use lambdas recursively
		/// </summary>
		protected IEnumerable<TResult> Recurse<TSource, TResult>(TSource source, Func<TSource, HashSet<TResult>> func)
		{
			throw new NotSupportedException("This can only be run on the server side");
		}

#if !SILVERLIGHT
		/// <summary>
		/// Allows to use lambdas recursively
		/// </summary>
		protected IEnumerable<TResult> Recurse<TSource, TResult>(TSource source, Func<TSource, SortedSet<TResult>> func)
		{
			throw new NotSupportedException("This can only be run on the server side");
		}
#endif

		/// <summary>
		/// Loads the specifed document during the indexing process
		/// </summary>
		public T LoadDocument<T>(string key)
		{
			throw new NotSupportedException("This can only be run on the server side");
		}

		/// <summary>
		/// Loads the specifed document during the indexing process
		/// </summary>
		public T[] LoadDocument<T>(IEnumerable<string> keys)
		{
			throw new NotSupportedException("This can only be run on the server side");
		}

		/// <summary>
		/// Allows to use lambdas recursively
		/// </summary>
		protected IEnumerable<TResult> Recurse<TSource, TResult>(TSource source, Func<TSource, IList<TResult>> func)
		{
			throw new NotSupportedException("This can only be run on the server side");
		}

		/// <summary>
		/// Allows to use lambdas recursively
		/// </summary>
		protected IEnumerable<TResult> Recurse<TSource, TResult>(TSource source, Func<TSource, TResult[]> func)
		{
			throw new NotSupportedException("This can only be run on the server side");
		}

		/// <summary>
		/// Allows to use lambdas recursively
		/// </summary>
		protected IEnumerable<TResult> Recurse<TSource, TResult>(TSource source, Func<TSource, List<TResult>> func)
		{
			throw new NotSupportedException("This can only be run on the server side");
		}

		/// <summary>
		/// Allow to get to the metadata of the document
		/// </summary>
		protected RavenJObject MetadataFor(object doc)
		{
			throw new NotSupportedException("This is here as a marker only");
		}

		/// <summary>
		/// Allow to get to the metadata of the document
		/// </summary>
		protected RavenJObject AsDocument(object doc)
		{
			throw new NotSupportedException("This is here as a marker only");
		}

		internal Task UpdateIndexInReplicationAsync(IAsyncDatabaseCommands asyncDatabaseCommands,
												   DocumentConvention documentConvention, Func<AsyncServerClient, string, Task> action)
		{
			var asyncServerClient = asyncDatabaseCommands as AsyncServerClient;
			if (asyncServerClient == null)
				return new CompletedTask();
			return asyncServerClient.GetAsync("Raven/Replication/Destinations").ContinueWith(doc =>
			{
				if (doc == null)
					return new CompletedTask();
				var replicationDocument =
					documentConvention.CreateSerializer().Deserialize<ReplicationDocument>(new RavenJTokenReader(doc.Result.DataAsJson));
				if (replicationDocument == null)
					return new CompletedTask();
				var tasks = new List<Task>();
				foreach (var replicationDestination in replicationDocument.Destinations)
				{
					if (replicationDestination.Disabled || replicationDestination.IgnoredClient)
						continue;
					tasks.Add(action(asyncServerClient, GetReplicationUrl(replicationDestination)));
				}
				return Task.Factory.ContinueWhenAll(tasks.ToArray(), indexingTask =>
				{
					foreach (var indexTask in indexingTask)
					{
						if (indexTask.IsFaulted)
						{
							Logger.WarnException("Could not put index in replication server", indexTask.Exception);
						}
					}
				});
			}).Unwrap();
		}

<<<<<<< HEAD
#if !SILVERLIGHT && !NETFX_CORE
=======
		private string GetReplicationUrl(ReplicationDestination replicationDestination)
		{
			var replicationUrl = replicationDestination.ClientVisibleUrl ?? replicationDestination.Url;
			return string.IsNullOrWhiteSpace(replicationDestination.Database)
				? replicationUrl
				: replicationUrl + "/databases/" + replicationDestination.Database;
		}

#if !SILVERLIGHT
>>>>>>> 9a41e99a
		internal void UpdateIndexInReplication(IDatabaseCommands databaseCommands, DocumentConvention documentConvention,
			Action<ServerClient, string> action)
		{
			var serverClient = databaseCommands as ServerClient;
			if (serverClient == null)
				return;
			var doc = serverClient.Get("Raven/Replication/Destinations");
			if (doc == null)
				return;
			var replicationDocument =
				documentConvention.CreateSerializer().Deserialize<ReplicationDocument>(new RavenJTokenReader(doc.DataAsJson));
			if (replicationDocument == null)
				return;

			foreach (var replicationDestination in replicationDocument.Destinations)
			{
				try
				{
					if (replicationDestination.Disabled || replicationDestination.IgnoredClient)
						continue;
					action(serverClient, GetReplicationUrl(replicationDestination));
				}
				catch (Exception e)
				{
					Logger.WarnException("Could not put index in replication server", e);
				}
			}
		}
#endif
	}
}<|MERGE_RESOLUTION|>--- conflicted
+++ resolved
@@ -157,13 +157,7 @@
 			throw new NotSupportedException("This method is provided solely to allow query translation on the server");
 		}
 
-<<<<<<< HEAD
-
-
 #if !SILVERLIGHT && !NETFX_CORE
-=======
-#if !SILVERLIGHT
->>>>>>> 9a41e99a
 
 		/// <summary>
 		/// Executes the index creation against the specified document store.
@@ -418,9 +412,6 @@
 			}).Unwrap();
 		}
 
-<<<<<<< HEAD
-#if !SILVERLIGHT && !NETFX_CORE
-=======
 		private string GetReplicationUrl(ReplicationDestination replicationDestination)
 		{
 			var replicationUrl = replicationDestination.ClientVisibleUrl ?? replicationDestination.Url;
@@ -429,8 +420,7 @@
 				: replicationUrl + "/databases/" + replicationDestination.Database;
 		}
 
-#if !SILVERLIGHT
->>>>>>> 9a41e99a
+#if !SILVERLIGHT && !NETFX_CORE
 		internal void UpdateIndexInReplication(IDatabaseCommands databaseCommands, DocumentConvention documentConvention,
 			Action<ServerClient, string> action)
 		{
