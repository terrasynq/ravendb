//-----------------------------------------------------------------------
// <copyright file="AbstractIndexCreationTask.cs" company="Hibernating Rhinos LTD">
//     Copyright (c) Hibernating Rhinos LTD. All rights reserved.
// </copyright>
//-----------------------------------------------------------------------

using Raven.Abstractions.Data;
using Raven.Abstractions.Indexing;
using Raven.Abstractions.Util;
using Raven.Client.Connection;
using Raven.Client.Connection.Async;
using Raven.Client.Document;
using Raven.Json.Linq;

using System;
using System.Collections;
using System.Collections.Generic;
using System.Linq;
using System.Linq.Expressions;
using System.Threading;
using System.Threading.Tasks;

namespace Raven.Client.Indexes
{
    /// <summary>
    /// Base class for creating indexes
    /// </summary>
    /// <remarks>
    /// The naming convention is that underscores in the inherited class names are replaced by slashed
    /// For example: Posts_ByName will be saved to Posts/ByName
    /// </remarks>
#if !MONO
    [System.ComponentModel.Composition.InheritedExport]
#endif
    public abstract class AbstractIndexCreationTask : AbstractCommonApiForIndexesAndTransformers
    {
        /// <summary>
        /// Creates the index definition.
        /// </summary>
        public abstract IndexDefinition CreateIndexDefinition();

        protected internal virtual IEnumerable<object> ApplyReduceFunctionIfExists(IndexQuery indexQuery, IEnumerable<object> enumerable)
        {
            return enumerable.Take(indexQuery.PageSize);
        }

        /// <summary>
        /// Gets a value indicating whether this instance is map reduce index definition
        /// </summary>
        /// <value>
        /// 	<c>true</c> if this instance is map reduce; otherwise, <c>false</c>.
        /// </value>
        public virtual bool IsMapReduce { get { return false; } }

        /// <summary>
        /// Generates index name from type name replacing all _ with /
        /// <para>e.g.</para>
        /// <para>if our type is <code>'Orders_Totals'</code> then index name would be <code>'Orders/Totals'</code></para>
        /// </summary>
        public virtual string IndexName { get { return GetType().Name.Replace("_", "/"); } }

        /// <summary>
        /// Gets or sets the conventions that should be used when index definition is created.
        /// </summary>
        public DocumentConvention Conventions { get; set; }

        /// <summary>
        ///  index can have a priority that controls how much power of the indexing process it is allowed to consume. index priority can be forced by the user.
        ///  There are four available values that you can set: Normal, Idle, Disabled, Abandoned
        /// <para>Default value: null means that the priority of the index is Normal.</para>
        /// </summary>
        public IndexingPriority? Priority { get; set; }


        /// <summary>
        /// Provide a way to dynamically index values with runtime known values
        /// </summary>
        protected object CreateField(string name, object value, bool stored, bool analyzed)
        {
            throw new NotSupportedException("This can only be run on the server side");
        }

        /// <summary>
        /// Provide a way to dynamically index values with runtime known values
        /// </summary>
        protected object CreateField(string name, object value)
        {
            throw new NotSupportedException("This can only be run on the server side");
        }

        /// <summary>
        /// Generates a spatial field in the index, generating a Point from the provided lat/lng coordinates
        /// </summary>
        /// <param name="lat">Latitude</param>
        /// <param name="lng">Longitude</param>
        /// <returns></returns>
        public static object SpatialGenerate(double? lat, double? lng)
        {
            throw new NotSupportedException("This method is provided solely to allow query translation on the server");
        }

        /// <summary>
        /// Generate field with values that can be used for spatial clustering on the lat/lng coordinates
        /// </summary>
        public object SpatialClustering(string fieldName, double? lat, double? lng)
        {
            throw new NotSupportedException("This method is provided solely to allow query translation on the server");
        }

        /// <summary>
        /// Generate field with values that can be used for spatial clustering on the lat/lng coordinates
        /// </summary>
        public object SpatialClustering(string fieldName, double? lat, double? lng,
                                                         int minPrecision,
                                                         int maxPrecision)
        {
            throw new NotSupportedException("This method is provided solely to allow query translation on the server");
        }

        /// <summary>
        /// Generates a spatial field in the index, generating a Point from the provided lat/lng coordinates
        /// </summary>
        /// <param name="fieldName">The field name, will be used for querying</param>
        /// <param name="lat">Latitude</param>
        /// <param name="lng">Longitude</param>
        /// <returns></returns>
        public static object SpatialGenerate(string fieldName, double? lat, double? lng)
        {
            throw new NotSupportedException("This method is provided solely to allow query translation on the server");
        }

        [Obsolete]
        protected class SpatialIndex
        {
            /// <summary>
            /// Generates a spatial field in the index, generating a Point from the provided lat/lng coordinates
            /// </summary>
            /// <param name="fieldName">The field name, will be used for querying</param>
            /// <param name="lat">Latitude</param>
            /// <param name="lng">Longitude</param>
            [Obsolete("Use SpatialGenerate instead.")]
            public static object Generate(string fieldName, double? lat, double? lng)
            {
                throw new NotSupportedException("This method is provided solely to allow query translation on the server");
            }

            /// <summary>
            /// Generates a spatial field in the index, generating a Point from the provided lat/lng coordinates
            /// </summary>
            /// <param name="lat">Latitude</param>
            /// <param name="lng">Longitude</param>
            [Obsolete("Use SpatialGenerate instead.")]
            public static object Generate(double? lat, double? lng)
            {
                throw new NotSupportedException("This method is provided solely to allow query translation on the server");
            }
        }

        /// <summary>
        /// Generates a spatial field in the index, generating a Point from the provided lat/lng coordinates
        /// </summary>
        /// <param name="fieldName">The field name, will be used for querying</param>
        /// <param name="shapeWKT">The shape representation in the WKT format</param>
        /// <returns></returns>
        public static object SpatialGenerate(string fieldName, string shapeWKT)
        {
            throw new NotSupportedException("This method is provided solely to allow query translation on the server");
        }

        /// <summary>
        /// Generates a spatial field in the index, generating a Point from the provided lat/lng coordinates
        /// </summary>
        /// <param name="fieldName">The field name, will be used for querying</param>
        /// <param name="shapeWKT">The shape representation in the WKT format</param>
        /// <param name="strategy">The spatial strategy to use</param>
        /// <returns></returns>
        public static object SpatialGenerate(string fieldName, string shapeWKT, SpatialSearchStrategy strategy)
        {
            throw new NotSupportedException("This method is provided solely to allow query translation on the server");
        }

        /// <summary>
        /// Generates a spatial field in the index, generating a Point from the provided lat/lng coordinates
        /// </summary>
        /// <param name="fieldName">The field name, will be used for querying</param>
        /// <param name="shapeWKT">The shape representation in the WKT format</param>
        /// <param name="strategy">The spatial strategy to use</param>
        /// <param name="maxTreeLevel">Maximum number of levels to be used in the PrefixTree, controls the precision of shape representation.</param>
        /// <returns></returns>
        public static object SpatialGenerate(string fieldName, string shapeWKT, SpatialSearchStrategy strategy, int maxTreeLevel)
        {
            throw new NotSupportedException("This method is provided solely to allow query translation on the server");
        }

        /// <summary>
        /// Loads the specifed attachment content during the indexing process
        /// </summary>
        [Obsolete("Use RavenFS instead.")]
        public object LoadAttachmentForIndexing(string key)
        {
            throw new NotSupportedException("This can only be run on the server side");
        }

		/// <summary>
		/// Executes the index creation against the specified document store in side-by-side mode.
		/// </summary>
		/// <param name="store"></param>
		/// <param name="minimumEtagBeforeReplace">The minimum etag after which indexes will be swapped.</param>
		/// <param name="replaceTimeUtc">The minimum time after which indexes will be swapped.</param>
		public void SideBySideExecute(IDocumentStore store, Etag minimumEtagBeforeReplace = null, DateTime? replaceTimeUtc = null)
        {
            store.SideBySideExecuteIndex(this, minimumEtagBeforeReplace, replaceTimeUtc);
        }

        /// <summary>
        /// Executes the index creation against the specified document store.
        /// </summary>
        public void Execute(IDocumentStore store)
        {
            store.ExecuteIndex(this);
        }

		/// <summary>
		/// Executes the index creation using in side-by-side mode.
		/// </summary>
		/// <param name="databaseCommands"></param>
		/// <param name="documentConvention"></param>
		/// <param name="minimumEtagBeforeReplace">The minimum etag after which indexes will be swapped.</param>
		/// <param name="replaceTimeUtc">The minimum time after which indexes will be swapped.</param>
		public virtual void SideBySideExecute(IDatabaseCommands databaseCommands, DocumentConvention documentConvention, Etag minimumEtagBeforeReplace = null, DateTime? replaceTimeUtc = null)
        {
            Conventions = documentConvention;
            var indexDefinition = CreateIndexDefinition();

            var replaceIndexName = Constants.SideBySideIndexNamePrefix + IndexName;
            //check if side by side index exists
            var sideBySideDef = databaseCommands.GetIndex(replaceIndexName);
            if (sideBySideDef != null)
            {
                if (CurrentOrLegacyIndexDefinitionEquals(documentConvention, sideBySideDef, indexDefinition))
                    return;

                UpdateSideBySideIndex(databaseCommands, minimumEtagBeforeReplace, replaceTimeUtc, replaceIndexName, indexDefinition, documentConvention);
                return;
            }

            //check if "regular" index exists
            var serverDef = databaseCommands.GetIndex(IndexName);
            if (serverDef != null)
            {
                if (CurrentOrLegacyIndexDefinitionEquals(documentConvention, serverDef, indexDefinition))
                    return;

                UpdateSideBySideIndex(databaseCommands, minimumEtagBeforeReplace, replaceTimeUtc, replaceIndexName, indexDefinition, documentConvention);
            }
            else
            {
                // since index doesn't exist yet - create it in normal mode
                databaseCommands.PutIndex(IndexName, indexDefinition);
                AfterExecute(databaseCommands, documentConvention);
            }
        }

        private void UpdateSideBySideIndex(IDatabaseCommands databaseCommands, Etag minimumEtagBeforeReplace, DateTime? replaceTimeUtc, string replaceIndexName, IndexDefinition indexDefinition, DocumentConvention documentConvention)
        {
            databaseCommands.PutIndex(replaceIndexName, indexDefinition, true);

            databaseCommands
                .Put(Constants.IndexReplacePrefix + replaceIndexName,
                    null,
                    RavenJObject.FromObject(new IndexReplaceDocument { IndexToReplace = IndexName, MinimumEtagBeforeReplace = minimumEtagBeforeReplace, ReplaceTimeUtc = replaceTimeUtc }),
                    new RavenJObject());

            AfterExecute(databaseCommands, documentConvention);
        }

        /// <summary>
        /// Executes the index creation against the specified document database using the specified conventions
        /// </summary>
        public virtual void Execute(IDatabaseCommands databaseCommands, DocumentConvention documentConvention)
        {
            Conventions = documentConvention;
            var indexDefinition = CreateIndexDefinition();

            if (documentConvention.PrettifyGeneratedLinqExpressions)
            {
                var serverDef = databaseCommands.GetIndex(IndexName);
                if (serverDef != null && CurrentOrLegacyIndexDefinitionEquals(documentConvention, serverDef, indexDefinition))
                {
                    AfterExecute(databaseCommands, documentConvention);
                    return;
                }
            }

            // This code take advantage on the fact that RavenDB will turn an index PUT
            // to a noop of the index already exists and the stored definition matches
            // the new definition.
            databaseCommands.PutIndex(IndexName, indexDefinition, true);

            if (Priority != null)
                databaseCommands.SetIndexPriority(IndexName, Priority.Value);

            AfterExecute(databaseCommands, documentConvention);
        }

        public virtual void AfterExecute(IDatabaseCommands databaseCommands, DocumentConvention documentConvention)
        {
            if (documentConvention.IndexAndTransformerReplicationMode.HasFlag(IndexAndTransformerReplicationMode.Indexes))
                ReplicateIndexesIfNeeded(databaseCommands);
        }

        public virtual async Task AfterExecuteAsync(IAsyncDatabaseCommands asyncDatabaseCommands, DocumentConvention documentConvention, CancellationToken token = default(CancellationToken))
        {
            if (documentConvention.IndexAndTransformerReplicationMode.HasFlag(IndexAndTransformerReplicationMode.Indexes))
                await ReplicateIndexesIfNeededAsync(asyncDatabaseCommands).ConfigureAwait(false);
        }

        private bool CurrentOrLegacyIndexDefinitionEquals(DocumentConvention documentConvention, IndexDefinition serverDef, IndexDefinition indexDefinition)
        {
           
            var oldIndexId = serverDef.IndexId;

            try
            {
                serverDef.IndexId = indexDefinition.IndexId;

                if (serverDef.Equals(indexDefinition, false))
                    return true;

                // now we need to check if this is a legacy index...
                var legacyIndexDefinition = GetLegacyIndexDefinition(documentConvention);

                return serverDef.Equals(legacyIndexDefinition, compareIndexIds: false, ignoreFormatting: true, ignoreMaxIndexOutput: true);
            }
            finally
            {
                serverDef.IndexId = oldIndexId;
            }
        }

        private void ReplicateIndexesIfNeeded(IDatabaseCommands databaseCommands)
        {
            var serverClient = databaseCommands as ServerClient;
            if (serverClient == null)
                return;

                try
                {
		        serverClient.ReplicateIndex(IndexName);
                }
	        catch 
                {
                }
            }

        private async Task ReplicateIndexesIfNeededAsync(IAsyncDatabaseCommands databaseCommands)
        {
            var serverClient = databaseCommands as AsyncServerClient;
            if (serverClient == null)
                return;
                try
                {
				await serverClient.ReplicateIndexAsync(IndexName).ConfigureAwait(false);
                }
			catch
                {
                }

        }


        public IndexDefinition GetLegacyIndexDefinition(DocumentConvention documentConvention)
        {
            IndexDefinition legacyIndexDefinition;
            var oldPrettifyGeneratedLinqExpressions = documentConvention.PrettifyGeneratedLinqExpressions;
            documentConvention.PrettifyGeneratedLinqExpressions = false;
            try
            {
                legacyIndexDefinition = CreateIndexDefinition();
            }
            finally
            {
                documentConvention.PrettifyGeneratedLinqExpressions = oldPrettifyGeneratedLinqExpressions;
            }
            return legacyIndexDefinition;
        }

        /// <summary>
        /// Executes the index creation against the specified document store in side-by-side mode.
        /// </summary>
        public Task SideBySideExecuteAsync(IDocumentStore store, Etag minimumEtagBeforeReplace = null, DateTime? replaceTimeUtc = null)
        {
            return store.SideBySideExecuteIndexAsync(this, minimumEtagBeforeReplace, replaceTimeUtc);
        }

        /// <summary>
        /// Executes the index creation against the specified document store.
        /// </summary>
        public Task ExecuteAsync(IDocumentStore store)
        {
            return store.ExecuteIndexAsync(this);
        }

        public virtual async Task SideBySideExecuteAsync(IAsyncDatabaseCommands asyncDatabaseCommands, DocumentConvention documentConvention, Etag minimumEtagBeforeReplace = null, DateTime? replaceTimeUtc = null, CancellationToken token = default (CancellationToken))
        {
            Conventions = documentConvention;
            var indexDefinition = CreateIndexDefinition();

            var replaceIndexName = Constants.SideBySideIndexNamePrefix + IndexName;
            //check if side by side index exists
            var sideBySideDef = await asyncDatabaseCommands.GetIndexAsync(replaceIndexName, token).ConfigureAwait(false);
            if (sideBySideDef != null)
            {
                if (CurrentOrLegacyIndexDefinitionEquals(documentConvention, sideBySideDef, indexDefinition))
                    return;

<<<<<<< HEAD
				await UpdateSideBySideIndexAsync(asyncDatabaseCommands, minimumEtagBeforeReplace, replaceTimeUtc, token, replaceIndexName, indexDefinition, documentConvention).ConfigureAwait(false);
				return;
			}
=======
                await UpdateSideBySideIndexAsync(asyncDatabaseCommands, minimumEtagBeforeReplace, replaceTimeUtc, token, replaceIndexName, indexDefinition, documentConvention);
                return;
            }
>>>>>>> b19bf61a

            var serverDef = await asyncDatabaseCommands.GetIndexAsync(IndexName, token).ConfigureAwait(false);
            if (serverDef != null)
            {
                if (CurrentOrLegacyIndexDefinitionEquals(documentConvention, serverDef, indexDefinition))
                    return;

<<<<<<< HEAD
				await UpdateSideBySideIndexAsync(asyncDatabaseCommands, minimumEtagBeforeReplace, replaceTimeUtc, token, replaceIndexName, indexDefinition, documentConvention).ConfigureAwait(false);
=======
                await UpdateSideBySideIndexAsync(asyncDatabaseCommands, minimumEtagBeforeReplace, replaceTimeUtc, token, replaceIndexName, indexDefinition, documentConvention);
>>>>>>> b19bf61a
            }
            else
            {
                // since index doesn't exist yet - create it in normal mode
                await asyncDatabaseCommands.PutIndexAsync(IndexName, indexDefinition, token).ConfigureAwait(false);
<<<<<<< HEAD
				await AfterExecuteAsync(asyncDatabaseCommands, documentConvention, token).ConfigureAwait(false);
=======
                await AfterExecuteAsync(asyncDatabaseCommands, documentConvention, token);
>>>>>>> b19bf61a
            }
        }

        private async Task UpdateSideBySideIndexAsync(IAsyncDatabaseCommands asyncDatabaseCommands, Etag minimumEtagBeforeReplace, DateTime? replaceTimeUtc, CancellationToken token, string replaceIndexName, IndexDefinition indexDefinition, DocumentConvention documentConvention)
        {
            await asyncDatabaseCommands.PutIndexAsync(replaceIndexName, indexDefinition, true, token).ConfigureAwait(false);

            await asyncDatabaseCommands
                .PutAsync(Constants.IndexReplacePrefix + replaceIndexName,
                    null,
                    RavenJObject.FromObject(new IndexReplaceDocument {IndexToReplace = IndexName, MinimumEtagBeforeReplace = minimumEtagBeforeReplace, ReplaceTimeUtc = replaceTimeUtc}),
                    new RavenJObject(),
                    token).ConfigureAwait(false);

<<<<<<< HEAD
		    await AfterExecuteAsync(asyncDatabaseCommands, documentConvention, token).ConfigureAwait(false);
	    }
=======
            await AfterExecuteAsync(asyncDatabaseCommands, documentConvention, token);
        }
>>>>>>> b19bf61a

        /// <summary>
        /// Executes the index creation against the specified document store.
        /// </summary>
        public virtual async Task ExecuteAsync(IAsyncDatabaseCommands asyncDatabaseCommands, DocumentConvention documentConvention, CancellationToken token = default (CancellationToken))
        {
            Conventions = documentConvention;
            var indexDefinition = CreateIndexDefinition();
            if (documentConvention.PrettifyGeneratedLinqExpressions)
            {
                var serverDef = await asyncDatabaseCommands.GetIndexAsync(IndexName, token).ConfigureAwait(false);
                if (serverDef != null && CurrentOrLegacyIndexDefinitionEquals(documentConvention, serverDef, indexDefinition))
                {
                    await AfterExecuteAsync(asyncDatabaseCommands, documentConvention, token).ConfigureAwait(false);
                    return;
                }
            }

            // This code take advantage on the fact that RavenDB will turn an index PUT
            // to a noop of the index already exists and the stored definition matches
            // the new definition.
            await asyncDatabaseCommands.PutIndexAsync(IndexName, indexDefinition, true, token).ConfigureAwait(false);
            if (Priority != null)
                await asyncDatabaseCommands.SetIndexPriorityAsync(IndexName, Priority.Value, token).ConfigureAwait(false);

            await AfterExecuteAsync(asyncDatabaseCommands, documentConvention, token).ConfigureAwait(false);
        }
    }

    /// <summary>
    /// Base class for creating indexes
    /// </summary>
    public class AbstractIndexCreationTask<TDocument> :
        AbstractIndexCreationTask<TDocument, TDocument>
    {
    }

    /// <summary>
    /// Base class for creating indexes
    /// </summary>
    public class AbstractIndexCreationTask<TDocument, TReduceResult> : AbstractGenericIndexCreationTask<TReduceResult>
    {
        protected internal override IEnumerable<object> ApplyReduceFunctionIfExists(IndexQuery indexQuery, IEnumerable<object> enumerable)
        {
            if (Reduce == null)
                return enumerable.Take(indexQuery.PageSize);

            return Conventions.ApplyReduceFunction(GetType(), typeof(TReduceResult), enumerable, () =>
            {
                var compile = Reduce.Compile();
                return (objects => compile(objects.Cast<TReduceResult>()));
            }).Take(indexQuery.PageSize);
        }

        /// <summary>
        /// Creates the index definition.
        /// </summary>
        /// <returns></returns>
        public override IndexDefinition CreateIndexDefinition()
        {
            if (Conventions == null)
                Conventions = new DocumentConvention();

            var indexDefinition = new IndexDefinitionBuilder<TDocument, TReduceResult>(IndexName)
            {
                Indexes = Indexes,
                IndexesStrings = IndexesStrings,
                SortOptionsStrings = IndexSortOptionsStrings,
                SortOptions = IndexSortOptions,
                Analyzers = Analyzers,
                AnalyzersStrings = AnalyzersStrings,
                Map = Map,
                Reduce = Reduce,
                Stores = Stores,
                StoresStrings = StoresStrings,
                SuggestionsOptions = IndexSuggestions,
                TermVectors = TermVectors,
                TermVectorsStrings = TermVectorsStrings,
                SpatialIndexes = SpatialIndexes,
                SpatialIndexesStrings = SpatialIndexesStrings,
                DisableInMemoryIndexing = DisableInMemoryIndexing,
                MaxIndexOutputsPerDocument = MaxIndexOutputsPerDocument,
            }.ToIndexDefinition(Conventions);

            var fields = Map.Body.Type.GenericTypeArguments.First().GetProperties();
            foreach (var field in fields)
            {
                if (indexDefinition.SortOptions.ContainsKey(field.Name))
                    continue;
                var fieldType = field.PropertyType;
                if (fieldType == typeof(int))
                {
                    indexDefinition.SortOptions.Add(field.Name, SortOptions.Int);
                }
                else if (fieldType == typeof(long))
                {
                    indexDefinition.SortOptions.Add(field.Name, SortOptions.Long);
                }
                else if (fieldType == typeof(short))
                {
                    indexDefinition.SortOptions.Add(field.Name, SortOptions.Short);
                }
                else if (fieldType == typeof(decimal))
                {
                    indexDefinition.SortOptions.Add(field.Name, SortOptions.Double);
                }
                else if (fieldType == typeof(double))
                {
                    indexDefinition.SortOptions.Add(field.Name, SortOptions.Double);
                }
                else if (fieldType == typeof(float))
                {
                    indexDefinition.SortOptions.Add(field.Name, SortOptions.Float);
                }
            }

            return indexDefinition;
        }

        /// <summary>
        /// Index specific setting that limits the number of map outputs that an index is allowed to create for a one source document. If a map operation applied to
        /// the one document produces more outputs than this number then an index definition will be considered as a suspicious, the indexing of this document 
        /// will be skipped and the appropriate error message will be added to the indexing errors.
        /// <para>Default value: null means that the global value from Raven configuration will be taken to detect if number of outputs was exceeded.</para>
        /// </summary>
        public int? MaxIndexOutputsPerDocument { get; set; }

        /// <summary>
        /// Gets a value indicating whether this instance is map reduce index definition
        /// </summary>
        /// <value>
        /// 	<c>true</c> if this instance is map reduce; otherwise, <c>false</c>.
        /// </value>
        public override bool IsMapReduce
        {
            get { return Reduce != null; }
        }

        /// <summary>
        /// The map definition
        /// </summary>
        protected Expression<Func<IEnumerable<TDocument>, IEnumerable>> Map { get; set; }
    }

    public abstract class AbstractCommonApiForIndexesAndTransformers
    {
        /// <summary>
        /// Allows to use lambdas recursively
        /// </summary>
        protected IEnumerable<TResult> Recurse<TSource, TResult>(TSource source, Func<TSource, TResult> func)
        {
            throw new NotSupportedException("This can only be run on the server side");
        }

        /// <summary>
        /// Allows to use lambdas recursively
        /// </summary>
        protected IEnumerable<TResult> Recurse<TSource, TResult>(TSource source, Func<TSource, IEnumerable<TResult>> func)
        {
            throw new NotSupportedException("This can only be run on the server side");
        }

        /// <summary>
        /// Allows to use lambdas recursively
        /// </summary>
        protected IEnumerable<TResult> Recurse<TSource, TResult>(TSource source, Func<TSource, ICollection<TResult>> func)
        {
            throw new NotSupportedException("This can only be run on the server side");
        }

        /// <summary>
        /// Allows to use lambdas recursively
        /// </summary>
        protected IEnumerable<TResult> Recurse<TSource, TResult>(TSource source, Func<TSource, ISet<TResult>> func)
        {
            throw new NotSupportedException("This can only be run on the server side");
        }

        /// <summary>
        /// Allows to use lambdas recursively
        /// </summary>
        protected IEnumerable<TResult> Recurse<TSource, TResult>(TSource source, Func<TSource, HashSet<TResult>> func)
        {
            throw new NotSupportedException("This can only be run on the server side");
        }

        /// <summary>
        /// Allows to use lambdas recursively
        /// </summary>
        protected IEnumerable<TResult> Recurse<TSource, TResult>(TSource source, Func<TSource, SortedSet<TResult>> func)
        {
            throw new NotSupportedException("This can only be run on the server side");
        }

        /// <summary>
        /// Loads the specifed document during the indexing process
        /// </summary>
        public T LoadDocument<T>(string key)
        {
            throw new NotSupportedException("This can only be run on the server side");
        }

        /// <summary>
        /// Loads the specifed document during the indexing process
        /// </summary>
        public T[] LoadDocument<T>(IEnumerable<string> keys)
        {
            throw new NotSupportedException("This can only be run on the server side");
        }

        /// <summary>
        /// Allows to use lambdas recursively
        /// </summary>
        protected IEnumerable<TResult> Recurse<TSource, TResult>(TSource source, Func<TSource, IList<TResult>> func)
        {
            throw new NotSupportedException("This can only be run on the server side");
        }

        /// <summary>
        /// Allows to use lambdas recursively
        /// </summary>
        protected IEnumerable<TResult> Recurse<TSource, TResult>(TSource source, Func<TSource, TResult[]> func)
        {
            throw new NotSupportedException("This can only be run on the server side");
        }

        /// <summary>
        /// Allows to use lambdas recursively
        /// </summary>
        protected IEnumerable<TResult> Recurse<TSource, TResult>(TSource source, Func<TSource, List<TResult>> func)
        {
            throw new NotSupportedException("This can only be run on the server side");
        }

        /// <summary>
        /// Allow to get to the metadata of the document
        /// </summary>
        protected RavenJObject MetadataFor(object doc)
        {
            throw new NotSupportedException("This is here as a marker only");
        }

        /// <summary>
        /// Allow to access an entity as a document
        /// </summary>
        protected RavenJObject AsDocument(object doc)
        {
            throw new NotSupportedException("This is here as a marker only");
        }
    }
}<|MERGE_RESOLUTION|>--- conflicted
+++ resolved
@@ -414,15 +414,9 @@
                 if (CurrentOrLegacyIndexDefinitionEquals(documentConvention, sideBySideDef, indexDefinition))
                     return;
 
-<<<<<<< HEAD
 				await UpdateSideBySideIndexAsync(asyncDatabaseCommands, minimumEtagBeforeReplace, replaceTimeUtc, token, replaceIndexName, indexDefinition, documentConvention).ConfigureAwait(false);
 				return;
 			}
-=======
-                await UpdateSideBySideIndexAsync(asyncDatabaseCommands, minimumEtagBeforeReplace, replaceTimeUtc, token, replaceIndexName, indexDefinition, documentConvention);
-                return;
-            }
->>>>>>> b19bf61a
 
             var serverDef = await asyncDatabaseCommands.GetIndexAsync(IndexName, token).ConfigureAwait(false);
             if (serverDef != null)
@@ -430,21 +424,13 @@
                 if (CurrentOrLegacyIndexDefinitionEquals(documentConvention, serverDef, indexDefinition))
                     return;
 
-<<<<<<< HEAD
 				await UpdateSideBySideIndexAsync(asyncDatabaseCommands, minimumEtagBeforeReplace, replaceTimeUtc, token, replaceIndexName, indexDefinition, documentConvention).ConfigureAwait(false);
-=======
-                await UpdateSideBySideIndexAsync(asyncDatabaseCommands, minimumEtagBeforeReplace, replaceTimeUtc, token, replaceIndexName, indexDefinition, documentConvention);
->>>>>>> b19bf61a
             }
             else
             {
                 // since index doesn't exist yet - create it in normal mode
                 await asyncDatabaseCommands.PutIndexAsync(IndexName, indexDefinition, token).ConfigureAwait(false);
-<<<<<<< HEAD
 				await AfterExecuteAsync(asyncDatabaseCommands, documentConvention, token).ConfigureAwait(false);
-=======
-                await AfterExecuteAsync(asyncDatabaseCommands, documentConvention, token);
->>>>>>> b19bf61a
             }
         }
 
@@ -459,13 +445,8 @@
                     new RavenJObject(),
                     token).ConfigureAwait(false);
 
-<<<<<<< HEAD
 		    await AfterExecuteAsync(asyncDatabaseCommands, documentConvention, token).ConfigureAwait(false);
 	    }
-=======
-            await AfterExecuteAsync(asyncDatabaseCommands, documentConvention, token);
-        }
->>>>>>> b19bf61a
 
         /// <summary>
         /// Executes the index creation against the specified document store.
