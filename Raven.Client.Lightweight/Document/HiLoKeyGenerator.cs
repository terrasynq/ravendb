--- conflicted
+++ resolved
@@ -1,165 +1,157 @@
-//-----------------------------------------------------------------------
-// <copyright file="HiLoKeyGenerator.cs" company="Hibernating Rhinos LTD">
-//     Copyright (c) Hibernating Rhinos LTD. All rights reserved.
-// </copyright>
-//-----------------------------------------------------------------------
-using System;
-using System.Linq;
-using System.Threading;
-using System.Transactions;
-#if !NET35
-using System.Threading.Tasks;
-using Raven.Client.Connection.Async;
-#endif
-using Raven.Imports.Newtonsoft.Json.Linq;
-using Raven.Abstractions.Data;
-using Raven.Abstractions.Exceptions;
-using Raven.Abstractions.Extensions;
-using Raven.Client.Connection;
-using Raven.Client.Exceptions;
-using Raven.Json.Linq;
-
-namespace Raven.Client.Document
-{
-	/// <summary>
-	/// Generate hilo numbers against a RavenDB document
-	/// </summary>
-	public class HiLoKeyGenerator : HiLoKeyGeneratorBase
-	{
-		private readonly IDatabaseCommands databaseCommands;
-		private readonly object generatorLock = new object();
-
-		/// <summary>
-		/// Initializes a new instance of the <see cref="HiLoKeyGenerator"/> class.
-		/// </summary>
-		public HiLoKeyGenerator(IDatabaseCommands databaseCommands, string tag, long capacity)
-			: base(tag, capacity)
-		{
-			this.databaseCommands = databaseCommands;
-		}
-
-		/// <summary>
-		/// Generates the document key.
-		/// </summary>
-		/// <param name="convention">The convention.</param>
-		/// <param name="entity">The entity.</param>
-		/// <returns></returns>
-		public string GenerateDocumentKey(DocumentConvention convention, object entity)
-		{
-			return GetDocumentKeyFromId(convention, NextId());
-		}
-
-		///<summary>
-		/// Create the next id (numeric)
-		///</summary>
-		public long NextId()
-		{
-			while (true)
-			{
-				var myRange = range; // thread safe copy
-
-				var current = Interlocked.Increment(ref myRange.Current);
-				if (current <= myRange.Max)
-					return current;
-
-				lock (generatorLock)
-				{
-<<<<<<< HEAD
-					if (range != myRange)
-						// Lock was contended, and the max has already been changed. Just get a new id as usual.
-						continue;
-
-					range = GetNextRange();
-=======
-					if (current > currentMax.Value)
-					{
-						currentMax = new Hodler(GetNextMax());
-					}
-					return Interlocked.Increment(ref current);
->>>>>>> 0eb627c3
-				}
-			}
-		}
-
-		private Range GetNextRange()
-		{
-			using (new TransactionScope(TransactionScopeOption.Suppress))
-			{
-				IncreaseCapacityIfRequired();
-				while (true)
-				{
-					try
-					{
-						var minNextMax = range.Max;
-						JsonDocument document;
-
-						try
-						{
-							document = GetDocument();
-						}
-						catch (ConflictException e)
-						{
-							// resolving the conflict by selecting the highest number
-							var highestMax = e.ConflictedVersionIds
-								.Select(conflictedVersionId => GetMaxFromDocument(databaseCommands.Get(conflictedVersionId), minNextMax))
-								.Max();
-
-							PutDocument(new JsonDocument
-							{
-								Etag = e.Etag,
-								Metadata = new RavenJObject(),
-								DataAsJson = RavenJObject.FromObject(new { Max = highestMax }),
-								Key = HiLoDocumentKey
-							});
-
-							continue;
-						}
-
-						long min, max;
-						if (document == null)
-						{
-							min = minNextMax + 1;
-							max = minNextMax + capacity;
-							document = new JsonDocument
-							{
-								Etag = Guid.Empty,
-								// sending empty guid means - ensure the that the document does NOT exists
-								Metadata = new RavenJObject(),
-								DataAsJson = RavenJObject.FromObject(new { Max = max }),
-								Key = HiLoDocumentKey
-							};
-						}
-						else
-						{
-							var oldMax = GetMaxFromDocument(document, minNextMax);
-							min = oldMax + 1;
-							max = oldMax + capacity;
-
-							document.DataAsJson["Max"] = max;
-						}
-						PutDocument(document);
-
-						return new Range(min, max);
-					}
-					catch (ConcurrencyException)
-					{
-						// expected, we need to retry
-					}
-				}
-			}
-		}
-
-		private void PutDocument(JsonDocument document)
-		{
-			databaseCommands.Put(HiLoDocumentKey, document.Etag,
-								 document.DataAsJson,
-								 document.Metadata);
-		}
-
-		private JsonDocument GetDocument()
-		{
-			var documents = databaseCommands.Get(new[] { HiLoDocumentKey, RavenKeyServerPrefix }, new string[0]);
-			return HandleGetDocumentResult(documents);
-		}
-	}
-}
+//-----------------------------------------------------------------------
+// <copyright file="HiLoKeyGenerator.cs" company="Hibernating Rhinos LTD">
+//     Copyright (c) Hibernating Rhinos LTD. All rights reserved.
+// </copyright>
+//-----------------------------------------------------------------------
+using System;
+using System.Linq;
+using System.Threading;
+using System.Transactions;
+#if !NET35
+using System.Threading.Tasks;
+using Raven.Client.Connection.Async;
+#endif
+using Raven.Imports.Newtonsoft.Json.Linq;
+using Raven.Abstractions.Data;
+using Raven.Abstractions.Exceptions;
+using Raven.Abstractions.Extensions;
+using Raven.Client.Connection;
+using Raven.Client.Exceptions;
+using Raven.Json.Linq;
+
+namespace Raven.Client.Document
+{
+	/// <summary>
+	/// Generate hilo numbers against a RavenDB document
+	/// </summary>
+	public class HiLoKeyGenerator : HiLoKeyGeneratorBase
+	{
+		private readonly IDatabaseCommands databaseCommands;
+		private readonly object generatorLock = new object();
+
+		/// <summary>
+		/// Initializes a new instance of the <see cref="HiLoKeyGenerator"/> class.
+		/// </summary>
+		public HiLoKeyGenerator(IDatabaseCommands databaseCommands, string tag, long capacity)
+			: base(tag, capacity)
+		{
+			this.databaseCommands = databaseCommands;
+		}
+
+		/// <summary>
+		/// Generates the document key.
+		/// </summary>
+		/// <param name="convention">The convention.</param>
+		/// <param name="entity">The entity.</param>
+		/// <returns></returns>
+		public string GenerateDocumentKey(DocumentConvention convention, object entity)
+		{
+			return GetDocumentKeyFromId(convention, NextId());
+		}
+
+		///<summary>
+		/// Create the next id (numeric)
+		///</summary>
+		public long NextId()
+		{
+			while (true)
+			{
+				var myRange = range; // thread safe copy
+
+				var current = Interlocked.Increment(ref myRange.Current);
+				if (current <= myRange.Max)
+					return current;
+
+				lock (generatorLock)
+				{
+					if (range != myRange)
+						// Lock was contended, and the max has already been changed. Just get a new id as usual.
+						continue;
+
+					range = GetNextRange();
+					}
+			}
+				}
+
+		private Range GetNextRange()
+		{
+			using (new TransactionScope(TransactionScopeOption.Suppress))
+			{
+				IncreaseCapacityIfRequired();
+				while (true)
+				{
+					try
+					{
+						var minNextMax = range.Max;
+						JsonDocument document;
+
+						try
+						{
+							document = GetDocument();
+						}
+						catch (ConflictException e)
+						{
+							// resolving the conflict by selecting the highest number
+							var highestMax = e.ConflictedVersionIds
+								.Select(conflictedVersionId => GetMaxFromDocument(databaseCommands.Get(conflictedVersionId), minNextMax))
+								.Max();
+
+							PutDocument(new JsonDocument
+							{
+								Etag = e.Etag,
+								Metadata = new RavenJObject(),
+								DataAsJson = RavenJObject.FromObject(new { Max = highestMax }),
+								Key = HiLoDocumentKey
+							});
+
+							continue;
+						}
+
+						long min, max;
+						if (document == null)
+						{
+							min = minNextMax + 1;
+							max = minNextMax + capacity;
+							document = new JsonDocument
+							{
+								Etag = Guid.Empty,
+								// sending empty guid means - ensure the that the document does NOT exists
+								Metadata = new RavenJObject(),
+								DataAsJson = RavenJObject.FromObject(new { Max = max }),
+								Key = HiLoDocumentKey
+							};
+						}
+						else
+						{
+							var oldMax = GetMaxFromDocument(document, minNextMax);
+							min = oldMax + 1;
+							max = oldMax + capacity;
+
+							document.DataAsJson["Max"] = max;
+						}
+						PutDocument(document);
+
+						return new Range(min, max);
+					}
+					catch (ConcurrencyException)
+					{
+						// expected, we need to retry
+					}
+				}
+			}
+		}
+
+		private void PutDocument(JsonDocument document)
+		{
+			databaseCommands.Put(HiLoDocumentKey, document.Etag,
+								 document.DataAsJson,
+								 document.Metadata);
+		}
+
+		private JsonDocument GetDocument()
+		{
+			var documents = databaseCommands.Get(new[] { HiLoDocumentKey, RavenKeyServerPrefix }, new string[0]);
+			return HandleGetDocumentResult(documents);
+		}
+	}
+}