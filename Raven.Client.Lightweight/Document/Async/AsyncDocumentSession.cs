--- conflicted
+++ resolved
@@ -25,38 +25,10 @@
 
 namespace Raven.Client.Document.Async
 {
-<<<<<<< HEAD
-	/// <summary>
-	/// Implementation for async document session 
-	/// </summary>
-	public class AsyncDocumentSession : InMemoryDocumentSessionOperations, IAsyncDocumentSessionImpl, IAsyncAdvancedSessionOperations, IDocumentQueryGenerator
-	{
-		private readonly AsyncDocumentKeyGeneration asyncDocumentKeyGeneration;
-
-		/// <summary>
-		/// Initializes a new instance of the <see cref="AsyncDocumentSession"/> class.
-		/// </summary>
-		public AsyncDocumentSession(string dbName, DocumentStore documentStore,
-									IAsyncDatabaseCommands asyncDatabaseCommands,
-									DocumentSessionListeners listeners,
-									Guid id)
-			: base(dbName, documentStore, listeners, id)
-		{
-			AsyncDatabaseCommands = asyncDatabaseCommands;
-			GenerateDocumentKeysOnStore = false;
-			asyncDocumentKeyGeneration = new AsyncDocumentKeyGeneration(this, entitiesAndMetadata.TryGetValue, (key, entity, metadata) => key);
-		}
-
-		/// <summary>
-		/// Gets the async database commands.
-		/// </summary>
-		/// <value>The async database commands.</value>
-		public IAsyncDatabaseCommands AsyncDatabaseCommands { get; private set; }
-=======
     /// <summary>
     /// Implementation for async document session 
     /// </summary>
-    public class AsyncDocumentSession : InMemoryDocumentSessionOperations, IAsyncDocumentSessionImpl, IAsyncAdvancedSessionOperations, IDocumentQueryGenerator, ITransactionalDocumentSession
+    public class AsyncDocumentSession : InMemoryDocumentSessionOperations, IAsyncDocumentSessionImpl, IAsyncAdvancedSessionOperations, IDocumentQueryGenerator
     {
         private readonly AsyncDocumentKeyGeneration asyncDocumentKeyGeneration;
 
@@ -79,7 +51,6 @@
         /// </summary>
         /// <value>The async database commands.</value>
         public IAsyncDatabaseCommands AsyncDatabaseCommands { get; private set; }
->>>>>>> 68f1ca50
         /// <summary>
         /// Access the lazy operations
         /// </summary>
@@ -887,83 +858,6 @@
                 using (multiLoadOperation.EnterMultiLoadContext())
                 {
                     result = await AsyncDatabaseCommands.GetAsync(ids, includePaths, token: token).ConfigureAwait(false);
-<<<<<<< HEAD
-				}
-			} while (multiLoadOperation.SetResult(result));
-			return multiLoadOperation.Complete<T>();
-		}
-
-		/// <summary>
-		/// Begins the async multi load operation
-		/// </summary>
-		public async Task<T[]> LoadAsyncInternal<T>(string[] ids, CancellationToken token = default(CancellationToken))
-		{
-			if (ids.Length == 0)
-				return new T[0];
-
-			// only load documents that aren't already cached
-			var idsOfNotExistingObjects = ids.Where(id => IsLoaded(id) == false && IsDeleted(id) == false)
-				.Distinct(StringComparer.OrdinalIgnoreCase)
-				.ToArray();
-
-			if (idsOfNotExistingObjects.Length > 0)
-			{
-				IncrementRequestCount();
-				var multiLoadOperation = new MultiLoadOperation(this, AsyncDatabaseCommands.DisableAllCaching, idsOfNotExistingObjects, null);
-				MultiLoadResult multiLoadResult;
-				do
-				{
-					multiLoadOperation.LogOperation();
-					using (multiLoadOperation.EnterMultiLoadContext())
-					{
-						multiLoadResult = await AsyncDatabaseCommands.GetAsync(idsOfNotExistingObjects, null).ConfigureAwait(false);
-					}
-				} while (multiLoadOperation.SetResult(multiLoadResult));
-
-				multiLoadOperation.Complete<T>();
-			}
-
-			var loadTasks  = ids.Select(async id => await LoadAsync<T>(id, token).ConfigureAwait(false)).ToArray();
-			var loadedData = await Task.WhenAll(loadTasks).WithCancellation(token).ConfigureAwait(false);
-			return loadedData;
-		}
-
-		/// <summary>
-		/// Begins the async save changes operation
-		/// </summary>
-		/// <returns></returns>
-		public async Task SaveChangesAsync(CancellationToken token = default (CancellationToken))
-		{
-			await asyncDocumentKeyGeneration.GenerateDocumentKeysForSaveChanges().WithCancellation(token).ConfigureAwait(false);
-
-			using (EntityToJson.EntitiesToJsonCachingScope())
-			{
-				var data = PrepareForSaveChanges();
-				if (data.Commands.Count == 0)
-					return;
-
-				IncrementRequestCount();
-
-				var result = await AsyncDatabaseCommands.BatchAsync(data.Commands.ToArray(), token).ConfigureAwait(false);
-				UpdateBatchResults(result, data);
-			}
-		}
-
-		/// <summary>
-		/// Get the json document by key from the store
-		/// </summary>
-		protected override JsonDocument GetJsonDocument(string documentKey)
-		{
-			throw new NotSupportedException("Cannot get a document in a synchronous manner using async document session");
-		}
-
-		/// <summary>
-		/// Dynamically queries RavenDB using LINQ
-		/// </summary>
-		/// <typeparam name="T">The result of the query</typeparam>
-		public IRavenQueryable<T> Query<T>()
-		{
-=======
                 }
             } while (multiLoadOperation.SetResult(result));
             return multiLoadOperation.Complete<T>();
@@ -1034,38 +928,11 @@
         }
 
         /// <summary>
-        /// Commits the specified tx id.
-        /// </summary>
-        /// <param name="txId">The tx id.</param>
-        public override async Task Commit(string txId)
-        {
-            await AsyncDatabaseCommands.CommitAsync(txId).ConfigureAwait(false);
-            ClearEnlistment();
-        }
-
-        /// <summary>
-        /// Rollbacks the specified tx id.
-        /// </summary>
-        /// <param name="txId">The tx id.</param>
-        public override async Task Rollback(string txId)
-        {
-            await AsyncDatabaseCommands.RollbackAsync(txId).ConfigureAwait(false);
-            ClearEnlistment();
-        }
-
-        public async Task PrepareTransaction(string txId, Guid? resourceManagerId = null, byte[] recoveryInformation = null)
-        {
-            await AsyncDatabaseCommands.PrepareTransactionAsync(txId, resourceManagerId, recoveryInformation).ConfigureAwait(false);
-            ClearEnlistment();
-        }
-
-        /// <summary>
         /// Dynamically queries RavenDB using LINQ
         /// </summary>
         /// <typeparam name="T">The result of the query</typeparam>
         public IRavenQueryable<T> Query<T>()
         {
->>>>>>> 68f1ca50
             string indexName = CreateDynamicIndexName<T>();
             
 
