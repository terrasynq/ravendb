﻿using System.Collections.Generic;
using System.Linq;
using Raven.Abstractions.Indexing;
using Raven.Client;
using Raven.Client.Document;
using Raven.Client.Indexes;
using Raven.Tests.Helpers;
using Xunit;

namespace Raven.Tests.Issues
{
    public class ThorMigrationIssues : RavenTestBase
    {
        private readonly IDocumentStore _docStore;

        public ThorMigrationIssues()
        {
<<<<<<< HEAD
            _docStore = NewRemoteDocumentStore(fiddler:true);
=======
            _docStore = NewRemoteDocumentStore(fiddler: true);
>>>>>>> fb7b832d
            _docStore.Conventions.DefaultQueryingConsistency = ConsistencyOptions.AlwaysWaitForNonStaleResultsAsOfLastWrite;

            var dut = new OrgUnit
            {
                Id = "OrgUnit/1",
                OrgUnitName = "School1",
                Rooms = new List<OrgUnit.Room>
                {
                    new OrgUnit.Room
                    {
                        RoomId = "1",
                        RoomName = "ClassRoom1"
                    },
                    new OrgUnit.Room
                    {
                        RoomId = "2",
                        RoomName = "DarkRoom1"
                    },
                    new OrgUnit.Room
                    {
                        RoomId = "3",
                        RoomName = "Gym1"
                    }
                }
            };

            using (var session = _docStore.OpenSession())
            {

                new UnitRoomsIndexStoreAll().Execute(_docStore);
                new UnitRoomsIndexStoreLess().Execute(_docStore);
                new UnitRoomsTransformer().Execute(_docStore);

                session.Store(dut);
                session.SaveChanges();

                // Ensure transaction completed and index is non-stale
                session.Advanced.AllowNonAuthoritativeInformation = false;

                session.Load<OrgUnit>("OrgUnit/1");
            }
        }

        public override void Dispose()
        {
            base.Dispose();

            if (_docStore.WasDisposed == false)
                _docStore.Dispose();
        }

        [Fact]
        public void CanPreventMultipleResultsFromFanoutIndexStoreAll()
        {
            using (var session = _docStore.OpenSession())
            {
                var query = session.Query<UnitRoomsIndexResult, UnitRoomsIndexStoreAll>()
<<<<<<< HEAD
                    .Customize(x => x.SetAllowMultipleIndexEntriesForSameDocumentToResultTransformer(false))					
=======
                    .Customize(x => x.SetAllowMultipleIndexEntriesForSameDocumentToResultTransformer(false))
>>>>>>> fb7b832d
                    .TransformWith<UnitRoomsTransformer, UnitRoomsIndexResult>();

                var results = query.ToList();

                Assert.Equal(1, results.Count);
            }
        }

        [Fact]
        public void CanTransferMultipleResultsFromFanoutIndexStoreAll()
        {
            using (var session = _docStore.OpenSession())
            {
                var query = session.Query<UnitRoomsIndexResult, UnitRoomsIndexStoreAll>()
                    .Customize(x => x.SetAllowMultipleIndexEntriesForSameDocumentToResultTransformer(true))
                    .TransformWith<UnitRoomsTransformer, UnitRoomsIndexResult>();

                var results = query.ToList();

                Assert.Equal(3, results.Count);
            }
        }

        [Fact]
        public void CanPreventMultipleResultsFromFanoutIndexStoreLess()
        {
            using (var session = _docStore.OpenSession())
            {
                var query = session.Query<UnitRoomsIndexResult, UnitRoomsIndexStoreLess>()
                    .Customize(x => x.SetAllowMultipleIndexEntriesForSameDocumentToResultTransformer(false))
                    .TransformWith<UnitRoomsTransformer, UnitRoomsIndexResult>();

                var results = query.ToList();

                Assert.Equal(1, results.Count);
            }
        }

        [Fact]
        public void CanTransferMultipleResultsFromFanoutIndexStoreLess()
        {
            using (var session = _docStore.OpenSession())
            {
                var query = session.Query<UnitRoomsIndexResult, UnitRoomsIndexStoreLess>()
                    .Customize(x => x.SetAllowMultipleIndexEntriesForSameDocumentToResultTransformer(true))
                    .TransformWith<UnitRoomsTransformer, UnitRoomsIndexResult>();

                var results = query.ToList();

                Assert.Equal(3, results.Count);
            }
        }
    }

    public class UnitRoomsTransformer : AbstractTransformerCreationTask<UnitRoomsIndexResult>
    {
        public UnitRoomsTransformer()
        {
            TransformResults = result => from item in result
                                         select new
                                         {
                                             item.OrgUnitId,
                                             item.OrgUnitName,
                                             item.RoomId,
                                             item.RoomName
                                         };
        }
    }

    public class UnitRoomsIndexResult
    {
        public string OrgUnitId { get; set; }
        public string OrgUnitName { get; set; }

        public string RoomId { get; set; }
        public string RoomName { get; set; }
    }

    public class UnitRoomsIndexStoreAll : AbstractMultiMapIndexCreationTask<UnitRoomsIndexResult>
    {
        public UnitRoomsIndexStoreAll()
        {
            AddMap<OrgUnit>(items => from orgunit in items
                                     from room in orgunit.Rooms
                                     select new
                                     {
                                         OrgUnitId = orgunit.Id,
                                         OrgUnitName = orgunit.OrgUnitName,

                                         RoomId = room.RoomId,
                                         RoomName = room.RoomName
                                     });
            StoreAllFields(FieldStorage.Yes);
        }
    }

    public class UnitRoomsIndexStoreLess : AbstractMultiMapIndexCreationTask<UnitRoomsIndexResult>
    {
        public UnitRoomsIndexStoreLess()
        {
            AddMap<OrgUnit>(items => from orgunit in items
                                     from room in orgunit.Rooms
                                     select new
                                     {
                                         OrgUnitId = orgunit.Id,
                                         OrgUnitName = orgunit.OrgUnitName,

                                         RoomId = room.RoomId,
                                         RoomName = room.RoomName
                                     });
            Stores.Add(f => f.OrgUnitId, FieldStorage.Yes);
            Stores.Add(f => f.RoomName, FieldStorage.Yes);
        }
    }

    public class OrgUnit
    {
        public string Id { get; set; }
        public string OrgUnitName { get; set; }

        public List<Room> Rooms { get; set; }

        public class Room
        {
            public string RoomId { get; set; }
            public string RoomName { get; set; }
        }
    }
}

<|MERGE_RESOLUTION|>--- conflicted
+++ resolved
@@ -15,11 +15,7 @@
 
         public ThorMigrationIssues()
         {
-<<<<<<< HEAD
-            _docStore = NewRemoteDocumentStore(fiddler:true);
-=======
             _docStore = NewRemoteDocumentStore(fiddler: true);
->>>>>>> fb7b832d
             _docStore.Conventions.DefaultQueryingConsistency = ConsistencyOptions.AlwaysWaitForNonStaleResultsAsOfLastWrite;
 
             var dut = new OrgUnit
@@ -77,11 +73,7 @@
             using (var session = _docStore.OpenSession())
             {
                 var query = session.Query<UnitRoomsIndexResult, UnitRoomsIndexStoreAll>()
-<<<<<<< HEAD
-                    .Customize(x => x.SetAllowMultipleIndexEntriesForSameDocumentToResultTransformer(false))					
-=======
                     .Customize(x => x.SetAllowMultipleIndexEntriesForSameDocumentToResultTransformer(false))
->>>>>>> fb7b832d
                     .TransformWith<UnitRoomsTransformer, UnitRoomsIndexResult>();
 
                 var results = query.ToList();
