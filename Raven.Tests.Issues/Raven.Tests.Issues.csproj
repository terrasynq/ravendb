--- conflicted
+++ resolved
@@ -258,10 +258,7 @@
     <Compile Include="RavenDb_2239.cs" />
     <Compile Include="RavenDB_2233.cs" />
     <Compile Include="RavenDB_2244.cs" />
-<<<<<<< HEAD
-=======
     <Compile Include="RavenDB_2325.cs" />
->>>>>>> 7fca8d23
     <Compile Include="RavenDB_2314.cs">
       <SubType>Code</SubType>
     </Compile>
