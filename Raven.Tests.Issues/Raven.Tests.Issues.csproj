﻿<?xml version="1.0" encoding="utf-8"?>
<Project ToolsVersion="4.0" DefaultTargets="Build" xmlns="http://schemas.microsoft.com/developer/msbuild/2003">
  <Import Project="$(MSBuildExtensionsPath)\$(MSBuildToolsVersion)\Microsoft.Common.props" Condition="Exists('$(MSBuildExtensionsPath)\$(MSBuildToolsVersion)\Microsoft.Common.props')" />
  <PropertyGroup>
    <Configuration Condition=" '$(Configuration)' == '' ">Debug</Configuration>
    <Platform Condition=" '$(Platform)' == '' ">AnyCPU</Platform>
    <ProjectGuid>{D8BDD718-6E21-41B7-9C41-D0FBE0532DF4}</ProjectGuid>
    <OutputType>Library</OutputType>
    <AppDesignerFolder>Properties</AppDesignerFolder>
    <RootNamespace>Raven.Tests.Issues</RootNamespace>
    <AssemblyName>Raven.Tests.Issues</AssemblyName>
    <TargetFrameworkVersion>v4.5</TargetFrameworkVersion>
    <FileAlignment>512</FileAlignment>
    <SolutionDir Condition="$(SolutionDir) == '' Or $(SolutionDir) == '*Undefined*'">..\</SolutionDir>
    <RestorePackages>true</RestorePackages>
    <TargetFrameworkProfile />
  </PropertyGroup>
  <PropertyGroup Condition=" '$(Configuration)|$(Platform)' == 'Debug|AnyCPU' ">
    <DebugSymbols>true</DebugSymbols>
    <DebugType>full</DebugType>
    <Optimize>false</Optimize>
    <OutputPath>bin\Debug\</OutputPath>
    <DefineConstants>DEBUG;TRACE</DefineConstants>
    <ErrorReport>prompt</ErrorReport>
    <WarningLevel>4</WarningLevel>
    <NoWarn>618</NoWarn>
    <PlatformTarget>x64</PlatformTarget>
  </PropertyGroup>
  <PropertyGroup Condition=" '$(Configuration)|$(Platform)' == 'Release|AnyCPU' ">
    <DebugType>pdbonly</DebugType>
    <Optimize>true</Optimize>
    <OutputPath>bin\Release\</OutputPath>
    <DefineConstants>TRACE</DefineConstants>
    <ErrorReport>prompt</ErrorReport>
    <WarningLevel>4</WarningLevel>
    <NoWarn>618</NoWarn>
  </PropertyGroup>
  <PropertyGroup>
    <SignAssembly>true</SignAssembly>
  </PropertyGroup>
  <PropertyGroup>
    <AssemblyOriginatorKeyFile>..\Raven.Database\RavenDB.snk</AssemblyOriginatorKeyFile>
  </PropertyGroup>
  <PropertyGroup Condition="'$(Configuration)|$(Platform)' == 'Profiling|AnyCPU'">
    <OutputPath>bin\Profiling\</OutputPath>
    <DefineConstants>TRACE</DefineConstants>
    <Optimize>true</Optimize>
    <DebugType>pdbonly</DebugType>
    <PlatformTarget>AnyCPU</PlatformTarget>
    <ErrorReport>prompt</ErrorReport>
    <CodeAnalysisRuleSet>MinimumRecommendedRules.ruleset</CodeAnalysisRuleSet>
<<<<<<< HEAD
    <WarningLevel>4</WarningLevel>
=======
    <NoWarn>618</NoWarn>
>>>>>>> a9347902
  </PropertyGroup>
  <ItemGroup>
    <Reference Include="FizzWare.NBuilder">
      <HintPath>..\packages\NBuilder.3.0.1.1\lib\FizzWare.NBuilder.dll</HintPath>
    </Reference>
    <Reference Include="Lucene.Net">
      <HintPath>..\SharedLibs\Lucene.Net.dll</HintPath>
    </Reference>
    <Reference Include="System" />
    <Reference Include="System.ComponentModel.Composition" />
    <Reference Include="System.Core" />
    <Reference Include="System.Net.Http" />
    <Reference Include="System.Runtime.Serialization" />
    <Reference Include="System.Transactions" />
    <Reference Include="System.Xml.Linq" />
    <Reference Include="System.Data.DataSetExtensions" />
    <Reference Include="Microsoft.CSharp" />
    <Reference Include="System.Data" />
    <Reference Include="System.Xml" />
    <Reference Include="xunit">
      <HintPath>..\SharedLibs\xunit\xunit.dll</HintPath>
    </Reference>
    <Reference Include="xunit.extensions">
      <HintPath>..\SharedLibs\xunit\xunit.extensions.dll</HintPath>
    </Reference>
    <Reference Include="Jint">
      <HintPath>..\SharedLibs\Jint.dll</HintPath>
    </Reference>
    <Reference Include="Microsoft.Owin">
      <HintPath>..\packages\Microsoft.Owin.3.0.0\lib\net45\Microsoft.Owin.dll</HintPath>
    </Reference>
    <Reference Include="Microsoft.Owin.Host.HttpListener">
      <HintPath>..\packages\Microsoft.Owin.Host.HttpListener.3.0.0\lib\net45\Microsoft.Owin.Host.HttpListener.dll</HintPath>
    </Reference>
    <Reference Include="Microsoft.Owin.Hosting">
      <HintPath>..\packages\Microsoft.Owin.Hosting.3.0.0\lib\net45\Microsoft.Owin.Hosting.dll</HintPath>
    </Reference>
    <Reference Include="Newtonsoft.Json">
      <HintPath>..\packages\Newtonsoft.Json.6.0.6\lib\net45\Newtonsoft.Json.dll</HintPath>
    </Reference>
    <Reference Include="Owin">
      <HintPath>..\packages\Owin.1.0\lib\net40\Owin.dll</HintPath>
    </Reference>
    <Reference Include="System.Net.Http.Formatting">
      <HintPath>..\packages\Microsoft.AspNet.WebApi.Client.5.2.2\lib\net45\System.Net.Http.Formatting.dll</HintPath>
    </Reference>
    <Reference Include="System.Reactive.Core">
      <HintPath>..\packages\Rx-Core.2.2.5\lib\net45\System.Reactive.Core.dll</HintPath>
    </Reference>
    <Reference Include="System.Reactive.Interfaces">
      <HintPath>..\packages\Rx-Interfaces.2.2.5\lib\net45\System.Reactive.Interfaces.dll</HintPath>
    </Reference>
    <Reference Include="System.Web.Http">
      <HintPath>..\packages\Microsoft.AspNet.WebApi.Core.5.2.2\lib\net45\System.Web.Http.dll</HintPath>
    </Reference>
  </ItemGroup>
  <ItemGroup>
    <Compile Include="..\CommonAssemblyInfo.cs">
      <Link>Properties\CommonAssemblyInfo.cs</Link>
    </Compile>
    <Compile Include="..\Raven.Tests\Properties\TestAssemblyInfo.cs">
      <Link>Properties\TestAssemblyInfo.cs</Link>
    </Compile>
    <Compile Include="1379\RavenDB_1379.cs" />
    <Compile Include="1379\RavenDB_1379_Client.cs" />
    <Compile Include="1379\RavenDB_1379_Client_Lazy.cs" />
    <Compile Include="1379\RavenDB_1379_Client_Remote.cs" />
    <Compile Include="ActualValueInJsonReaderException.cs" />
    <Compile Include="BackupRestore.cs" />
    <Compile Include="RavenDB_3488.cs" />
    <Compile Include="RavenDB-3152.cs" />
    <Compile Include="RavenDB-3179.cs" />
    <Compile Include="RavenDB-3302.cs" />
    <Compile Include="RavenDB-3314.cs" />
    <Compile Include="RavenDB-3326.cs" />
    <Compile Include="RavenDB-3420.cs" />
    <Compile Include="RavenDB-3465.cs" />
    <Compile Include="RavenDB-3472.cs" />
    <Compile Include="RavenDB_3199.cs" />
    <Compile Include="RavenDB-3383.cs" />
    <Compile Include="RavenDB_2706.cs" />
    <Compile Include="RavenDB-3393.cs" />
    <Compile Include="RavenDB-3401.cs" />
    <Compile Include="RavenDB-3451.cs" />
    <Compile Include="RavenDB-3509.cs" />
    <Compile Include="RavenDB-3530.cs" />
    <Compile Include="RavenDB_3230.cs" />
    <Compile Include="RavenDB_3271.cs" />
    <Compile Include="RavenDB_3276.cs" />
    <Compile Include="BulkInsertAuth.cs" />
    <Compile Include="BulkInsertClient.cs" />
    <Compile Include="BulkInsertDatabaseUrl.cs" />
    <Compile Include="BulkInsertTests.cs" />
    <Compile Include="RaqvenDB_3222.cs" />
    <Compile Include="RavenDB-3136.cs" />
    <Compile Include="RavenDB-3150.cs" />
    <Compile Include="RavenDB-3277.cs" />
    <Compile Include="RavenDB-3285.cs" />
    <Compile Include="RavenDB-3300.cs" />
    <Compile Include="RavenDB-3301.cs" />
    <Compile Include="RavenDB3075.cs" />
    <Compile Include="RavenDB_2712\GlobalConfigurationTest.cs" />
    <Compile Include="RavenDB_2712\RavenDB_2712.cs" />
    <Compile Include="RavenDB_2712\RavenDB_2712_JavascriptFunctions.cs" />
    <Compile Include="RavenDB_2712\RavenDB_2712_PeriodicExport.cs" />
    <Compile Include="RavenDB_2712\RavenDB_2712_Quotas.cs" />
    <Compile Include="RavenDB_2712\RavenDB_2712_Replication.cs" />
    <Compile Include="RavenDB_2712\RavenDB_2712_SqlReplication.cs" />
    <Compile Include="RavenDB_2712\RavenDB_2712_Versioning.cs" />
    <Compile Include="RavenDB_2867.cs" />
    <Compile Include="RavenDB_2879.cs" />
    <Compile Include="RavenDB-2716.cs" />
    <Compile Include="RavenDB-2717.cs" />
    <Compile Include="RavenDB-2913.cs" />
    <Compile Include="RavenDB2854.cs" />
    <Compile Include="RavenDB_1344 .cs" />
    <Compile Include="RavenDB_1733.cs" />
    <Compile Include="RavenDB_2115.cs" />
    <Compile Include="RavenDB_2699.cs" />
    <Compile Include="DatabaseConfiguration.cs" />
    <Compile Include="EmbeddedMultipleDatabases.cs" />
    <Compile Include="GermanUmlauts.cs" />
    <Compile Include="IndexResestWithReplication.cs" />
    <Compile Include="LongIndexAndTransformerNames.cs" />
    <Compile Include="NestedPropertiesIndex_1182.cs" />
    <Compile Include="RaveDB-1279.cs" />
    <Compile Include="RavenDB-1847.cs" />
    <Compile Include="RavenDb-1934.cs" />
    <Compile Include="RavenDB-2036.cs" />
    <Compile Include="RavenDB-2334.cs" />
    <Compile Include="RavenDB-2643.cs" />
    <Compile Include="RavenDB1009.cs" />
    <Compile Include="RavenDB1019.cs" />
    <Compile Include="RavenDB1025.cs" />
    <Compile Include="RavenDB1067.cs" />
    <Compile Include="RavenDB1229.cs" />
    <Compile Include="RavenDB1247.cs" />
    <Compile Include="RavenDB1259.cs" />
    <Compile Include="RavenDB1260.cs" />
    <Compile Include="RavenDB1261.cs" />
    <Compile Include="RavenDB1316.cs" />
    <Compile Include="RavenDB1369.cs" />
    <Compile Include="RavenDB1508.cs" />
    <Compile Include="RavenDB1519.cs" />
    <Compile Include="RavenDb1962.cs" />
    <Compile Include="RavenDB2408.cs" />
    <Compile Include="RavenDB2537.cs" />
    <Compile Include="RavenDB2568.cs" />
    <Compile Include="Ravendb718\DateTimeOffset_LoadTests.cs" />
    <Compile Include="Ravendb718\DateTimeOffset_QueryDynamicTests.cs" />
    <Compile Include="Ravendb718\DateTimeOffset_QueryMapReduceAnalyzedTests.cs" />
    <Compile Include="Ravendb718\DateTimeOffset_QueryMapReduceNotAnalyzedTests.cs" />
    <Compile Include="Ravendb718\DateTimeOffset_QueryMapReduceTests.cs" />
    <Compile Include="Ravendb718\DateTimeOffset_QueryMultiMapTests.cs" />
    <Compile Include="Ravendb718\DateTimeOffset_QueryStaticTests.cs" />
    <Compile Include="Ravendb718\DateTimeOffset_QueryTransformTests.cs" />
    <Compile Include="Ravendb718\DateTime_LoadTests.cs" />
    <Compile Include="Ravendb718\DateTime_QueryDynamicTests.cs" />
    <Compile Include="Ravendb718\DateTime_QueryMapReduceTests.cs" />
    <Compile Include="Ravendb718\DateTime_QueryMultiMapTests.cs" />
    <Compile Include="Ravendb718\DateTime_QueryStaticTests.cs" />
    <Compile Include="Ravendb718\DateTime_QueryTransformTests.cs" />
    <Compile Include="RavenDB741.cs" />
    <Compile Include="RavenDB814.cs" />
    <Compile Include="RavenDB815.cs" />
    <Compile Include="RavenDB820.cs" />
    <Compile Include="RavenDb827.cs" />
    <Compile Include="RavenDB845.cs" />
    <Compile Include="RavenDB903.cs" />
    <Compile Include="RavenDB921.cs" />
    <Compile Include="RavenDB934.cs" />
    <Compile Include="RavenDB937.cs" />
    <Compile Include="RavenDB953.cs" />
    <Compile Include="RavenDB955.cs" />
    <Compile Include="RavenDB957.cs" />
    <Compile Include="RavenDB982.cs" />
    <Compile Include="RavenDB987.cs" />
    <Compile Include="RavenDB_10.cs" />
    <Compile Include="RavenDB_1007.cs" />
    <Compile Include="RavenDB_1010.cs" />
    <Compile Include="RavenDB_1018.cs" />
    <Compile Include="RavenDB_1041.cs" />
    <Compile Include="RavenDB_1077.cs" />
    <Compile Include="RavenDB_1088.cs" />
    <Compile Include="RavenDB_1107.cs" />
    <Compile Include="RavenDB_1165.cs" />
    <Compile Include="RavenDB_1187.cs" />
    <Compile Include="RavenDB_1205.cs" />
    <Compile Include="RavenDB_1207.cs" />
    <Compile Include="RavenDB_1217.cs" />
    <Compile Include="RavenDB_1226.cs" />
    <Compile Include="RavenDB_1235.cs" />
    <Compile Include="RavenDB_1251_1.cs" />
    <Compile Include="RavenDB_1251_2.cs" />
    <Compile Include="RavenDB_1279.cs" />
    <Compile Include="RavenDB_1285.cs" />
    <Compile Include="RavenDB_1288.cs" />
    <Compile Include="RavenDB_1289.cs" />
    <Compile Include="RavenDB_1297 .cs" />
    <Compile Include="RavenDB_1302.cs" />
    <Compile Include="RavenDB_1304.cs" />
    <Compile Include="RavenDB_1305.cs" />
    <Compile Include="RavenDB_1333.cs" />
    <Compile Include="RavenDB_1345.cs" />
    <Compile Include="RavenDB_1346.cs" />
    <Compile Include="RavenDB_1353.cs" />
    <Compile Include="RavenDB_1374 .cs" />
    <Compile Include="RavenDB_1377.cs" />
    <Compile Include="RavenDB_1380.cs" />
    <Compile Include="RavenDB_1395.cs" />
    <Compile Include="RavenDB_1410.cs" />
    <Compile Include="RavenDB_1435.cs" />
    <Compile Include="RavenDB_1443 .cs" />
    <Compile Include="RavenDB_1461.cs" />
    <Compile Include="RavenDB_1466.cs" />
    <Compile Include="RavenDB_1470.cs" />
    <Compile Include="RavenDB_1472.cs" />
    <Compile Include="RavenDB_1489.cs" />
    <Compile Include="RavenDB_1493.cs" />
    <Compile Include="RavenDB_1497.cs" />
    <Compile Include="RavenDB_2176.cs" />
    <Compile Include="RavenDB_2514.cs" />
    <Compile Include="RavenDB_2516.cs" />
    <Compile Include="RavenDB_1517.cs" />
    <Compile Include="RavenDB_1520.cs" />
    <Compile Include="RavenDB_1533.cs" />
    <Compile Include="RavenDB_1538.cs" />
    <Compile Include="RavenDB_1539.cs" />
    <Compile Include="RavenDB_1540.cs" />
    <Compile Include="RavenDB_1553.cs" />
    <Compile Include="RavenDB_1555.cs" />
    <Compile Include="RavenDB_1557.cs" />
    <Compile Include="RavenDB_1560.cs" />
    <Compile Include="RavenDB_1561.cs" />
    <Compile Include="RavenDB_1565.cs" />
    <Compile Include="RavenDB_1595.cs" />
    <Compile Include="RavenDB_1598_MappingComplexProperties.cs" />
    <Compile Include="RavenDB_1600.cs" />
    <Compile Include="RavenDB_1601.cs" />
    <Compile Include="RavenDB_1609.cs" />
    <Compile Include="RavenDB_1610.cs" />
    <Compile Include="RavenDB_1650.cs" />
    <Compile Include="RavenDB_1666.cs" />
    <Compile Include="RavenDB_1716.cs" />
    <Compile Include="RavenDB_1717.cs" />
    <Compile Include="RavenDB_1735.cs" />
    <Compile Include="RavenDB_1749.cs" />
    <Compile Include="RavenDB_1760.cs" />
    <Compile Include="RavenDB_1761.cs" />
    <Compile Include="RavenDB_1762.cs" />
    <Compile Include="RavenDB_1765.cs" />
    <Compile Include="RavenDb_1816.cs" />
    <Compile Include="RavenDB_1817.cs" />
    <Compile Include="RavenDB_1824.cs" />
    <Compile Include="RavenDB_1825.cs" />
    <Compile Include="RavenDB_1828.cs" />
    <Compile Include="RavenDB_187.cs" />
    <Compile Include="RavenDB_1877.cs" />
    <Compile Include="RavenDb_1977.cs" />
    <Compile Include="RavenDb_1982.cs" />
    <Compile Include="RavenDb_2016.cs" />
    <Compile Include="RavenDB_2101.cs" />
    <Compile Include="RavenDB_2113.cs" />
    <Compile Include="RavenDb_2123.cs" />
    <Compile Include="RavenDB_2124.cs" />
    <Compile Include="RavenDB_2129.cs" />
    <Compile Include="RavenDB_2172.cs" />
    <Compile Include="RavenDB_2181.cs" />
    <Compile Include="RavenDB_2183.cs" />
    <Compile Include="RavenDB_2205.cs" />
    <Compile Include="RavenDB_2209.cs" />
    <Compile Include="RavenDb_2215.cs" />
    <Compile Include="RavenDb_2239.cs" />
    <Compile Include="RavenDB_2233.cs" />
    <Compile Include="RavenDB_2244.cs" />
    <Compile Include="RavenDB_2273.cs" />
    <Compile Include="RavenDB_2325.cs" />
    <Compile Include="RavenDB_2314.cs">
      <SubType>Code</SubType>
    </Compile>
    <Compile Include="RavenDB_2387.cs" />
    <Compile Include="RavenDB_2424.cs" />
    <Compile Include="RavenDB_2391.cs" />
    <Compile Include="RavenDB_2432.cs" />
    <Compile Include="RavenDB_2435.cs" />
    <Compile Include="RavenDB_2440.cs" />
    <Compile Include="RavenDB_2458.cs" />
    <Compile Include="RavenDB_2486.cs" />
    <Compile Include="RavenDB_2495.cs" />
    <Compile Include="RavenDB_2496.cs" />
    <Compile Include="RavenDB_2502.cs" />
    <Compile Include="RavenDB_2556.cs" />
    <Compile Include="RavenDB_2566.cs" />
    <Compile Include="RavenDB_2571.cs" />
    <Compile Include="RavenDB_2576.cs" />
    <Compile Include="RavenDB_2586.cs" />
    <Compile Include="RavenDB_2604.cs" />
    <Compile Include="RavenDB_2609.cs" />
    <Compile Include="RavenDB_2607.cs" />
    <Compile Include="RavenDB_2615.cs" />
    <Compile Include="RavenDB_2623.cs" />
    <Compile Include="RavenDB_2670.cs" />
    <Compile Include="RavenDB_2672.cs" />
    <Compile Include="RavenDB_2719.cs" />
    <Compile Include="RavenDB_2762 .cs" />
    <Compile Include="RavenDB_2710.cs" />
    <Compile Include="RavenDB_2767.cs" />
    <Compile Include="RavenDB_2779.cs" />
    <Compile Include="RavenDB_2793.cs" />
    <Compile Include="RavenDB_2794.cs" />
    <Compile Include="RavenDB_2808.cs" />
    <Compile Include="RavenDB_2824 .cs" />
    <Compile Include="RavenDB_2862.cs" />
    <Compile Include="RavenDB_2877.cs" />
    <Compile Include="RavenDB_2908.cs" />
    <Compile Include="RavenDB_2909.cs" />
    <Compile Include="RavenDB_2911.cs" />
    <Compile Include="RavenDB_2936.cs" />
    <Compile Include="RavenDB_2944.cs" />
    <Compile Include="RavenDB_295.cs" />
    <Compile Include="RavenDB_2955.cs" />
    <Compile Include="RavenDB_2974.cs" />
    <Compile Include="RavenDB_2984.cs" />
    <Compile Include="RavenDB_299.cs" />
    <Compile Include="RavenDB_2994.cs" />
    <Compile Include="RavenDB_3008.cs" />
    <Compile Include="RavenDB_301.cs" />
    <Compile Include="RavenDB_3013.cs" />
    <Compile Include="RavenDB_302.cs" />
    <Compile Include="RavenDB_3042.cs" />
    <Compile Include="RavenDB_3071.cs" />
    <Compile Include="RavenDB_3082.cs" />
    <Compile Include="RavenDB_3086.cs" />
    <Compile Include="RavenDB_3109.cs" />
    <Compile Include="RavenDB_3117.cs" />
    <Compile Include="RavenDB_3145.cs" />
    <Compile Include="RavenDB_3166.cs" />
    <Compile Include="RavenDB_3173.cs" />
    <Compile Include="RavenDB_3181.cs" />
    <Compile Include="RavenDB_3190.cs" />
    <Compile Include="RavenDB_3193.cs" />
    <Compile Include="RavenDB_3197.cs" />
    <Compile Include="RavenDB_3207.cs" />
    <Compile Include="RavenDB_3232.cs" />
    <Compile Include="RavenDB_3237.cs" />
    <Compile Include="RavenDB_3248.cs" />
    <Compile Include="RavenDB_3264.cs" />
    <Compile Include="RavenDB_3286.cs" />
    <Compile Include="RavenDB_3298.cs" />
    <Compile Include="RavenDB_3335.cs" />
    <Compile Include="Ravendb_334.cs" />
    <Compile Include="RavenDB_3344.cs" />
    <Compile Include="RavenDB_3373.cs" />
    <Compile Include="RavenDB_3375.cs" />
    <Compile Include="RavenDB_3381.cs" />
    <Compile Include="RavenDB_3390.cs" />
    <Compile Include="RavenDB_3417.cs" />
    <Compile Include="RavenDB_3418.cs" />
    <Compile Include="RavenDB_3422.cs" />
    <Compile Include="RavenDB_3435.cs" />
    <Compile Include="RavenDB_3442.cs" />
    <Compile Include="RavenDB_3448.cs" />
    <Compile Include="RavenDB_3462.cs" />
    <Compile Include="RavenDB_3484.cs" />
    <Compile Include="RavenDB_349.cs" />
    <Compile Include="RavenDB_3501.cs" />
    <Compile Include="RavenDB_3525.cs" />
    <Compile Include="RavenDB_367.cs" />
    <Compile Include="RavenDB_381.cs" />
    <Compile Include="RavenDB_384.cs" />
    <Compile Include="RavenDB_406.cs" />
    <Compile Include="RavenDB_410.cs" />
    <Compile Include="RavenDB_421.cs" />
    <Compile Include="RavenDB_422.cs" />
    <Compile Include="RavenDB_425.cs" />
    <Compile Include="RavenDB_478.cs" />
    <Compile Include="RavenDB_483.cs" />
    <Compile Include="RavenDB_505.cs" />
    <Compile Include="RavenDB_514.cs" />
    <Compile Include="RavenDB_535.cs" />
    <Compile Include="RavenDB_542 .cs" />
    <Compile Include="RavenDB_554.cs" />
    <Compile Include="RavenDB_556.cs" />
    <Compile Include="RavenDB_576.cs" />
    <Compile Include="RavenDB_578.cs" />
    <Compile Include="RavenDB_579.cs" />
    <Compile Include="RavenDB_626.cs" />
    <Compile Include="RavenDB_644.cs" />
    <Compile Include="RavenDB_651.cs" />
    <Compile Include="RavenDB_653.cs" />
    <Compile Include="RavenDB_659.cs" />
    <Compile Include="RavenDB_689.cs" />
    <Compile Include="RavenDB_714.cs" />
    <Compile Include="RavenDB_718.cs" />
    <Compile Include="RavenDB_72.cs" />
    <Compile Include="RavenDB_726.cs" />
    <Compile Include="RavenDB_743.cs" />
    <Compile Include="RavenDB_752.cs" />
    <Compile Include="RavenDB_757.cs" />
    <Compile Include="RavenDB_766.cs" />
    <Compile Include="RavenDB_772.cs" />
    <Compile Include="RavenDb_783.cs" />
    <Compile Include="RavenDB_784.cs" />
    <Compile Include="RavenDB_790.cs" />
    <Compile Include="RavenDB_806.cs" />
    <Compile Include="RavenDB_851.cs" />
    <Compile Include="RavenDB_863.cs" />
    <Compile Include="RavenDB_863_2.cs" />
    <Compile Include="RavenDB_868.cs" />
    <Compile Include="RavenDB_967.cs" />
    <Compile Include="RavenDB_993.cs" />
    <Compile Include="RavenDB_2344.cs" />
    <Compile Include="RavenDB_2907.cs" />
    <Compile Include="RavenDB_3555.cs" />
    <Compile Include="RDBQA_1.cs" />
    <Compile Include="RDBQA_11.cs" />
    <Compile Include="RDBQA_13.cs" />
    <Compile Include="RDBQA_16.cs" />
    <Compile Include="RDBQA_17.cs" />
    <Compile Include="RDBQA_18.cs" />
    <Compile Include="RDBQA_4.cs" />
    <Compile Include="RDBQA_7.cs" />
    <Compile Include="RDBQA_9.cs" />
    <Compile Include="RDoc_56.cs" />
    <Compile Include="RDoc_60.cs" />
    <Compile Include="RDoc_76.cs" />
    <Compile Include="ReplicationAlerts.cs" />
    <Compile Include="ReplicationBehavior.cs" />
    <Compile Include="RavenDB_3096.cs" />
    <Compile Include="SlowIndex.cs" />
    <Compile Include="RavenDB_3113.cs" />
    <Compile Include="RavenDB_3106.cs" />
    <Compile Include="RavenDB-3225.cs" />
    <Compile Include="WaitForStaleOnAbandonedIndexShouldWork.cs" />
  </ItemGroup>
  <ItemGroup>
    <ProjectReference Include="..\Bundles\Raven.Client.Authorization\Raven.Client.Authorization.csproj">
      <Project>{3A852FD2-E0F9-449C-8F66-0C6A180D030A}</Project>
      <Name>Raven.Client.Authorization</Name>
    </ProjectReference>
    <ProjectReference Include="..\Bundles\Raven.Client.UniqueConstraints\Raven.Client.UniqueConstraints.csproj">
      <Project>{D185331D-2B7C-4251-8EBE-140EDE1FAB9F}</Project>
      <Name>Raven.Client.UniqueConstraints</Name>
    </ProjectReference>
    <ProjectReference Include="..\Raven.Abstractions\Raven.Abstractions.csproj">
      <Project>{41AC479E-1EB2-4D23-AAF2-E4C8DF1BC2BA}</Project>
      <Name>Raven.Abstractions</Name>
    </ProjectReference>
    <ProjectReference Include="..\Raven.Client.Lightweight\Raven.Client.Lightweight.csproj">
      <Project>{4E087ECB-E7CA-4891-AC3C-3C76702715B6}</Project>
      <Name>Raven.Client.Lightweight</Name>
    </ProjectReference>
    <ProjectReference Include="..\Raven.Database\Raven.Database.csproj">
      <Project>{212823CD-25E1-41AC-92D1-D6DF4D53FC85}</Project>
      <Name>Raven.Database</Name>
    </ProjectReference>
    <ProjectReference Include="..\Raven.Migration\Raven.Migration.csproj">
      <Project>{E6C2EAA5-B5BC-4BE2-B981-0064E819DBEB}</Project>
      <Name>Raven.Migration</Name>
    </ProjectReference>
    <ProjectReference Include="..\Raven.Smuggler\Raven.Smuggler.csproj">
      <Project>{3e6401ac-3e33-4b61-a460-49953654a207}</Project>
      <Name>Raven.Smuggler</Name>
    </ProjectReference>
    <ProjectReference Include="..\Raven.Sparrow\Sparrow\Sparrow.csproj">
      <Project>{104699c8-0fd3-4ab9-8542-e8fa89ed199b}</Project>
      <Name>Sparrow</Name>
    </ProjectReference>
    <ProjectReference Include="..\Raven.Tests.Bundles\Raven.Tests.Bundles.csproj">
      <Project>{83AB5B46-5502-40DD-BA5F-83499F19B953}</Project>
      <Name>Raven.Tests.Bundles</Name>
    </ProjectReference>
    <ProjectReference Include="..\Raven.Tests.Common\Raven.Tests.Common.csproj">
      <Project>{381234CC-8AA7-41FF-8CAD-22330E15F993}</Project>
      <Name>Raven.Tests.Common</Name>
    </ProjectReference>
    <ProjectReference Include="..\Raven.Tests.Helpers\Raven.Tests.Helpers.csproj">
      <Project>{14F2D508-8E06-407B-9451-97E99538E26B}</Project>
      <Name>Raven.Tests.Helpers</Name>
    </ProjectReference>
    <ProjectReference Include="..\Raven.Tests.MailingList\Raven.Tests.MailingList.csproj">
      <Project>{EA32FD05-8537-4A31-879E-20A0F2C87479}</Project>
      <Name>Raven.Tests.MailingList</Name>
    </ProjectReference>
    <ProjectReference Include="..\Raven.Voron\Voron\Voron.csproj">
      <Project>{FF83C7C2-BC7B-4DCC-A782-49EF9BBD9390}</Project>
      <Name>Voron</Name>
    </ProjectReference>
    <ProjectReference Include="..\Raven.Smuggler\Raven.Smuggler.csproj">
      <Project>{3E6401AC-3E33-4B61-A460-49953654A207}</Project>
      <Name>Raven.Smuggler</Name>
    </ProjectReference>
    <ProjectReference Include="..\Raven.Backup\Raven.Backup.csproj">
      <Project>{DBB6561C-6264-430D-8F3C-E11C6268981E}</Project>
      <Name>Raven.Backup</Name>
    </ProjectReference>
  </ItemGroup>
  <ItemGroup>
    <None Include="..\Raven.Database\RavenDB.snk">
      <Link>RavenDB.snk</Link>
    </None>
    <None Include="app.config" />
    <None Include="packages.config" />
  </ItemGroup>
  <ItemGroup>
    <Service Include="{82A7F48D-3B50-4B1E-B82E-3ADA8210C358}" />
  </ItemGroup>
  <Import Project="$(MSBuildToolsPath)\Microsoft.CSharp.targets" Condition="'$(TasksTargetsImported)' == ''" />
  <Import Project="$(SolutionDir)\.nuget\NuGet.targets" Condition="'$(TasksTargetsImported)' == ''" />
  <Target Name="EnsureNuGetPackageBuildImports" BeforeTargets="PrepareForBuild">
    <PropertyGroup>
      <ErrorText>This project references NuGet package(s) that are missing on this computer. Enable NuGet Package Restore to download them.  For more information, see http://go.microsoft.com/fwlink/?LinkID=322105. The missing file is {0}.</ErrorText>
    </PropertyGroup>
    <Error Condition="!Exists('$(SolutionDir)\.nuget\NuGet.targets')" Text="$([System.String]::Format('$(ErrorText)', '$(SolutionDir)\.nuget\NuGet.targets'))" />
  </Target>
  <!-- To modify your build process, add your task inside one of the targets below and uncomment it. 
       Other similar extension points exist, see Microsoft.Common.targets.
  <Target Name="BeforeBuild">
  </Target>
  <Target Name="AfterBuild">
  </Target>
  -->
  <Import Project="..\Imports\Tasks.targets" Condition="'$(TasksTargetsImported)' == ''" />
</Project><|MERGE_RESOLUTION|>--- conflicted
+++ resolved
@@ -49,11 +49,8 @@
     <PlatformTarget>AnyCPU</PlatformTarget>
     <ErrorReport>prompt</ErrorReport>
     <CodeAnalysisRuleSet>MinimumRecommendedRules.ruleset</CodeAnalysisRuleSet>
-<<<<<<< HEAD
     <WarningLevel>4</WarningLevel>
-=======
     <NoWarn>618</NoWarn>
->>>>>>> a9347902
   </PropertyGroup>
   <ItemGroup>
     <Reference Include="FizzWare.NBuilder">
