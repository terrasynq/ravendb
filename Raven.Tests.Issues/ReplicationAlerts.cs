--- conflicted
+++ resolved
@@ -41,7 +41,6 @@
 
         public void ImportingReplicationDestinationsDocumentWithInvalidSourceShouldReportOneAlertOnly(string storage)
         {
-<<<<<<< HEAD
             using (var store1 = CreateStore(requestedStorage: storage))
             using (var store2 = CreateStore(requestedStorage: storage))
             using (var store3 = CreateStore(requestedStorage: storage))
@@ -98,64 +97,6 @@
                 var alert = alerts.First();
                 Assert.True(alert["Title"].ToString().StartsWith("Wrong replication source:"));
             }
-=======
-            var store1 = CreateStore();
-            var store2 = CreateStore();
-            var store3 = CreateStore();
-
-            TellFirstInstanceToReplicateToSecondInstance();
-
-            store2.Dispose();
-
-            store1.DatabaseCommands.Put("1", null, new RavenJObject(), new RavenJObject());
-            store1.DatabaseCommands.Put("2", null, new RavenJObject(), new RavenJObject());
-
-            var smuggler = new SmugglerDatabaseApi();
-
-            smuggler.ExportData(
-                new SmugglerExportOptions<RavenConnectionStringOptions>
-                {
-                    ToFile = DumpFile,
-                    From = new RavenConnectionStringOptions
-                    {
-                        Url = store1.Url,
-                        DefaultDatabase = store1.DefaultDatabase
-                    }
-                }).Wait(TimeSpan.FromSeconds(15));
-            Assert.True(File.Exists(DumpFile));
-
-            smuggler = new SmugglerDatabaseApi();
-            smuggler.ImportData(
-                new SmugglerImportOptions<RavenConnectionStringOptions>
-                {
-                    FromFile = DumpFile,
-                    To = new RavenConnectionStringOptions
-                    {
-                        Url = store3.Url,
-                        DefaultDatabase = store3.DefaultDatabase
-                    }
-                }).Wait(TimeSpan.FromSeconds(15));
-
-            Assert.NotNull(store3.DatabaseCommands.Get("1"));
-            Assert.NotNull(store3.DatabaseCommands.Get("2"));
-
-            int retries = 5;
-            JsonDocument container = null;
-            while (container == null && retries-- >0)
-            {
-                container = store3.DatabaseCommands.Get("Raven/Alerts");
-                if(container == null)
-                    Thread.Sleep(100);
-            }
-            Assert.NotNull(container);
-
-            var alerts = container.DataAsJson["Alerts"].Values<RavenJObject>()
-                .ToList();
-            Assert.Equal(1, alerts.Count);
-
-            var alert = alerts.First();
-            Assert.True(alert["Title"].ToString().StartsWith("Wrong replication source:"));
->>>>>>> 68f1ca50
         }
     }
 }