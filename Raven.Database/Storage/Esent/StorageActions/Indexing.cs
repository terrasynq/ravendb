//-----------------------------------------------------------------------
// <copyright file="Indexing.cs" company="Hibernating Rhinos LTD">
//     Copyright (c) Hibernating Rhinos LTD. All rights reserved.
// </copyright>
//-----------------------------------------------------------------------
using System;
using System.Collections.Generic;
using System.Diagnostics;
using System.IO;
using System.Linq;
using System.Text;
using Microsoft.Isam.Esent.Interop;
using Raven.Abstractions;
using Raven.Abstractions.Data;
using Raven.Abstractions.Util;
using Raven.Database.Data;
using Raven.Database.Exceptions;
using Raven.Database.Extensions;
using Raven.Database.Indexing;
using Raven.Database.Storage;
using Raven.Database.Storage.Esent.Debug;

namespace Raven.Storage.Esent.StorageActions
{
	public partial class DocumentStorageActions : IIndexingStorageActions
	{
		private bool SetCurrentIndexStatsToImpl(string index)
		{
			Api.JetSetCurrentIndex(session, IndexesStats, "by_key");
			Api.MakeKey(session, IndexesStats, index, Encoding.Unicode, MakeKeyGrbit.NewKey);
			if (Api.TrySeek(session, IndexesStats, SeekGrbit.SeekEQ) == false)
				throw new IndexDoesNotExistsException("There is no index named: " + index);

			// this is optional
			Api.JetSetCurrentIndex(session, IndexesStatsReduce, "by_key");
			Api.MakeKey(session, IndexesStatsReduce, index, Encoding.Unicode, MakeKeyGrbit.NewKey);
			return Api.TrySeek(session, IndexesStatsReduce, SeekGrbit.SeekEQ);
		}

		public IEnumerable<IndexStats> GetIndexesStats()
		{
			Api.JetSetCurrentIndex(session, IndexesStats, "by_key");
			Api.JetSetCurrentIndex(session, IndexesStatsReduce, "by_key");
			Api.JetSetCurrentIndex(session, IndexesEtags, "by_key");

			Api.MoveBeforeFirst(session, IndexesStats);
			while (Api.TryMoveNext(session, IndexesStats))
			{
				yield return GetIndexStats();
			}
		}

		public IndexStats GetIndexStats(string index)
		{
			Api.JetSetCurrentIndex(session, IndexesStats, "by_key");
			Api.JetSetCurrentIndex(session, IndexesStatsReduce, "by_key");
			Api.JetSetCurrentIndex(session, IndexesEtags, "by_key");

			Api.MakeKey(session, IndexesStats, index, Encoding.Unicode, MakeKeyGrbit.NewKey);
			if (Api.TrySeek(session, IndexesStats, SeekGrbit.SeekEQ) == false)
				return null;

			return GetIndexStats();
		}

		private IndexStats GetIndexStats()
		{
			var indexName = Api.RetrieveColumnAsString(session, IndexesStats, tableColumnsCache.IndexesStatsColumns["key"]);
			Api.MakeKey(session, IndexesStatsReduce, indexName, Encoding.Unicode, MakeKeyGrbit.NewKey);
			var hasReduce = Api.TrySeek(session, IndexesStatsReduce, SeekGrbit.SeekEQ);

			Api.MakeKey(session, IndexesEtags, indexName, Encoding.Unicode, MakeKeyGrbit.NewKey);
			Api.TrySeek(session, IndexesEtags, SeekGrbit.SeekEQ);

			var lastIndexedTimestamp = Api.RetrieveColumnAsInt64(session, IndexesStats, tableColumnsCache.IndexesStatsColumns["last_indexed_timestamp"]).Value;
            var createdTimestamp = Api.RetrieveColumnAsInt64(session, IndexesStats, tableColumnsCache.IndexesStatsColumns["created_timestamp"]).Value;
			var lastIndexingTime = Api.RetrieveColumnAsInt64(session, IndexesStats, tableColumnsCache.IndexesStatsColumns["last_indexing_time"]).Value;
			return new IndexStats
			{
				Name = indexName,
				TouchCount = Api.RetrieveColumnAsInt32(session, IndexesEtags, tableColumnsCache.IndexesEtagsColumns["touches"]).Value,
				IndexingAttempts =
					Api.RetrieveColumnAsInt32(session, IndexesStats, tableColumnsCache.IndexesStatsColumns["attempts"]).Value,
				IndexingSuccesses =
					Api.RetrieveColumnAsInt32(session, IndexesStats, tableColumnsCache.IndexesStatsColumns["successes"]).Value,
				IndexingErrors =
					Api.RetrieveColumnAsInt32(session, IndexesStats, tableColumnsCache.IndexesStatsColumns["errors"]).Value,
				Priority = (IndexingPriority)Api.RetrieveColumnAsInt32(session, IndexesStats, tableColumnsCache.IndexesStatsColumns["priority"]).Value,
				LastIndexedEtag = Etag.Parse(Api.RetrieveColumn(session, IndexesStats, tableColumnsCache.IndexesStatsColumns["last_indexed_etag"])),
				LastIndexedTimestamp = DateTime.FromBinary(lastIndexedTimestamp),
                CreatedTimestamp = DateTime.FromBinary(createdTimestamp),
				LastIndexingTime = DateTime.FromBinary(lastIndexingTime),
				ReduceIndexingAttempts =
					hasReduce == false
						? null
						: Api.RetrieveColumnAsInt32(session, IndexesStatsReduce,
													tableColumnsCache.IndexesStatsReduceColumns["reduce_attempts"]),
				ReduceIndexingSuccesses = hasReduce == false
											  ? null
											  : Api.RetrieveColumnAsInt32(session, IndexesStatsReduce,
																		  tableColumnsCache.IndexesStatsReduceColumns["reduce_successes"]),
				ReduceIndexingErrors = hasReduce == false
										   ? null
										   : Api.RetrieveColumnAsInt32(session, IndexesStatsReduce,
																	   tableColumnsCache.IndexesStatsReduceColumns["reduce_errors"]),
				LastReducedEtag = hasReduce == false ? (Etag)null : GetLastReduceIndexWithPotentialNull(),
				LastReducedTimestamp = hasReduce == false ? (DateTime?)null : GetLastReducedTimestampWithPotentialNull(),
			};
		}

		private DateTime GetLastReducedTimestampWithPotentialNull()
		{
			var binary = Api.RetrieveColumnAsInt64(session, IndexesStatsReduce, tableColumnsCache.IndexesStatsReduceColumns["last_reduced_timestamp"]);
			if (binary == null)
				return DateTime.MinValue;
			return DateTime.FromBinary(binary.Value);
		}

		private Etag GetLastReduceIndexWithPotentialNull()
		{
			var bytes = Api.RetrieveColumn(session, IndexesStatsReduce, tableColumnsCache.IndexesStatsReduceColumns["last_reduced_etag"]);
			if (bytes == null)
				return null;
			return Etag.Parse(bytes);
		}

		public void AddIndex(string name, bool createMapReduce)
		{
			using (var update = new Update(session, IndexesStats, JET_prep.Insert))
			{
				Api.SetColumn(session, IndexesStats, tableColumnsCache.IndexesStatsColumns["key"], name, Encoding.Unicode);
<<<<<<< HEAD
                Api.SetColumn(session, IndexesStats, tableColumnsCache.IndexesStatsColumns["priority"], 0);
=======
                Api.SetColumn(session, IndexesStats, tableColumnsCache.IndexesStatsColumns["priority"], 1);
>>>>>>> 34cc7820
				Api.SetColumn(session, IndexesStats, tableColumnsCache.IndexesStatsColumns["last_indexed_etag"], Guid.Empty.TransformToValueForEsentSorting());
				Api.SetColumn(session, IndexesStats, tableColumnsCache.IndexesStatsColumns["last_indexed_timestamp"], DateTime.MinValue.ToBinary());
				Api.SetColumn(session, IndexesStats, tableColumnsCache.IndexesStatsColumns["last_indexing_time"], DateTime.MinValue.ToBinary());
                Api.SetColumn(session, IndexesStats, tableColumnsCache.IndexesStatsColumns["created_timestamp"], SystemTime.UtcNow.ToBinary());
				update.Save();
			}


			using (var update = new Update(session, IndexesEtags, JET_prep.Insert))
			{
				Api.SetColumn(session, IndexesEtags, tableColumnsCache.IndexesEtagsColumns["key"], name, Encoding.Unicode);
				update.Save();
			}

			if (createMapReduce == false)
				return;

			using (var update = new Update(session, IndexesStatsReduce, JET_prep.Insert))
			{
				Api.SetColumn(session, IndexesStatsReduce, tableColumnsCache.IndexesStatsReduceColumns["key"], name, Encoding.Unicode);
				Api.SetColumn(session, IndexesStatsReduce, tableColumnsCache.IndexesStatsReduceColumns["last_reduced_etag"], Guid.Empty.TransformToValueForEsentSorting());
				Api.SetColumn(session, IndexesStatsReduce, tableColumnsCache.IndexesStatsReduceColumns["last_reduced_timestamp"], DateTime.MinValue.ToBinary());
				update.Save();
			}
		}

		public void DeleteIndex(string name)
		{
			Api.JetSetCurrentIndex(session, IndexesStats, "by_key");
			Api.MakeKey(session, IndexesStats, name, Encoding.Unicode, MakeKeyGrbit.NewKey);
			if (Api.TrySeek(session, IndexesStats, SeekGrbit.SeekEQ))
			{
				Api.JetDelete(session, IndexesStats);
			}

			Api.JetSetCurrentIndex(session, IndexesEtags, "by_key");
			Api.MakeKey(session, IndexesEtags, name, Encoding.Unicode, MakeKeyGrbit.NewKey);
			if (Api.TrySeek(session, IndexesEtags, SeekGrbit.SeekEQ))
			{
				Api.JetDelete(session, IndexesEtags);
			}

			Api.JetSetCurrentIndex(session, IndexesStatsReduce, "by_key");
			Api.MakeKey(session, IndexesStatsReduce, name, Encoding.Unicode, MakeKeyGrbit.NewKey);
			if (Api.TrySeek(session, IndexesStatsReduce, SeekGrbit.SeekEQ))
			{
				Api.JetDelete(session, IndexesStatsReduce);
			}

			foreach (var op in new[]
			{
				new { Table = MappedResults, Index = "by_view_and_doc_key" },
				new { Table = ScheduledReductions, Index = "by_view_level_bucket_and_hashed_reduce_key" },
				new { Table = ReducedResults, Index = "by_view_level_hashed_reduce_key_and_bucket" },
				new { Table = ReduceKeysCounts, Index = "by_view_and_hashed_reduce_key" },
				new { Table = ReduceKeysStatus, Index = "by_view_and_hashed_reduce_key" },
				new { Table = IndexedDocumentsReferences, Index = "by_view_and_key" },
			})
			{
				Api.JetSetCurrentIndex(session, op.Table, op.Index);
				Api.MakeKey(session, op.Table, name, Encoding.Unicode, MakeKeyGrbit.NewKey);
				if (!Api.TrySeek(session, op.Table, SeekGrbit.SeekGE))
					continue;
				var columnids = Api.GetColumnDictionary(session, op.Table);
				do
				{
					var indexNameFromDb = Api.RetrieveColumnAsString(session, op.Table, columnids["view"]);
					if (string.Equals(name, indexNameFromDb, StringComparison.OrdinalIgnoreCase) == false)
						break;
					MaybePulseTransaction();
					Api.JetDelete(session, op.Table);
				} while (Api.TryMoveNext(session, op.Table));
			}

		}

		public IndexFailureInformation GetFailureRate(string index)
		{
			var hasReduce = SetCurrentIndexStatsToImpl(index);
			return new IndexFailureInformation
			{
				Name = index,
				Attempts = Api.RetrieveColumnAsInt32(session, IndexesStats, tableColumnsCache.IndexesStatsColumns["attempts"]).Value,
				Errors = Api.RetrieveColumnAsInt32(session, IndexesStats, tableColumnsCache.IndexesStatsColumns["errors"]).Value,
				Successes = Api.RetrieveColumnAsInt32(session, IndexesStats, tableColumnsCache.IndexesStatsColumns["successes"]).Value,
				ReduceAttempts = hasReduce ? Api.RetrieveColumnAsInt32(session, IndexesStatsReduce, tableColumnsCache.IndexesStatsReduceColumns["reduce_attempts"]) : null,
				ReduceErrors = hasReduce ? Api.RetrieveColumnAsInt32(session, IndexesStatsReduce, tableColumnsCache.IndexesStatsReduceColumns["reduce_errors"]) : null,
				ReduceSuccesses = hasReduce ? Api.RetrieveColumnAsInt32(session, IndexesStatsReduce, tableColumnsCache.IndexesStatsReduceColumns["reduce_successes"]) : null
			};
		}

		public void UpdateLastIndexed(string index, Etag etag, DateTime timestamp)
		{
			Api.JetSetCurrentIndex(session, IndexesStats, "by_key");
			Api.MakeKey(session, IndexesStats, index, Encoding.Unicode, MakeKeyGrbit.NewKey);
			if (Api.TrySeek(session, IndexesStats, SeekGrbit.SeekEQ) == false)
				throw new IndexDoesNotExistsException("There is no index named: " + index);

			using (var update = new Update(session, IndexesStats, JET_prep.Replace))
			{
				Api.SetColumn(session, IndexesStats,tableColumnsCache.IndexesStatsColumns["last_indexed_etag"],etag.TransformToValueForEsentSorting());
				Api.SetColumn(session, IndexesStats,
							  tableColumnsCache.IndexesStatsColumns["last_indexed_timestamp"],
							  timestamp.ToBinary());
				update.Save();
			}
		}

        public void SetIndexPriority(string index, IndexingPriority priority)
        {
            Api.JetSetCurrentIndex(session, IndexesStats, "by_key");
            Api.MakeKey(session, IndexesStats, index, Encoding.Unicode, MakeKeyGrbit.NewKey);
            if (Api.TrySeek(session, IndexesStats, SeekGrbit.SeekEQ) == false)
<<<<<<< HEAD
                throw new IndexDoesNotExistsException("There is no index named: " + index);
=======
            {
	            throw new IndexDoesNotExistsException("There is no index named: " + index);
            }
>>>>>>> 34cc7820

            using (var update = new Update(session, IndexesStats, JET_prep.Replace))
            {
                Api.SetColumn(session, IndexesStats,
                              tableColumnsCache.IndexesStatsColumns["priority"],
                              (int)priority);
                update.Save();
            }
        }

		public void UpdateIndexingStats(string index, IndexingWorkStats stats)
		{
			SetCurrentIndexStatsToImpl(index);
			using (var update = new Update(session, IndexesStats, JET_prep.Replace))
			{
				var oldAttempts = Api.RetrieveColumnAsInt32(session, IndexesStats, tableColumnsCache.IndexesStatsColumns["attempts"]) ?? 0;
				Api.SetColumn(session, IndexesStats, tableColumnsCache.IndexesStatsColumns["attempts"],
					oldAttempts + stats.IndexingAttempts);

				var oldErrors = Api.RetrieveColumnAsInt32(session, IndexesStats, tableColumnsCache.IndexesStatsColumns["errors"]) ?? 0;
				Api.SetColumn(session, IndexesStats, tableColumnsCache.IndexesStatsColumns["errors"],
					oldErrors + stats.IndexingErrors);

				var olsSuccesses = Api.RetrieveColumnAsInt32(session, IndexesStats, tableColumnsCache.IndexesStatsColumns["successes"]) ?? 0;
				Api.SetColumn(session, IndexesStats, tableColumnsCache.IndexesStatsColumns["successes"],
					olsSuccesses + stats.IndexingSuccesses);

				Api.SetColumn(session, IndexesStats, tableColumnsCache.IndexesStatsColumns["last_indexing_time"],
					SystemTime.UtcNow.ToBinary());

				update.Save();
			}
		}

		public void UpdateReduceStats(string index, IndexingWorkStats stats)
		{
			SetCurrentIndexStatsToImpl(index);
			using (var update = new Update(session, IndexesStatsReduce, JET_prep.Replace))
			{
				var oldAttempts = Api.RetrieveColumnAsInt32(session, IndexesStatsReduce, tableColumnsCache.IndexesStatsReduceColumns["reduce_attempts"]) ?? 0;
				Api.SetColumn(session, IndexesStatsReduce, tableColumnsCache.IndexesStatsReduceColumns["reduce_attempts"],
					oldAttempts + stats.ReduceAttempts);

				var oldErrors = Api.RetrieveColumnAsInt32(session, IndexesStatsReduce, tableColumnsCache.IndexesStatsReduceColumns["reduce_errors"]) ?? 0;
				Api.SetColumn(session, IndexesStatsReduce, tableColumnsCache.IndexesStatsReduceColumns["reduce_errors"],
					oldErrors + stats.ReduceErrors);

				var olsSuccesses = Api.RetrieveColumnAsInt32(session, IndexesStatsReduce, tableColumnsCache.IndexesStatsReduceColumns["reduce_successes"]) ?? 0;
				Api.SetColumn(session, IndexesStatsReduce, tableColumnsCache.IndexesStatsReduceColumns["reduce_successes"],
					olsSuccesses + stats.ReduceSuccesses);

				update.Save();
			}
		}

		public void TouchIndexEtag(string index)
		{
			Api.JetSetCurrentIndex(session, IndexesEtags, "by_key");
			Api.MakeKey(session, IndexesEtags, index, Encoding.Unicode, MakeKeyGrbit.NewKey);
			if (Api.TrySeek(session, IndexesEtags, SeekGrbit.SeekEQ) == false)
				throw new IndexDoesNotExistsException("There is no reduce index named: " + index);

			Api.EscrowUpdate(session, IndexesEtags, tableColumnsCache.IndexesEtagsColumns["touches"], 1);
		}

		public void UpdateLastReduced(string index, Etag etag, DateTime timestamp)
		{
			Api.JetSetCurrentIndex(session, IndexesStatsReduce, "by_key");
			Api.MakeKey(session, IndexesStatsReduce, index, Encoding.Unicode, MakeKeyGrbit.NewKey);
			if (Api.TrySeek(session, IndexesStatsReduce, SeekGrbit.SeekEQ) == false)
				throw new IndexDoesNotExistsException("There is no reduce index named: " + index);

			using (var update = new Update(session, IndexesStatsReduce, JET_prep.Replace))
			{
				Api.SetColumn(session, IndexesStatsReduce,tableColumnsCache.IndexesStatsReduceColumns["last_reduced_etag"],etag.TransformToValueForEsentSorting());
				Api.SetColumn(session, IndexesStatsReduce,
							  tableColumnsCache.IndexesStatsReduceColumns["last_reduced_timestamp"],
							  timestamp.ToBinary());
				update.Save();
			}
		}

		public void RemoveAllDocumentReferencesFrom(string key)
		{
			Api.JetSetCurrentIndex(session, IndexedDocumentsReferences, "by_key");
			Api.MakeKey(session, IndexedDocumentsReferences, key, Encoding.Unicode, MakeKeyGrbit.NewKey);
			if (Api.TrySeek(session, IndexedDocumentsReferences, SeekGrbit.SeekEQ) == false)
				return;
			Api.MakeKey(session, IndexedDocumentsReferences, key, Encoding.Unicode, MakeKeyGrbit.NewKey);
			Api.JetSetIndexRange(session, IndexedDocumentsReferences,
			                     SetIndexRangeGrbit.RangeInclusive | SetIndexRangeGrbit.RangeUpperLimit);

			do
			{
				Api.JetDelete(session, IndexedDocumentsReferences);
			} while (Api.TryMoveNext(session, IndexedDocumentsReferences));
		}

		public void UpdateDocumentReferences(string view, string key, HashSet<string> references)
		{
			Api.JetSetCurrentIndex(session, IndexedDocumentsReferences, "by_view_and_key");
			Api.MakeKey(session, IndexedDocumentsReferences, view, Encoding.Unicode, MakeKeyGrbit.NewKey);
			Api.MakeKey(session, IndexedDocumentsReferences, key, Encoding.Unicode, MakeKeyGrbit.None);
			if (Api.TrySeek(session, IndexedDocumentsReferences, SeekGrbit.SeekEQ))
			{
				Api.MakeKey(session, IndexedDocumentsReferences, view, Encoding.Unicode, MakeKeyGrbit.NewKey);
				Api.MakeKey(session, IndexedDocumentsReferences, key, Encoding.Unicode, MakeKeyGrbit.None);
				Api.JetSetIndexRange(session, IndexedDocumentsReferences,
				                     SetIndexRangeGrbit.RangeInclusive | SetIndexRangeGrbit.RangeUpperLimit);
				do
				{
					var reference = Api.RetrieveColumnAsString(session, IndexedDocumentsReferences,
					                                           tableColumnsCache.IndexedDocumentsReferencesColumns["ref"],
					                                           Encoding.Unicode);

					if (references.Contains(reference))
					{
						references.Remove(reference);
						continue;
					}
					Api.JetDelete(session, IndexedDocumentsReferences);

				} while (Api.TryMoveNext(session, IndexedDocumentsReferences));
			}

			foreach (var reference in references)
			{
				using (var update = new Update(session, IndexedDocumentsReferences, JET_prep.Insert))
				{
					Api.SetColumn(session, IndexedDocumentsReferences, tableColumnsCache.IndexedDocumentsReferencesColumns["key"], key, Encoding.Unicode);
					Api.SetColumn(session, IndexedDocumentsReferences, tableColumnsCache.IndexedDocumentsReferencesColumns["view"], view, Encoding.Unicode);
					Api.SetColumn(session, IndexedDocumentsReferences, tableColumnsCache.IndexedDocumentsReferencesColumns["ref"], reference, Encoding.Unicode);
					update.Save();
				}
			}
		}

		public IEnumerable<string> GetDocumentsReferencing(string key)
		{
			return QueryReferences(key, "by_ref", "key");
		}


		public int GetCountOfDocumentsReferencing(string key)
		{
			Api.JetSetCurrentIndex(session, IndexedDocumentsReferences, "by_ref");
			Api.MakeKey(session, IndexedDocumentsReferences, key, Encoding.Unicode, MakeKeyGrbit.NewKey);
			if (Api.TrySeek(session, IndexedDocumentsReferences, SeekGrbit.SeekEQ) == false)
				return 0;
			Api.MakeKey(session, IndexedDocumentsReferences, key, Encoding.Unicode, MakeKeyGrbit.NewKey);
			Api.JetSetIndexRange(session, IndexedDocumentsReferences,
								 SetIndexRangeGrbit.RangeInclusive | SetIndexRangeGrbit.RangeUpperLimit);

			int records;
			Api.JetIndexRecordCount(session, IndexedDocumentsReferences, out records, 0);
			return records;
		}

		public IEnumerable<string> GetDocumentsReferencesFrom(string key)
		{
			return QueryReferences(key, "by_key", "ref");
		}

		private IEnumerable<string> QueryReferences(string key, string index, string col)
		{
			Api.JetSetCurrentIndex(session, IndexedDocumentsReferences, index);
			Api.MakeKey(session, IndexedDocumentsReferences, key, Encoding.Unicode, MakeKeyGrbit.NewKey);
			if (Api.TrySeek(session, IndexedDocumentsReferences, SeekGrbit.SeekEQ) == false)
				return Enumerable.Empty<string>();
			Api.MakeKey(session, IndexedDocumentsReferences, key, Encoding.Unicode, MakeKeyGrbit.NewKey);
			Api.JetSetIndexRange(session, IndexedDocumentsReferences,
			                     SetIndexRangeGrbit.RangeInclusive | SetIndexRangeGrbit.RangeUpperLimit);
								 
			var results = new HashSet<string>(StringComparer.OrdinalIgnoreCase);
			do
			{
				var item = Api.RetrieveColumnAsString(session, IndexedDocumentsReferences,
				                                        tableColumnsCache.IndexedDocumentsReferencesColumns[col], Encoding.Unicode);
				results.Add(item);
			} while (Api.TryMoveNext(session, IndexedDocumentsReferences));
			return results;
		}
	}
}<|MERGE_RESOLUTION|>--- conflicted
+++ resolved
@@ -129,11 +129,7 @@
 			using (var update = new Update(session, IndexesStats, JET_prep.Insert))
 			{
 				Api.SetColumn(session, IndexesStats, tableColumnsCache.IndexesStatsColumns["key"], name, Encoding.Unicode);
-<<<<<<< HEAD
-                Api.SetColumn(session, IndexesStats, tableColumnsCache.IndexesStatsColumns["priority"], 0);
-=======
                 Api.SetColumn(session, IndexesStats, tableColumnsCache.IndexesStatsColumns["priority"], 1);
->>>>>>> 34cc7820
 				Api.SetColumn(session, IndexesStats, tableColumnsCache.IndexesStatsColumns["last_indexed_etag"], Guid.Empty.TransformToValueForEsentSorting());
 				Api.SetColumn(session, IndexesStats, tableColumnsCache.IndexesStatsColumns["last_indexed_timestamp"], DateTime.MinValue.ToBinary());
 				Api.SetColumn(session, IndexesStats, tableColumnsCache.IndexesStatsColumns["last_indexing_time"], DateTime.MinValue.ToBinary());
@@ -247,13 +243,9 @@
             Api.JetSetCurrentIndex(session, IndexesStats, "by_key");
             Api.MakeKey(session, IndexesStats, index, Encoding.Unicode, MakeKeyGrbit.NewKey);
             if (Api.TrySeek(session, IndexesStats, SeekGrbit.SeekEQ) == false)
-<<<<<<< HEAD
-                throw new IndexDoesNotExistsException("There is no index named: " + index);
-=======
             {
 	            throw new IndexDoesNotExistsException("There is no index named: " + index);
             }
->>>>>>> 34cc7820
 
             using (var update = new Update(session, IndexesStats, JET_prep.Replace))
             {
