﻿using System;
using System.ComponentModel.Composition;
using System.Globalization;
using System.IO;
using System.Threading;
using Amazon;
using Amazon.Glacier.Transfer;
using Amazon.S3.Model;
using Microsoft.WindowsAzure.Storage;
using Microsoft.WindowsAzure.Storage.Auth;
using Microsoft.WindowsAzure.Storage.Blob;
using Raven.Abstractions;
using Raven.Abstractions.Data;
using Raven.Abstractions.Extensions;
using Raven.Abstractions.Logging;
using Raven.Abstractions.Smuggler;
using Raven.Database.Extensions;
using Raven.Database.Plugins;
using Raven.Database.Server;
using Raven.Database.Smuggler;
using Raven.Json.Linq;
using Task = System.Threading.Tasks.Task;

namespace Raven.Database.Bundles.PeriodicBackups
{
    [InheritedExport(typeof(IStartupTask))]
    [ExportMetadata("Bundle", "PeriodicBackup")]
    public class PeriodicBackupTask : IStartupTask, IDisposable
    {
        public DocumentDatabase Database { get; set; }
        private Timer incrementalBackupTimer;
        private Timer fullBackupTimer;

        private readonly ILog logger = LogManager.GetCurrentClassLogger();
        private volatile Task currentTask;
        private string awsAccessKey, awsSecretKey;
        private string azureStorageAccount, azureStorageKey;

        private volatile PeriodicBackupStatus backupStatus;
        private volatile PeriodicBackupSetup backupConfigs;

        public void Execute(DocumentDatabase database)
        {
            Database = database;

            Database.Notifications.OnDocumentChange += (sender, notification, metadata) =>
            {
                if (notification.Id == null)
                    return;
                if (PeriodicBackupSetup.RavenDocumentKey.Equals(notification.Id, StringComparison.InvariantCultureIgnoreCase) == false &&
                    PeriodicBackupStatus.RavenDocumentKey.Equals(notification.Id, StringComparison.InvariantCultureIgnoreCase) == false)
                    return;

                if (incrementalBackupTimer != null)
                    incrementalBackupTimer.Dispose();

                if (fullBackupTimer != null)
                    fullBackupTimer.Dispose();

                ReadSetupValuesFromDocument();
            };

            ReadSetupValuesFromDocument();
        }

        private void ReadSetupValuesFromDocument()
        {
            using (LogContext.WithDatabase(Database.Name))
            {
                try
                {
                    // Not having a setup doc means this DB isn't enabled for periodic backups
                    var document = Database.Documents.Get(PeriodicBackupSetup.RavenDocumentKey, null);
                    if (document == null)
                    {
                        backupConfigs = null;
                        backupStatus = null;
                        return;
                    }

                    var status = Database.Documents.Get(PeriodicBackupStatus.RavenDocumentKey, null);

                    backupStatus = status == null ? new PeriodicBackupStatus() : status.DataAsJson.JsonDeserialization<PeriodicBackupStatus>();
                    backupConfigs = document.DataAsJson.JsonDeserialization<PeriodicBackupSetup>();


                    awsAccessKey = Database.Configuration.Settings["Raven/AWSAccessKey"];
                    awsSecretKey = Database.Configuration.Settings["Raven/AWSSecretKey"];
                    azureStorageAccount = Database.Configuration.Settings["Raven/AzureStorageAccount"];
                    azureStorageKey = Database.Configuration.Settings["Raven/AzureStorageKey"];

                    if (backupConfigs.IntervalMilliseconds > 0)
                    {
                        var interval = TimeSpan.FromMilliseconds(backupConfigs.IntervalMilliseconds);
                        logger.Info("Incremental periodic backups started, will backup every" + interval.TotalMinutes + "minutes");

                        var timeSinceLastBackup = SystemTime.UtcNow - backupStatus.LastBackup;
                        var nextBackup = timeSinceLastBackup >= interval ? TimeSpan.Zero : interval - timeSinceLastBackup;
                        incrementalBackupTimer = new Timer(state => TimerCallback(false), null, nextBackup, interval);
                    }
                    else
                    {
                        logger.Warn("Incremental periodic backup interval is set to zero or less, incremental periodic backup is now disabled");
                    }

                    if (backupConfigs.FullBackupIntervalMilliseconds > 0)
                    {
                        var interval = TimeSpan.FromMilliseconds(backupConfigs.FullBackupIntervalMilliseconds);
                        logger.Info("Full periodic backups started, will backup every" + interval.TotalMinutes + "minutes");

                        var timeSinceLastBackup = SystemTime.UtcNow - backupStatus.LastFullBackup;
                        var nextBackup = timeSinceLastBackup >= interval ? TimeSpan.Zero : interval - timeSinceLastBackup;
                        fullBackupTimer = new Timer(state => TimerCallback(true), null, nextBackup, interval);
                    }
                    else
                    {
                        logger.Warn("Full periodic backup interval is set to zero or less, full periodic backup is now disabled");
                    }


                }
                catch (Exception ex)
                {
                    logger.ErrorException("Could not read periodic backup config", ex);
                    Database.AddAlert(new Alert
                    {
                        AlertLevel = AlertLevel.Error,
                        CreatedAt = SystemTime.UtcNow,
                        Message = ex.Message,
                        Title = "Could not read periodic backup config",
                        Exception = ex.ToString(),
                        UniqueKey = "Periodic Backup Config Error"
                    });
                }
            }
        }



        private void TimerCallback(bool fullBackup)
        {
            if (currentTask != null)
                return;

            // we have shared lock for both incremental and full backup.
            lock (this)
            {
                if (currentTask != null)
                    return;
                currentTask = Task.Factory.StartNew(async () =>
                {
                    var documentDatabase = Database;
                    if (documentDatabase == null)
                        return;
                    using (LogContext.WithDatabase(documentDatabase.Name))
                    {
                        try
                        {
                            var dataDumper = new DataDumper(documentDatabase);
                            var localBackupConfigs = backupConfigs;
                            var localBackupStatus = backupStatus;
                            if (localBackupConfigs == null)
                                return;

                            if (fullBackup == false)
                            {
                                var currentEtags = dataDumper.FetchCurrentMaxEtags();
                                // No-op if nothing has changed
                                if (currentEtags.LastDocsEtag == localBackupStatus.LastDocsEtag &&
                                    currentEtags.LastAttachmentsEtag == localBackupStatus.LastAttachmentsEtag &&
                                    currentEtags.LastDocDeleteEtag == localBackupStatus.LastDocsDeletionEtag &&
                                    currentEtags.LastAttachmentsDeleteEtag == localBackupStatus.LastAttachmentDeletionEtag)
                                {
                                    return;
                                }
                            }

                            var backupPath = localBackupConfigs.LocalFolderName ??
                                             Path.Combine(documentDatabase.Configuration.DataDirectory, "PeriodicBackup-Temp");
                            if (fullBackup)
                            {
                                // create filename for full dump
                                backupPath = Path.Combine(backupPath, SystemTime.UtcNow.ToString("yyyy-MM-dd-HH-mm", CultureInfo.InvariantCulture) + ".ravendb-full-dump");
                                if (File.Exists(backupPath))
                                {
                                    var counter = 1;
                                    while (true)
                                    {
                                        backupPath = Path.Combine(Path.GetDirectoryName(backupPath), SystemTime.UtcNow.ToString("yyyy-MM-dd-HH-mm", CultureInfo.InvariantCulture) + " - " + counter + ".ravendb-full-dump");

                                        if (File.Exists(backupPath) == false)
                                            break;
                                        counter++;
                                    }
                                }
                            }

                            var smugglerOptions = (fullBackup)
                                                      ? new SmugglerOptions()
                                                      : new SmugglerOptions
                                                      {
                                                          StartDocsEtag = localBackupStatus.LastDocsEtag,
                                                          StartAttachmentsEtag = localBackupStatus.LastAttachmentsEtag,
                                                          StartDocsDeletionEtag = localBackupStatus.LastDocsDeletionEtag,
                                                          StartAttachmentsDeletionEtag = localBackupStatus.LastAttachmentDeletionEtag,
                                                          Incremental = true,
                                                          ExportDeletions = true
                                                      };

                            var exportResult = await dataDumper.ExportData(new SmugglerExportOptions { ToFile = backupPath }, smugglerOptions);

                            if (fullBackup == false)
                            {
                                // No-op if nothing has changed
                                if (exportResult.LastDocsEtag == localBackupStatus.LastDocsEtag &&
                                    exportResult.LastAttachmentsEtag == localBackupStatus.LastAttachmentsEtag &&
                                    exportResult.LastDocDeleteEtag == localBackupStatus.LastDocsDeletionEtag &&
                                    exportResult.LastAttachmentsDeleteEtag == localBackupStatus.LastAttachmentDeletionEtag)
                                {
                                    logger.Info(
                                        "Periodic backup returned prematurely, nothing has changed since last backup");
                                    return;
                                }
                            }

                            try
                            {
                                UploadToServer(exportResult.FilePath, localBackupConfigs, fullBackup);
                            }
                            finally
                            {
                                // if user did not specify local folder we delete temporary file.
                                if (String.IsNullOrEmpty(localBackupConfigs.LocalFolderName))
                                {
<<<<<<< HEAD
                                    IOExtensions.DeleteFile(exportResult.FilePath);
                                }
                            }

                            if (fullBackup)
                            {
                                localBackupStatus.LastFullBackup = SystemTime.UtcNow;
                            }
                            else
                            {
                                localBackupStatus.LastAttachmentsEtag = exportResult.LastAttachmentsEtag;
                                localBackupStatus.LastDocsEtag = exportResult.LastDocsEtag;
                                localBackupStatus.LastDocsDeletionEtag = exportResult.LastDocDeleteEtag;
                                localBackupStatus.LastAttachmentDeletionEtag = exportResult.LastAttachmentsDeleteEtag;
                                localBackupStatus.LastBackup = SystemTime.UtcNow;    
                            }
                            

                            var ravenJObject = JsonExtensions.ToJObject(localBackupStatus);
                            ravenJObject.Remove("Id");
                            var putResult = documentDatabase.Documents.Put(PeriodicBackupStatus.RavenDocumentKey, null, ravenJObject,
                                new RavenJObject(), null);

                            // this result in backupStatus being refreshed
                            localBackupStatus = backupStatus;
                            if (localBackupStatus != null)
                            {
                                if (localBackupStatus.LastDocsEtag.IncrementBy(1) == putResult.ETag) // the last etag is with just us
                                    localBackupStatus.LastDocsEtag = putResult.ETag; // so we can skip it for the next time
                            }
                        }
                        catch (ObjectDisposedException)
                        {
                            // shutting down, probably
                        }
                        catch (Exception e)
                        {
                            logger.ErrorException("Error when performing periodic backup", e);
                            Database.AddAlert(new Alert
                            {
                                AlertLevel = AlertLevel.Error,
                                CreatedAt = SystemTime.UtcNow,
                                Message = e.Message,
                                Title = "Error in Periodic Backup",
                                Exception = e.ToString(),
                                UniqueKey = "Periodic Backup Error",
                            });
                        }
                    }
                })
                .ContinueWith(_ =>
                {
                    currentTask = null;
                });
            }
        }

        private void UploadToServer(string backupPath, PeriodicBackupSetup localBackupConfigs, bool isFullBackup)
        {
            if (!string.IsNullOrWhiteSpace(localBackupConfigs.GlacierVaultName))
            {
                UploadToGlacier(backupPath, localBackupConfigs, isFullBackup);
            }
            else if (!string.IsNullOrWhiteSpace(localBackupConfigs.S3BucketName))
            {
                UploadToS3(backupPath, localBackupConfigs, isFullBackup);
            }
            else if (!string.IsNullOrWhiteSpace(localBackupConfigs.AzureStorageContainer))
            {
                UploadToAzure(backupPath, localBackupConfigs, isFullBackup);
            }
        }

        private void UploadToS3(string backupPath, PeriodicBackupSetup localBackupConfigs, bool isFullBackup)
        {
            var awsRegion = RegionEndpoint.GetBySystemName(localBackupConfigs.AwsRegionEndpoint) ?? RegionEndpoint.USEast1;

            using (var client = new Amazon.S3.AmazonS3Client(awsAccessKey, awsSecretKey, awsRegion))
            using (var fileStream = File.OpenRead(backupPath))
            {
                var key = Path.GetFileName(backupPath);
                var request = new PutObjectRequest();
                request.WithMetaData("Description", GetArchiveDescription(isFullBackup));
                request.WithInputStream(fileStream);
                request.WithBucketName(localBackupConfigs.S3BucketName);
                request.WithKey(key);
                request.WithTimeout(60 * 60 * 1000); // 1 hour
                request.WithReadWriteTimeout(60 * 60 * 1000); // 1 hour

                using (client.PutObject(request))
                {
                    logger.Info(string.Format("Successfully uploaded backup {0} to S3 bucket {1}, with key {2}",
                                              Path.GetFileName(backupPath), localBackupConfigs.S3BucketName, key));
                }
            }
        }

        private void UploadToGlacier(string backupPath, PeriodicBackupSetup localBackupConfigs, bool isFullBackup)
        {
            var awsRegion = RegionEndpoint.GetBySystemName(localBackupConfigs.AwsRegionEndpoint) ?? RegionEndpoint.USEast1;
            var manager = new ArchiveTransferManager(awsAccessKey, awsSecretKey, awsRegion);
            var archiveId = manager.Upload(localBackupConfigs.GlacierVaultName, GetArchiveDescription(isFullBackup), backupPath).ArchiveId;
            logger.Info(string.Format("Successfully uploaded backup {0} to Glacier, archive ID: {1}", Path.GetFileName(backupPath),
                                      archiveId));
        }

        private void UploadToAzure(string backupPath, PeriodicBackupSetup localBackupConfigs, bool isFullBackup)
        {
            var storageCredentials = new StorageCredentials(azureStorageAccount, azureStorageKey);
            var storageAccount = new CloudStorageAccount(storageCredentials, true);
            var blobClient = new CloudBlobClient(storageAccount.BlobEndpoint, storageCredentials);
            var backupContainer = blobClient.GetContainerReference(localBackupConfigs.AzureStorageContainer);
            backupContainer.CreateIfNotExists();
            using (var fileStream = File.OpenRead(backupPath))
            {
                var key = Path.GetFileName(backupPath);
                var backupBlob = backupContainer.GetBlockBlobReference(key);
                backupBlob.Metadata.Add("Description", GetArchiveDescription(isFullBackup));
                backupBlob.UploadFromStream(fileStream);
                backupBlob.SetMetadata();

                logger.Info(string.Format(
                    "Successfully uploaded backup {0} to Azure container {1}, with key {2}",
                    Path.GetFileName(backupPath),
                    localBackupConfigs.AzureStorageContainer,
                    key));
            }
        }

        private string GetArchiveDescription(bool isFullBackup)
        {
            return (isFullBackup ? "Full" : "Incremental") + "periodic backup for db " + (Database.Name ?? Constants.SystemDatabase) + " at " + SystemTime.UtcNow;
        }

        public void Dispose()
        {
            if (incrementalBackupTimer != null)
                incrementalBackupTimer.Dispose();
            if (fullBackupTimer != null)
                fullBackupTimer.Dispose();
            var task = currentTask;
            if (task != null)
                task.Wait();
        }
    }
=======
                                    AlertLevel = AlertLevel.Error,
                                    CreatedAt = SystemTime.UtcNow,
                                    Message = e.Message,
                                    Title = "Recoverable Error in Periodic Backup",
                                    Exception = e.ToString(),
                                    UniqueKey = "Periodic Backup Error",
                                });
						    }

						    // No-op if nothing has changed
							if (options.LastDocsEtag == localBackupStatus.LastDocsEtag &&
							    options.LastAttachmentEtag == localBackupStatus.LastAttachmentsEtag)
							{
								logger.Info("Periodic backup returned prematurely, nothing has changed since last backup");
								return;
							}

							try
							{
								UploadToServer(filePath, localBackupConfigs);
							}
							finally
							{
                                // we delete file only with some upload option was selected
                                if (string.IsNullOrEmpty(localBackupConfigs.LocalFolderName))
                                {
                                    File.Delete(filePath);    
                                }
							}

							localBackupStatus.LastAttachmentsEtag = options.LastAttachmentEtag;
							localBackupStatus.LastDocsEtag = options.LastDocsEtag;
							localBackupStatus.LastBackup = SystemTime.UtcNow;

							var ravenJObject = JsonExtensions.ToJObject(localBackupStatus);
							ravenJObject.Remove("Id");
							var putResult = documentDatabase.Put(PeriodicBackupStatus.RavenDocumentKey, null, ravenJObject,
								new RavenJObject(), null);

							// this result in backupStatus being refreshed
							localBackupStatus = backupStatus;
							if (localBackupStatus != null)
							{
								if (localBackupStatus.LastDocsEtag.IncrementBy(1) == putResult.ETag) // the last etag is with just us
									localBackupStatus.LastDocsEtag = putResult.ETag; // so we can skip it for the next time
							}
						}
						catch (ObjectDisposedException)
						{
							// shutting down, probably
						}
						catch (Exception e)
						{
							logger.ErrorException("Error when performing periodic backup", e);
							Database.AddAlert(new Alert
							{
								AlertLevel = AlertLevel.Error,
								CreatedAt = SystemTime.UtcNow,
								Message = e.Message,
								Title = "Error in Periodic Backup",
								Exception = e.ToString(),
								UniqueKey = "Periodic Backup Error",
							});
						}
					}
				})
				.ContinueWith(_ =>
				{
					currentTask = null;
				});
			}
		}

	    private void UploadToServer(string backupPath, PeriodicBackupSetup localBackupConfigs)
	    {
	        if (!string.IsNullOrWhiteSpace(localBackupConfigs.GlacierVaultName))
	        {
	            UploadToGlacier(backupPath, localBackupConfigs);
	        }
	        else if (!string.IsNullOrWhiteSpace(localBackupConfigs.S3BucketName))
	        {
	            UploadToS3(backupPath, localBackupConfigs);
	        }
	        else if (!string.IsNullOrWhiteSpace(localBackupConfigs.AzureStorageContainer))
	        {
	            UploadToAzure(backupPath, localBackupConfigs);
	        }
	    }

	    private void UploadToS3(string backupPath, PeriodicBackupSetup localBackupConfigs)
		{
			var awsRegion = RegionEndpoint.GetBySystemName(localBackupConfigs.AwsRegionEndpoint) ?? RegionEndpoint.USEast1;

			using (var client = new Amazon.S3.AmazonS3Client(awsAccessKey, awsSecretKey, awsRegion))
			using (var fileStream = File.OpenRead(backupPath))
			{
				var key = Path.GetFileName(backupPath);
				var request = new PutObjectRequest();
				request.WithMetaData("Description", GetArchiveDescription());
				request.WithInputStream(fileStream);
				request.WithBucketName(localBackupConfigs.S3BucketName);
				request.WithKey(key);
				request.WithTimeout(60*60*1000); // 1 hour
				request.WithReadWriteTimeout(60*60*1000); // 1 hour

				using (client.PutObject(request))
				{
					logger.Info(string.Format("Successfully uploaded backup {0} to S3 bucket {1}, with key {2}",
											  Path.GetFileName(backupPath), localBackupConfigs.S3BucketName, key));
				}
			}
		}

		private void UploadToGlacier(string backupPath, PeriodicBackupSetup localBackupConfigs)
		{
			var awsRegion = RegionEndpoint.GetBySystemName(localBackupConfigs.AwsRegionEndpoint) ?? RegionEndpoint.USEast1;
			var manager = new ArchiveTransferManager(awsAccessKey, awsSecretKey, awsRegion);
			var archiveId = manager.Upload(localBackupConfigs.GlacierVaultName, GetArchiveDescription(), backupPath).ArchiveId;
			logger.Info(string.Format("Successfully uploaded backup {0} to Glacier, archive ID: {1}", Path.GetFileName(backupPath),
									  archiveId));
		}

	    private void UploadToAzure(string backupPath, PeriodicBackupSetup localBackupConfigs)
	    {
	        StorageCredentials storageCredentials = new StorageCredentials(azureStorageAccount, azureStorageKey);
	        CloudStorageAccount storageAccount = new CloudStorageAccount(storageCredentials, true);
	        CloudBlobClient blobClient = new CloudBlobClient(storageAccount.BlobEndpoint, storageCredentials);
	        CloudBlobContainer backupContainer = blobClient.GetContainerReference(localBackupConfigs.AzureStorageContainer);
	        backupContainer.CreateIfNotExists();
	        using (var fileStream = File.OpenRead(backupPath))
	        {
	            var key = Path.GetFileName(backupPath);
	            CloudBlockBlob backupBlob = backupContainer.GetBlockBlobReference(key);
	            backupBlob.Metadata.Add("Description", this.GetArchiveDescription());
	            backupBlob.UploadFromStream(fileStream);
	            backupBlob.SetMetadata();

	            this.logger.Info(string.Format(
	                "Successfully uploaded backup {0} to Azure container {1}, with key {2}",
	                Path.GetFileName(backupPath),
	                localBackupConfigs.AzureStorageContainer,
	                key));
	        }
	    }

	    private string GetArchiveDescription()
		{
			return "Periodic backup for db " + (Database.Name ?? Constants.SystemDatabase) + " at " + DateTime.UtcNow;
		}

		public void Dispose()
		{
			if (timer != null)
				timer.Dispose();
			var task = currentTask;
			if (task != null)
				task.Wait();
		}
	}
>>>>>>> 334b7064
}<|MERGE_RESOLUTION|>--- conflicted
+++ resolved
@@ -24,32 +24,32 @@
 namespace Raven.Database.Bundles.PeriodicBackups
 {
     [InheritedExport(typeof(IStartupTask))]
-    [ExportMetadata("Bundle", "PeriodicBackup")]
-    public class PeriodicBackupTask : IStartupTask, IDisposable
-    {
-        public DocumentDatabase Database { get; set; }
+	[ExportMetadata("Bundle", "PeriodicBackup")]
+	public class PeriodicBackupTask : IStartupTask, IDisposable
+	{
+		public DocumentDatabase Database { get; set; }
         private Timer incrementalBackupTimer;
         private Timer fullBackupTimer;
 
-        private readonly ILog logger = LogManager.GetCurrentClassLogger();
-        private volatile Task currentTask;
-        private string awsAccessKey, awsSecretKey;
+		private readonly ILog logger = LogManager.GetCurrentClassLogger();
+		private volatile Task currentTask;
+		private string awsAccessKey, awsSecretKey;
         private string azureStorageAccount, azureStorageKey;
 
-        private volatile PeriodicBackupStatus backupStatus;
-        private volatile PeriodicBackupSetup backupConfigs;
-
-        public void Execute(DocumentDatabase database)
-        {
-            Database = database;
+		private volatile PeriodicBackupStatus backupStatus;
+		private volatile PeriodicBackupSetup backupConfigs;
+
+		public void Execute(DocumentDatabase database)
+		{
+			Database = database;
 
             Database.Notifications.OnDocumentChange += (sender, notification, metadata) =>
-            {
-                if (notification.Id == null)
-                    return;
-                if (PeriodicBackupSetup.RavenDocumentKey.Equals(notification.Id, StringComparison.InvariantCultureIgnoreCase) == false &&
-                    PeriodicBackupStatus.RavenDocumentKey.Equals(notification.Id, StringComparison.InvariantCultureIgnoreCase) == false)
-                    return;
+			{
+				if (notification.Id == null)
+					return;
+				if (PeriodicBackupSetup.RavenDocumentKey.Equals(notification.Id, StringComparison.InvariantCultureIgnoreCase) == false &&
+					PeriodicBackupStatus.RavenDocumentKey.Equals(notification.Id, StringComparison.InvariantCultureIgnoreCase) == false)
+					return;
 
                 if (incrementalBackupTimer != null)
                     incrementalBackupTimer.Dispose();
@@ -57,41 +57,41 @@
                 if (fullBackupTimer != null)
                     fullBackupTimer.Dispose();
 
-                ReadSetupValuesFromDocument();
-            };
-
-            ReadSetupValuesFromDocument();
-        }
-
-        private void ReadSetupValuesFromDocument()
-        {
-            using (LogContext.WithDatabase(Database.Name))
-            {
-                try
-                {
-                    // Not having a setup doc means this DB isn't enabled for periodic backups
+				ReadSetupValuesFromDocument();
+			};
+
+			ReadSetupValuesFromDocument();
+		}
+
+		private void ReadSetupValuesFromDocument()
+		{
+			using (LogContext.WithDatabase(Database.Name))
+			{
+				try
+				{
+					// Not having a setup doc means this DB isn't enabled for periodic backups
                     var document = Database.Documents.Get(PeriodicBackupSetup.RavenDocumentKey, null);
-                    if (document == null)
-                    {
-                        backupConfigs = null;
-                        backupStatus = null;
-                        return;
-                    }
+					if (document == null)
+					{
+						backupConfigs = null;
+						backupStatus = null;
+						return;
+					}
 
                     var status = Database.Documents.Get(PeriodicBackupStatus.RavenDocumentKey, null);
 
-                    backupStatus = status == null ? new PeriodicBackupStatus() : status.DataAsJson.JsonDeserialization<PeriodicBackupStatus>();
-                    backupConfigs = document.DataAsJson.JsonDeserialization<PeriodicBackupSetup>();
-
-
-                    awsAccessKey = Database.Configuration.Settings["Raven/AWSAccessKey"];
-                    awsSecretKey = Database.Configuration.Settings["Raven/AWSSecretKey"];
+					backupStatus = status == null ? new PeriodicBackupStatus() : status.DataAsJson.JsonDeserialization<PeriodicBackupStatus>();
+					backupConfigs = document.DataAsJson.JsonDeserialization<PeriodicBackupSetup>();
+
+
+					awsAccessKey = Database.Configuration.Settings["Raven/AWSAccessKey"];
+					awsSecretKey = Database.Configuration.Settings["Raven/AWSSecretKey"];
                     azureStorageAccount = Database.Configuration.Settings["Raven/AzureStorageAccount"];
                     azureStorageKey = Database.Configuration.Settings["Raven/AzureStorageKey"];
 
                     if (backupConfigs.IntervalMilliseconds > 0)
                     {
-                        var interval = TimeSpan.FromMilliseconds(backupConfigs.IntervalMilliseconds);
+					var interval = TimeSpan.FromMilliseconds(backupConfigs.IntervalMilliseconds);
                         logger.Info("Incremental periodic backups started, will backup every" + interval.TotalMinutes + "minutes");
 
                         var timeSinceLastBackup = SystemTime.UtcNow - backupStatus.LastBackup;
@@ -109,7 +109,7 @@
                         logger.Info("Full periodic backups started, will backup every" + interval.TotalMinutes + "minutes");
 
                         var timeSinceLastBackup = SystemTime.UtcNow - backupStatus.LastFullBackup;
-                        var nextBackup = timeSinceLastBackup >= interval ? TimeSpan.Zero : interval - timeSinceLastBackup;
+					var nextBackup = timeSinceLastBackup >= interval ? TimeSpan.Zero : interval - timeSinceLastBackup;
                         fullBackupTimer = new Timer(state => TimerCallback(true), null, nextBackup, interval);
                     }
                     else
@@ -118,74 +118,74 @@
                     }
 
 
-                }
-                catch (Exception ex)
-                {
-                    logger.ErrorException("Could not read periodic backup config", ex);
-                    Database.AddAlert(new Alert
-                    {
-                        AlertLevel = AlertLevel.Error,
-                        CreatedAt = SystemTime.UtcNow,
-                        Message = ex.Message,
-                        Title = "Could not read periodic backup config",
-                        Exception = ex.ToString(),
-                        UniqueKey = "Periodic Backup Config Error"
-                    });
-                }
-            }
-        }
+				}
+				catch (Exception ex)
+				{
+					logger.ErrorException("Could not read periodic backup config", ex);
+					Database.AddAlert(new Alert
+					{
+						AlertLevel = AlertLevel.Error,
+						CreatedAt = SystemTime.UtcNow,
+						Message = ex.Message,
+						Title = "Could not read periodic backup config",
+						Exception = ex.ToString(),
+						UniqueKey = "Periodic Backup Config Error"
+					});
+				}
+			}
+		}
 
 
 
         private void TimerCallback(bool fullBackup)
-        {
-            if (currentTask != null)
-                return;
+		{
+			if (currentTask != null)
+				return;
 
             // we have shared lock for both incremental and full backup.
-            lock (this)
-            {
-                if (currentTask != null)
-                    return;
-                currentTask = Task.Factory.StartNew(async () =>
-                {
-                    var documentDatabase = Database;
-                    if (documentDatabase == null)
-                        return;
-                    using (LogContext.WithDatabase(documentDatabase.Name))
-                    {
-                        try
-                        {
+			lock (this)
+			{
+				if (currentTask != null)
+					return;
+				currentTask = Task.Factory.StartNew(async () =>
+				{
+					var documentDatabase = Database;
+					if (documentDatabase == null)
+						return;
+					using (LogContext.WithDatabase(documentDatabase.Name))
+					{
+						try
+						{
                             var dataDumper = new DataDumper(documentDatabase);
-                            var localBackupConfigs = backupConfigs;
-                            var localBackupStatus = backupStatus;
-                            if (localBackupConfigs == null)
-                                return;
+							var localBackupConfigs = backupConfigs;
+							var localBackupStatus = backupStatus;
+							if (localBackupConfigs == null)
+								return;
 
                             if (fullBackup == false)
                             {
                                 var currentEtags = dataDumper.FetchCurrentMaxEtags();
-                                // No-op if nothing has changed
+							// No-op if nothing has changed
                                 if (currentEtags.LastDocsEtag == localBackupStatus.LastDocsEtag &&
                                     currentEtags.LastAttachmentsEtag == localBackupStatus.LastAttachmentsEtag &&
                                     currentEtags.LastDocDeleteEtag == localBackupStatus.LastDocsDeletionEtag &&
                                     currentEtags.LastAttachmentsDeleteEtag == localBackupStatus.LastAttachmentDeletionEtag)
-                                {
-                                    return;
-                                }
+							{
+								return;
+							}
                             }
 
-                            var backupPath = localBackupConfigs.LocalFolderName ??
-                                             Path.Combine(documentDatabase.Configuration.DataDirectory, "PeriodicBackup-Temp");
+							var backupPath = localBackupConfigs.LocalFolderName ??
+							                 Path.Combine(documentDatabase.Configuration.DataDirectory, "PeriodicBackup-Temp");
                             if (fullBackup)
                             {
                                 // create filename for full dump
                                 backupPath = Path.Combine(backupPath, SystemTime.UtcNow.ToString("yyyy-MM-dd-HH-mm", CultureInfo.InvariantCulture) + ".ravendb-full-dump");
                                 if (File.Exists(backupPath))
-                                {
+							{
                                     var counter = 1;
                                     while (true)
-                                    {
+						    {
                                         backupPath = Path.Combine(Path.GetDirectoryName(backupPath), SystemTime.UtcNow.ToString("yyyy-MM-dd-HH-mm", CultureInfo.InvariantCulture) + " - " + counter + ".ravendb-full-dump");
 
                                         if (File.Exists(backupPath) == false)
@@ -193,12 +193,12 @@
                                         counter++;
                                     }
                                 }
-                            }
+						    }
 
                             var smugglerOptions = (fullBackup)
                                                       ? new SmugglerOptions()
                                                       : new SmugglerOptions
-                                                      {
+						    {
                                                           StartDocsEtag = localBackupStatus.LastDocsEtag,
                                                           StartAttachmentsEtag = localBackupStatus.LastAttachmentsEtag,
                                                           StartDocsDeletionEtag = localBackupStatus.LastDocsDeletionEtag,
@@ -210,32 +210,31 @@
                             var exportResult = await dataDumper.ExportData(new SmugglerExportOptions { ToFile = backupPath }, smugglerOptions);
 
                             if (fullBackup == false)
-                            {
-                                // No-op if nothing has changed
+                                {
+						    // No-op if nothing has changed
                                 if (exportResult.LastDocsEtag == localBackupStatus.LastDocsEtag &&
                                     exportResult.LastAttachmentsEtag == localBackupStatus.LastAttachmentsEtag &&
                                     exportResult.LastDocDeleteEtag == localBackupStatus.LastDocsDeletionEtag &&
                                     exportResult.LastAttachmentsDeleteEtag == localBackupStatus.LastAttachmentDeletionEtag)
-                                {
+							{
                                     logger.Info(
                                         "Periodic backup returned prematurely, nothing has changed since last backup");
-                                    return;
-                                }
+								return;
+							}
                             }
 
-                            try
-                            {
+							try
+							{
                                 UploadToServer(exportResult.FilePath, localBackupConfigs, fullBackup);
-                            }
-                            finally
-                            {
+							}
+							finally
+							{
                                 // if user did not specify local folder we delete temporary file.
                                 if (String.IsNullOrEmpty(localBackupConfigs.LocalFolderName))
                                 {
-<<<<<<< HEAD
                                     IOExtensions.DeleteFile(exportResult.FilePath);
                                 }
-                            }
+							}
 
                             if (fullBackup)
                             {
@@ -247,175 +246,13 @@
                                 localBackupStatus.LastDocsEtag = exportResult.LastDocsEtag;
                                 localBackupStatus.LastDocsDeletionEtag = exportResult.LastDocDeleteEtag;
                                 localBackupStatus.LastAttachmentDeletionEtag = exportResult.LastAttachmentsDeleteEtag;
-                                localBackupStatus.LastBackup = SystemTime.UtcNow;    
+							localBackupStatus.LastBackup = SystemTime.UtcNow;
                             }
                             
 
-                            var ravenJObject = JsonExtensions.ToJObject(localBackupStatus);
-                            ravenJObject.Remove("Id");
-                            var putResult = documentDatabase.Documents.Put(PeriodicBackupStatus.RavenDocumentKey, null, ravenJObject,
-                                new RavenJObject(), null);
-
-                            // this result in backupStatus being refreshed
-                            localBackupStatus = backupStatus;
-                            if (localBackupStatus != null)
-                            {
-                                if (localBackupStatus.LastDocsEtag.IncrementBy(1) == putResult.ETag) // the last etag is with just us
-                                    localBackupStatus.LastDocsEtag = putResult.ETag; // so we can skip it for the next time
-                            }
-                        }
-                        catch (ObjectDisposedException)
-                        {
-                            // shutting down, probably
-                        }
-                        catch (Exception e)
-                        {
-                            logger.ErrorException("Error when performing periodic backup", e);
-                            Database.AddAlert(new Alert
-                            {
-                                AlertLevel = AlertLevel.Error,
-                                CreatedAt = SystemTime.UtcNow,
-                                Message = e.Message,
-                                Title = "Error in Periodic Backup",
-                                Exception = e.ToString(),
-                                UniqueKey = "Periodic Backup Error",
-                            });
-                        }
-                    }
-                })
-                .ContinueWith(_ =>
-                {
-                    currentTask = null;
-                });
-            }
-        }
-
-        private void UploadToServer(string backupPath, PeriodicBackupSetup localBackupConfigs, bool isFullBackup)
-        {
-            if (!string.IsNullOrWhiteSpace(localBackupConfigs.GlacierVaultName))
-            {
-                UploadToGlacier(backupPath, localBackupConfigs, isFullBackup);
-            }
-            else if (!string.IsNullOrWhiteSpace(localBackupConfigs.S3BucketName))
-            {
-                UploadToS3(backupPath, localBackupConfigs, isFullBackup);
-            }
-            else if (!string.IsNullOrWhiteSpace(localBackupConfigs.AzureStorageContainer))
-            {
-                UploadToAzure(backupPath, localBackupConfigs, isFullBackup);
-            }
-        }
-
-        private void UploadToS3(string backupPath, PeriodicBackupSetup localBackupConfigs, bool isFullBackup)
-        {
-            var awsRegion = RegionEndpoint.GetBySystemName(localBackupConfigs.AwsRegionEndpoint) ?? RegionEndpoint.USEast1;
-
-            using (var client = new Amazon.S3.AmazonS3Client(awsAccessKey, awsSecretKey, awsRegion))
-            using (var fileStream = File.OpenRead(backupPath))
-            {
-                var key = Path.GetFileName(backupPath);
-                var request = new PutObjectRequest();
-                request.WithMetaData("Description", GetArchiveDescription(isFullBackup));
-                request.WithInputStream(fileStream);
-                request.WithBucketName(localBackupConfigs.S3BucketName);
-                request.WithKey(key);
-                request.WithTimeout(60 * 60 * 1000); // 1 hour
-                request.WithReadWriteTimeout(60 * 60 * 1000); // 1 hour
-
-                using (client.PutObject(request))
-                {
-                    logger.Info(string.Format("Successfully uploaded backup {0} to S3 bucket {1}, with key {2}",
-                                              Path.GetFileName(backupPath), localBackupConfigs.S3BucketName, key));
-                }
-            }
-        }
-
-        private void UploadToGlacier(string backupPath, PeriodicBackupSetup localBackupConfigs, bool isFullBackup)
-        {
-            var awsRegion = RegionEndpoint.GetBySystemName(localBackupConfigs.AwsRegionEndpoint) ?? RegionEndpoint.USEast1;
-            var manager = new ArchiveTransferManager(awsAccessKey, awsSecretKey, awsRegion);
-            var archiveId = manager.Upload(localBackupConfigs.GlacierVaultName, GetArchiveDescription(isFullBackup), backupPath).ArchiveId;
-            logger.Info(string.Format("Successfully uploaded backup {0} to Glacier, archive ID: {1}", Path.GetFileName(backupPath),
-                                      archiveId));
-        }
-
-        private void UploadToAzure(string backupPath, PeriodicBackupSetup localBackupConfigs, bool isFullBackup)
-        {
-            var storageCredentials = new StorageCredentials(azureStorageAccount, azureStorageKey);
-            var storageAccount = new CloudStorageAccount(storageCredentials, true);
-            var blobClient = new CloudBlobClient(storageAccount.BlobEndpoint, storageCredentials);
-            var backupContainer = blobClient.GetContainerReference(localBackupConfigs.AzureStorageContainer);
-            backupContainer.CreateIfNotExists();
-            using (var fileStream = File.OpenRead(backupPath))
-            {
-                var key = Path.GetFileName(backupPath);
-                var backupBlob = backupContainer.GetBlockBlobReference(key);
-                backupBlob.Metadata.Add("Description", GetArchiveDescription(isFullBackup));
-                backupBlob.UploadFromStream(fileStream);
-                backupBlob.SetMetadata();
-
-                logger.Info(string.Format(
-                    "Successfully uploaded backup {0} to Azure container {1}, with key {2}",
-                    Path.GetFileName(backupPath),
-                    localBackupConfigs.AzureStorageContainer,
-                    key));
-            }
-        }
-
-        private string GetArchiveDescription(bool isFullBackup)
-        {
-            return (isFullBackup ? "Full" : "Incremental") + "periodic backup for db " + (Database.Name ?? Constants.SystemDatabase) + " at " + SystemTime.UtcNow;
-        }
-
-        public void Dispose()
-        {
-            if (incrementalBackupTimer != null)
-                incrementalBackupTimer.Dispose();
-            if (fullBackupTimer != null)
-                fullBackupTimer.Dispose();
-            var task = currentTask;
-            if (task != null)
-                task.Wait();
-        }
-    }
-=======
-                                    AlertLevel = AlertLevel.Error,
-                                    CreatedAt = SystemTime.UtcNow,
-                                    Message = e.Message,
-                                    Title = "Recoverable Error in Periodic Backup",
-                                    Exception = e.ToString(),
-                                    UniqueKey = "Periodic Backup Error",
-                                });
-						    }
-
-						    // No-op if nothing has changed
-							if (options.LastDocsEtag == localBackupStatus.LastDocsEtag &&
-							    options.LastAttachmentEtag == localBackupStatus.LastAttachmentsEtag)
-							{
-								logger.Info("Periodic backup returned prematurely, nothing has changed since last backup");
-								return;
-							}
-
-							try
-							{
-								UploadToServer(filePath, localBackupConfigs);
-							}
-							finally
-							{
-                                // we delete file only with some upload option was selected
-                                if (string.IsNullOrEmpty(localBackupConfigs.LocalFolderName))
-                                {
-                                    File.Delete(filePath);    
-                                }
-							}
-
-							localBackupStatus.LastAttachmentsEtag = options.LastAttachmentEtag;
-							localBackupStatus.LastDocsEtag = options.LastDocsEtag;
-							localBackupStatus.LastBackup = SystemTime.UtcNow;
-
 							var ravenJObject = JsonExtensions.ToJObject(localBackupStatus);
 							ravenJObject.Remove("Id");
-							var putResult = documentDatabase.Put(PeriodicBackupStatus.RavenDocumentKey, null, ravenJObject,
+                            var putResult = documentDatabase.Documents.Put(PeriodicBackupStatus.RavenDocumentKey, null, ravenJObject,
 								new RavenJObject(), null);
 
 							// this result in backupStatus being refreshed
@@ -452,23 +289,23 @@
 			}
 		}
 
-	    private void UploadToServer(string backupPath, PeriodicBackupSetup localBackupConfigs)
+        private void UploadToServer(string backupPath, PeriodicBackupSetup localBackupConfigs, bool isFullBackup)
 	    {
 	        if (!string.IsNullOrWhiteSpace(localBackupConfigs.GlacierVaultName))
 	        {
-	            UploadToGlacier(backupPath, localBackupConfigs);
+                UploadToGlacier(backupPath, localBackupConfigs, isFullBackup);
 	        }
 	        else if (!string.IsNullOrWhiteSpace(localBackupConfigs.S3BucketName))
 	        {
-	            UploadToS3(backupPath, localBackupConfigs);
+                UploadToS3(backupPath, localBackupConfigs, isFullBackup);
 	        }
 	        else if (!string.IsNullOrWhiteSpace(localBackupConfigs.AzureStorageContainer))
 	        {
-	            UploadToAzure(backupPath, localBackupConfigs);
+                UploadToAzure(backupPath, localBackupConfigs, isFullBackup);
 	        }
 	    }
 
-	    private void UploadToS3(string backupPath, PeriodicBackupSetup localBackupConfigs)
+        private void UploadToS3(string backupPath, PeriodicBackupSetup localBackupConfigs, bool isFullBackup)
 		{
 			var awsRegion = RegionEndpoint.GetBySystemName(localBackupConfigs.AwsRegionEndpoint) ?? RegionEndpoint.USEast1;
 
@@ -477,12 +314,12 @@
 			{
 				var key = Path.GetFileName(backupPath);
 				var request = new PutObjectRequest();
-				request.WithMetaData("Description", GetArchiveDescription());
+                request.WithMetaData("Description", GetArchiveDescription(isFullBackup));
 				request.WithInputStream(fileStream);
 				request.WithBucketName(localBackupConfigs.S3BucketName);
 				request.WithKey(key);
-				request.WithTimeout(60*60*1000); // 1 hour
-				request.WithReadWriteTimeout(60*60*1000); // 1 hour
+                request.WithTimeout(60 * 60 * 1000); // 1 hour
+                request.WithReadWriteTimeout(60 * 60 * 1000); // 1 hour
 
 				using (client.PutObject(request))
 				{
@@ -492,31 +329,31 @@
 			}
 		}
 
-		private void UploadToGlacier(string backupPath, PeriodicBackupSetup localBackupConfigs)
+        private void UploadToGlacier(string backupPath, PeriodicBackupSetup localBackupConfigs, bool isFullBackup)
 		{
 			var awsRegion = RegionEndpoint.GetBySystemName(localBackupConfigs.AwsRegionEndpoint) ?? RegionEndpoint.USEast1;
 			var manager = new ArchiveTransferManager(awsAccessKey, awsSecretKey, awsRegion);
-			var archiveId = manager.Upload(localBackupConfigs.GlacierVaultName, GetArchiveDescription(), backupPath).ArchiveId;
+            var archiveId = manager.Upload(localBackupConfigs.GlacierVaultName, GetArchiveDescription(isFullBackup), backupPath).ArchiveId;
 			logger.Info(string.Format("Successfully uploaded backup {0} to Glacier, archive ID: {1}", Path.GetFileName(backupPath),
 									  archiveId));
 		}
 
-	    private void UploadToAzure(string backupPath, PeriodicBackupSetup localBackupConfigs)
+        private void UploadToAzure(string backupPath, PeriodicBackupSetup localBackupConfigs, bool isFullBackup)
 	    {
-	        StorageCredentials storageCredentials = new StorageCredentials(azureStorageAccount, azureStorageKey);
-	        CloudStorageAccount storageAccount = new CloudStorageAccount(storageCredentials, true);
-	        CloudBlobClient blobClient = new CloudBlobClient(storageAccount.BlobEndpoint, storageCredentials);
-	        CloudBlobContainer backupContainer = blobClient.GetContainerReference(localBackupConfigs.AzureStorageContainer);
+            var storageCredentials = new StorageCredentials(azureStorageAccount, azureStorageKey);
+            var storageAccount = new CloudStorageAccount(storageCredentials, true);
+            var blobClient = new CloudBlobClient(storageAccount.BlobEndpoint, storageCredentials);
+            var backupContainer = blobClient.GetContainerReference(localBackupConfigs.AzureStorageContainer);
 	        backupContainer.CreateIfNotExists();
 	        using (var fileStream = File.OpenRead(backupPath))
 	        {
 	            var key = Path.GetFileName(backupPath);
-	            CloudBlockBlob backupBlob = backupContainer.GetBlockBlobReference(key);
-	            backupBlob.Metadata.Add("Description", this.GetArchiveDescription());
+                var backupBlob = backupContainer.GetBlockBlobReference(key);
+                backupBlob.Metadata.Add("Description", GetArchiveDescription(isFullBackup));
 	            backupBlob.UploadFromStream(fileStream);
 	            backupBlob.SetMetadata();
 
-	            this.logger.Info(string.Format(
+                logger.Info(string.Format(
 	                "Successfully uploaded backup {0} to Azure container {1}, with key {2}",
 	                Path.GetFileName(backupPath),
 	                localBackupConfigs.AzureStorageContainer,
@@ -524,19 +361,20 @@
 	        }
 	    }
 
-	    private string GetArchiveDescription()
-		{
-			return "Periodic backup for db " + (Database.Name ?? Constants.SystemDatabase) + " at " + DateTime.UtcNow;
+        private string GetArchiveDescription(bool isFullBackup)
+		{
+            return (isFullBackup ? "Full" : "Incremental") + "periodic backup for db " + (Database.Name ?? Constants.SystemDatabase) + " at " + SystemTime.UtcNow;
 		}
 
 		public void Dispose()
 		{
-			if (timer != null)
-				timer.Dispose();
+            if (incrementalBackupTimer != null)
+                incrementalBackupTimer.Dispose();
+            if (fullBackupTimer != null)
+                fullBackupTimer.Dispose();
 			var task = currentTask;
 			if (task != null)
 				task.Wait();
 		}
 	}
->>>>>>> 334b7064
 }