--- conflicted
+++ resolved
@@ -113,53 +113,6 @@
 			}
 		}
 
-<<<<<<< HEAD
-		private static string HashReplicationIdentifier(RavenJObject metadata, Guid lastEtag)
-		{
-			using (var md5 = MD5.Create())
-			{
-				var bytes = Encoding.UTF8.GetBytes(metadata.Value<string>(Constants.RavenReplicationSource) + "/" + lastEtag);
-
-				var hash = Encryptor.Current.Hash.Compute16(bytes);
-				Array.Resize(ref hash, 16);
-
-				return new Guid(hash).ToString();
-			}
-		}
-
-		private string HashReplicationIdentifier(Guid existingEtag)
-		{
-			using (var md5 = MD5.Create())
-			{
-				var bytes = Encoding.UTF8.GetBytes(Database.TransactionalStorage.Id + "/" + existingEtag);
-
-				var hash = Encryptor.Current.Hash.Compute16(bytes);
-				Array.Resize(ref hash, 16);
-
-				return new Guid(hash).ToString();
-			}
-		}
-
-		private static bool IsDirectChildOfCurrentAttachment(Attachment existingAttachment, RavenJObject metadata)
-		{
-			var version = new RavenJObject
-			{
-				{Constants.RavenReplicationSource, existingAttachment.Metadata[Constants.RavenReplicationSource]},
-				{Constants.RavenReplicationVersion, existingAttachment.Metadata[Constants.RavenReplicationVersion]},
-			};
-
-			var history = metadata[Constants.RavenReplicationHistory];
-			if (history == null) // no history, not a parent
-				return false;
-
-			if (history.Type != JTokenType.Array)
-				return false;
-
-			return history.Values().Contains(version, new RavenJTokenEqualityComparer());
-		}
-
-=======
->>>>>>> b30f3318
 		public override string UrlPattern
 		{
 			get { return "^/replication/replicateAttachments$"; }
