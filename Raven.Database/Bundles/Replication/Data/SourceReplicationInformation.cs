//-----------------------------------------------------------------------
// <copyright file="SourceReplicationInformation.cs" company="Hibernating Rhinos LTD">
//     Copyright (c) Hibernating Rhinos LTD. All rights reserved.
// </copyright>
//-----------------------------------------------------------------------
using System;
using Raven.Abstractions.Data;

namespace Raven.Bundles.Replication.Data
{
    public class SourceReplicationInformation
    {
        public Etag LastDocumentEtag { get; set; }

<<<<<<< HEAD
		public Guid ServerInstanceId { get; set; }
=======
        [Obsolete("Use RavenFS instead.")]
        public Etag LastAttachmentEtag { get; set; }

        public Guid ServerInstanceId { get; set; }
>>>>>>> 68f1ca50

        public string Source { get; set; }

        public DateTime? LastModified { get; set; }

        public int? LastBatchSize { get; set; }

        public string SourceCollections { get; set; }

<<<<<<< HEAD
		public override string ToString()
		{
			return string.Format("LastDocumentEtag: {0}", LastDocumentEtag);
		}

		public SourceReplicationInformation()
		{
			LastDocumentEtag = Etag.Empty;
		}
	}
=======
        public override string ToString()
        {
            return string.Format("LastDocumentEtag: {0}, LastAttachmentEtag: {1}", LastDocumentEtag, LastAttachmentEtag);
        }

        public SourceReplicationInformation()
        {
            LastDocumentEtag = Etag.Empty;
            LastAttachmentEtag = Etag.Empty;
        }
    }
>>>>>>> 68f1ca50

    public class SourceReplicationInformationWithBatchInformation : SourceReplicationInformation
    {
        public int? MaxNumberOfItemsToReceiveInSingleBatch { get; set; }
    }
}<|MERGE_RESOLUTION|>--- conflicted
+++ resolved
@@ -12,14 +12,7 @@
     {
         public Etag LastDocumentEtag { get; set; }
 
-<<<<<<< HEAD
-		public Guid ServerInstanceId { get; set; }
-=======
-        [Obsolete("Use RavenFS instead.")]
-        public Etag LastAttachmentEtag { get; set; }
-
         public Guid ServerInstanceId { get; set; }
->>>>>>> 68f1ca50
 
         public string Source { get; set; }
 
@@ -29,30 +22,16 @@
 
         public string SourceCollections { get; set; }
 
-<<<<<<< HEAD
-		public override string ToString()
-		{
-			return string.Format("LastDocumentEtag: {0}", LastDocumentEtag);
-		}
-
-		public SourceReplicationInformation()
-		{
-			LastDocumentEtag = Etag.Empty;
-		}
-	}
-=======
         public override string ToString()
         {
-            return string.Format("LastDocumentEtag: {0}, LastAttachmentEtag: {1}", LastDocumentEtag, LastAttachmentEtag);
+            return string.Format("LastDocumentEtag: {0}", LastDocumentEtag);
         }
 
         public SourceReplicationInformation()
         {
             LastDocumentEtag = Etag.Empty;
-            LastAttachmentEtag = Etag.Empty;
         }
     }
->>>>>>> 68f1ca50
 
     public class SourceReplicationInformationWithBatchInformation : SourceReplicationInformation
     {
