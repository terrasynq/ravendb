--- conflicted
+++ resolved
@@ -21,147 +21,6 @@
 
 namespace Raven.Bundles.Replication.Tasks
 {
-<<<<<<< HEAD
-	public class TransformerReplicationTask : ReplicationTaskBase
-	{
-		private readonly static ILog Log = LogManager.GetCurrentClassLogger();
-		
-		private readonly ReplicationTask replication;
-		private readonly TimeSpan replicationFrequency;
-		private Timer timer;
-		private readonly object replicationLock = new object();
-
-		public TransformerReplicationTask(DocumentDatabase database, HttpRavenRequestFactory httpRavenRequestFactory, ReplicationTask replication)
-			: base(database, httpRavenRequestFactory)
-		{
-			this.replication = replication;
-
-			replicationFrequency = database.Configuration.Replication.IndexAndTransformerReplicationLatency.AsTimeSpan; //by default 10 min
-			TimeToWaitBeforeSendingDeletesOfTransformersToSiblings = TimeSpan.FromMinutes(1);
-		}
-
-		public TimeSpan TimeToWaitBeforeSendingDeletesOfTransformersToSiblings { get; set; }
-
-		public void Start()
-		{
-			database.Notifications.OnTransformerChange += OnTransformerChange;
-
-			timer = database.TimerManager.NewTimer(x => Execute(), TimeSpan.Zero, replicationFrequency);
-		}
-
-		private void OnTransformerChange(DocumentDatabase documentDatabase, TransformerChangeNotification eventArgs)
-		{
-			switch (eventArgs.Type)
-			{
-				case TransformerChangeTypes.TransformerAdded:
-					//if created transformer with the same name as deleted one, we should prevent its deletion replication
-					database.TransactionalStorage.Batch(accessor => accessor.Lists.Remove(Constants.RavenReplicationTransformerTombstones, eventArgs.Name));
-					break;
-				case TransformerChangeTypes.TransformerRemoved:
-					var metadata = new RavenJObject
-					{
-						{Constants.RavenTransformerDeleteMarker, true},
-						{Constants.RavenReplicationSource, database.TransactionalStorage.Id.ToString()},
-						{Constants.RavenReplicationVersion, ReplicationHiLo.NextId(database)}
-					};
-
-					database.TransactionalStorage.Batch(accessor => accessor.Lists.Set(Constants.RavenReplicationTransformerTombstones, eventArgs.Name, metadata, UuidType.Transformers));
-					break;
-			}
-		}
-
-		public bool Execute(Func<ReplicationDestination, bool> shouldSkipDestinationPredicate = null)
-		{
-			if (database.Disposed)
-				return false;
-
-			if (Monitor.TryEnter(replicationLock) == false)
-				return false;
-
-			try
-			{
-				using (CultureHelper.EnsureInvariantCulture())
-				{
-					shouldSkipDestinationPredicate = shouldSkipDestinationPredicate ?? (x => x.SkipIndexReplication == false);
-					var replicationDestinations = replication.GetReplicationDestinations(x => shouldSkipDestinationPredicate(x));
-
-					foreach (var destination in replicationDestinations)
-					{
-						try
-						{
-							var now = SystemTime.UtcNow;
-
-							var transformerTombstones = GetTombstones(Constants.RavenReplicationTransformerTombstones, 0, 64,
-								// we don't send out deletions immediately, we wait for a bit
-								// to make sure that the user didn't reset the index or delete / create
-								// things manually
-								x => (now - x.CreatedAt) >= TimeToWaitBeforeSendingDeletesOfTransformersToSiblings);
-							var replicatedTransformerTombstones = new Dictionary<string, int>();
-
-							ReplicateTransformerDeletionIfNeeded(transformerTombstones, destination, replicatedTransformerTombstones);
-
-							if (database.Transformers.Definitions.Length > 0)
-							{
-								foreach (var definition in database.Transformers.Definitions)
-									ReplicateSingleTransformer(destination, definition);
-							}
-
-							database.TransactionalStorage.Batch(actions =>
-							{
-								foreach (var transformerTombstone in replicatedTransformerTombstones)
-								{
-									var transfomerExists = database.Transformers.GetTransformerDefinition(transformerTombstone.Key) != null;
-									if (transformerTombstone.Value != replicationDestinations.Length &&
-									    transfomerExists == false)
-										continue;
-
-									actions.Lists.Remove(Constants.RavenReplicationTransformerTombstones, transformerTombstone.Key);
-								}
-							});
-						}
-						catch (Exception e)
-						{
-							Log.ErrorException("Failed to replicate transformers to " + destination, e);
-						}
-
-					}
-					return true;
-				}
-			}
-			catch (Exception e)
-			{
-				Log.ErrorException("Failed to replicate transformers", e);
-
-				return false;
-			}
-			finally
-			{
-				Monitor.Exit(replicationLock);
-			}
-		}
-
-		public void Execute(string transformerName)
-		{
-			var definition = database.IndexDefinitionStorage.GetTransformerDefinition(transformerName);
-
-			if (definition == null)
-				return;
-
-			foreach (var destination in replication.GetReplicationDestinations(x => x.SkipIndexReplication == false))
-			{
-				ReplicateSingleTransformer(destination, definition);
-			}
-		}
-
-		private void ReplicateSingleTransformer(ReplicationStrategy destination, TransformerDefinition definition)
-		{
-			try
-			{
-				var clonedTransformer = definition.Clone();
-				clonedTransformer.TransfomerId = 0;
-
-				var url = destination.ConnectionStringOptions.Url + "/transformers/" + Uri.EscapeUriString(definition.Name) + "?" + GetDebugInformation();
-=======
     public class TransformerReplicationTask : ReplicationTaskBase
     {
         private readonly static ILog Log = LogManager.GetCurrentClassLogger();
@@ -176,7 +35,7 @@
         {
             this.replication = replication;
 
-            replicationFrequency = TimeSpan.FromSeconds(database.Configuration.IndexAndTransformerReplicationLatencyInSec); //by default 10 min
+            replicationFrequency = database.Configuration.Replication.IndexAndTransformerReplicationLatency.AsTimeSpan; //by default 10 min
             TimeToWaitBeforeSendingDeletesOfTransformersToSiblings = TimeSpan.FromMinutes(1);
         }
 
@@ -301,7 +160,6 @@
                 clonedTransformer.TransfomerId = 0;
 
                 var url = destination.ConnectionStringOptions.Url + "/transformers/" + Uri.EscapeUriString(definition.Name) + "?" + GetDebugInformation();
->>>>>>> 68f1ca50
                 var replicationRequest = httpRavenRequestFactory.Create(url, HttpMethod.Put, destination.ConnectionStringOptions, replication.GetRequestBuffering(destination));
                 replicationRequest.Write(RavenJObject.FromObject(clonedTransformer));
                 replicationRequest.ExecuteRequest();
