//-----------------------------------------------------------------------
// <copyright file="ReplicationHiLo.cs" company="Hibernating Rhinos LTD">
//     Copyright (c) Hibernating Rhinos LTD. All rights reserved.
// </copyright>
//-----------------------------------------------------------------------
using System;
using System.Threading;
using Raven.Abstractions;
using Raven.Abstractions.Data;
using Raven.Abstractions.Exceptions;
using Raven.Database;
using Raven.Json.Linq;

namespace Raven.Bundles.Replication.Impl
{
	internal class ReplicationHiLo
	{
		private readonly object generatorLock = new object();
		private volatile Hodler currentMax = new Hodler(0);
		private long capacity = 256;
		private long current;
		private DateTime lastRequestedUtc;
		public DocumentDatabase Database { get; set; }

		private class Hodler
		{
			public readonly long Value;

			public Hodler(long value)
			{
				Value = value;
			}
		}

		public long NextId()
		{
			long incrementedCurrent = Interlocked.Increment(ref current);
			while (incrementedCurrent > currentMax.Value)
			{
				lock (generatorLock)
				{
					if (current > currentMax.Value)
					{
                        using (var locker = Database.DocumentLock.TryLock(250))
                        {
                            if (locker == null)
                                continue;
                            currentMax = new Hodler(GetNextMax());
                        }
					}
					return Interlocked.Increment(ref current);
				}
			}
			return incrementedCurrent;

		}

<<<<<<< HEAD
        private long GetNextMax()
        {
            var span = SystemTime.UtcNow - lastRequestedUtc;
            if (span.TotalSeconds < 1)
            {
                capacity *= 2;
            }
            lastRequestedUtc = SystemTime.UtcNow;

            JsonDocument document;
            using (Database.TransactionalStorage.DisableBatchNesting())
                document = Database.Documents.Get(Constants.RavenReplicationVersionHiLo, null);

            if (document == null)
            {
                document = Database.Documents.Get(Constants.RavenReplicationVersionHiLo, null);
                if (document != null)
                    return NextMax(document, currentMax.Value);
            }

            using (Database.TransactionalStorage.DisableBatchNesting())
                while (true)
                {
                    try
                    {
                        var minNextMax = currentMax.Value;

                        if (document == null)
                            document = Database.Documents.Get(Constants.RavenReplicationVersionHiLo, null);

                        if (document == null)
                        {
                            Database.Documents.Put(Constants.RavenReplicationVersionHiLo,
                                         Etag.Empty,
                                // sending empty guid means - ensure the that the document does NOT exists
                                         RavenJObject.FromObject(RavenJObject.FromObject(new { Max = minNextMax + capacity })),
                                         new RavenJObject(),
                                         null);
                            return minNextMax + capacity;
                        }

                        return NextMax(document, minNextMax);
                    }
                    catch (ConcurrencyException)
                    {
                        // expected, we need to retry
                        document = null;
                    }
                }
        }

	    private long NextMax(JsonDocument document, long minNextMax)
	    {
	        var max = GetMaxFromDocument(document, minNextMax);
	        document.DataAsJson["Max"] = max + capacity;
	        Database.Documents.Put(Constants.RavenReplicationVersionHiLo, document.Etag, document.DataAsJson, document.Metadata, null);
	        current = max + 1;
	        return max + capacity;
	    }
=======
		private long GetNextMax()
		{
			var span = SystemTime.UtcNow - lastRequestedUtc;
			if (span.TotalSeconds < 1)
			{
				capacity *= 2;
			}
			lastRequestedUtc = SystemTime.UtcNow;

			while (true)
			{
				try
				{
					var minNextMax = currentMax.Value;
					var document = Database.Get(Constants.RavenReplicationVersionHiLo, null);
					if (document == null)
					{
						Database.Put(Constants.RavenReplicationVersionHiLo,
							Etag.Empty,
							// sending empty etag means - ensure the that the document does NOT exists
							RavenJObject.FromObject(RavenJObject.FromObject(new {Max = minNextMax + capacity})),
							new RavenJObject(),
							null);
						return minNextMax + capacity;
					}
					var max = GetMaxFromDocument(document, minNextMax);
					document.DataAsJson["Max"] = max + capacity;
					Database.Put(Constants.RavenReplicationVersionHiLo, document.Etag,
						document.DataAsJson,
						document.Metadata, null);
					current = max + 1;
					return max + capacity;
				}
				catch (ConcurrencyException)
				{
					// expected, we need to retry
				}
			}
		}
>>>>>>> 8e28908c

	    private long GetMaxFromDocument(JsonDocument document, long minMax)
		{
			long max;
			if (document.DataAsJson.ContainsKey("ServerHi")) // convert from hi to max
			{
				var hi = document.DataAsJson.Value<long>("ServerHi");
				max = ((hi - 1) * capacity);
				document.DataAsJson.Remove("ServerHi");
				document.DataAsJson["Max"] = max;
			}
			max = document.DataAsJson.Value<long>("Max");
			return Math.Max(max, minMax);
		}

	}
}<|MERGE_RESOLUTION|>--- conflicted
+++ resolved
@@ -55,67 +55,6 @@
 
 		}
 
-<<<<<<< HEAD
-        private long GetNextMax()
-        {
-            var span = SystemTime.UtcNow - lastRequestedUtc;
-            if (span.TotalSeconds < 1)
-            {
-                capacity *= 2;
-            }
-            lastRequestedUtc = SystemTime.UtcNow;
-
-            JsonDocument document;
-            using (Database.TransactionalStorage.DisableBatchNesting())
-                document = Database.Documents.Get(Constants.RavenReplicationVersionHiLo, null);
-
-            if (document == null)
-            {
-                document = Database.Documents.Get(Constants.RavenReplicationVersionHiLo, null);
-                if (document != null)
-                    return NextMax(document, currentMax.Value);
-            }
-
-            using (Database.TransactionalStorage.DisableBatchNesting())
-                while (true)
-                {
-                    try
-                    {
-                        var minNextMax = currentMax.Value;
-
-                        if (document == null)
-                            document = Database.Documents.Get(Constants.RavenReplicationVersionHiLo, null);
-
-                        if (document == null)
-                        {
-                            Database.Documents.Put(Constants.RavenReplicationVersionHiLo,
-                                         Etag.Empty,
-                                // sending empty guid means - ensure the that the document does NOT exists
-                                         RavenJObject.FromObject(RavenJObject.FromObject(new { Max = minNextMax + capacity })),
-                                         new RavenJObject(),
-                                         null);
-                            return minNextMax + capacity;
-                        }
-
-                        return NextMax(document, minNextMax);
-                    }
-                    catch (ConcurrencyException)
-                    {
-                        // expected, we need to retry
-                        document = null;
-                    }
-                }
-        }
-
-	    private long NextMax(JsonDocument document, long minNextMax)
-	    {
-	        var max = GetMaxFromDocument(document, minNextMax);
-	        document.DataAsJson["Max"] = max + capacity;
-	        Database.Documents.Put(Constants.RavenReplicationVersionHiLo, document.Etag, document.DataAsJson, document.Metadata, null);
-	        current = max + 1;
-	        return max + capacity;
-	    }
-=======
 		private long GetNextMax()
 		{
 			var span = SystemTime.UtcNow - lastRequestedUtc;
@@ -155,7 +94,6 @@
 				}
 			}
 		}
->>>>>>> 8e28908c
 
 	    private long GetMaxFromDocument(JsonDocument document, long minMax)
 		{
