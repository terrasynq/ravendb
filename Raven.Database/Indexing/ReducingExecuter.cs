﻿using System;
using System.Collections.Generic;
using System.Diagnostics;
using System.Linq;
using Raven.Abstractions.Data;
using Raven.Abstractions.Logging;
using Raven.Database.Json;
using Raven.Database.Linq;
using Raven.Database.Storage;
using Task = Raven.Database.Tasks.Task;

namespace Raven.Database.Indexing
{

	public class ReducingExecuter : AbstractIndexingExecuter
	{
		public ReducingExecuter(WorkContext context)
			: base(context)
		{
			autoTuner = new ReduceBatchSizeAutoTuner(context);
		}

		protected void HandleReduceForIndex(IndexToWorkOn indexToWorkOn)
		{
			var viewGenerator = context.IndexDefinitionStorage.GetViewGenerator(indexToWorkOn.IndexName);
			if (viewGenerator == null)
				return;

			bool operationCanceled = false;
			var itemsToDelete = new List<object>();

			IList<ReduceTypePerKey> mappedResultsInfo = null;
			transactionalStorage.Batch(actions =>
			{
				mappedResultsInfo = actions.MapReduce.GetReduceTypesPerKeys(indexToWorkOn.IndexName, 
					context.CurrentNumberOfItemsToReduceInSingleBatch,
					context.NumberOfItemsToExecuteReduceInSingleStep).ToList();
			});

			var singleStepReduceKeys = mappedResultsInfo.Where(x => x.OperationTypeToPerform == ReduceType.SingleStep).Select(x => x.ReduceKey).ToArray();
			var multiStepsReduceKeys = mappedResultsInfo.Where(x => x.OperationTypeToPerform == ReduceType.MultiStep).Select(x => x.ReduceKey).ToArray();

			try
			{
				if (singleStepReduceKeys.Length > 0)
				{
					SingleStepReduce(indexToWorkOn, singleStepReduceKeys, viewGenerator, itemsToDelete);
				}

				if (multiStepsReduceKeys.Length > 0)
				{
					MultiStepReduce(indexToWorkOn, multiStepsReduceKeys, viewGenerator, itemsToDelete);
				}
			}
			catch (OperationCanceledException)
			{
				operationCanceled = true;
			}
			finally
			{
				if (operationCanceled == false)
				{
					// whatever we succeeded in indexing or not, we have to update this
					// because otherwise we keep trying to re-index failed mapped results
					transactionalStorage.Batch(actions =>
					{
						var latest = actions.MapReduce.DeleteScheduledReduction(itemsToDelete);

						if(latest == null)
							return;
						actions.Indexing.UpdateLastReduced(indexToWorkOn.IndexName, latest.Etag, latest.Timestamp);
					});
				}
			}
		}

		private void MultiStepReduce(IndexToWorkOn index, string[] keysToReduce, AbstractViewGenerator viewGenerator, List<object> itemsToDelete)
		{
			var needToMoveToMultiStep = new HashSet<string>();
			transactionalStorage.Batch(actions =>
			{
				foreach (var localReduceKey in keysToReduce)
				{
					var lastPerformedReduceType = actions.MapReduce.GetLastPerformedReduceType(index.IndexName, localReduceKey);

					if (lastPerformedReduceType != ReduceType.MultiStep)
						needToMoveToMultiStep.Add(localReduceKey);

					if (lastPerformedReduceType != ReduceType.SingleStep)
						continue;
					// we exceeded the limit of items to reduce in single step
					// now we need to schedule reductions at level 0 for all map results with given reduce key
					var mappedItems = actions.MapReduce.GetMappedBuckets(index.IndexName, localReduceKey).ToList();
					actions.MapReduce.ScheduleReductions(index.IndexName, 0,
					                                     mappedItems.Select(x => new ReduceKeyAndBucket(x, localReduceKey)));
				}
			});

			for (int i = 0; i < 3; i++)
			{
				var level = i;

				bool retry = true;
				var itemsAlreadySeen = new HashSet<Tuple<string, int>>();
				while (retry)
				{
					transactionalStorage.Batch(actions =>
					{
						context.CancellationToken.ThrowIfCancellationRequested();

                        var batchTimeWatcher = Stopwatch.StartNew();

						var persistedResults = actions.MapReduce.GetItemsToReduce
							(
								level: level,
								reduceKeys: keysToReduce,
								index: index.IndexName,
								itemsToDelete: itemsToDelete,
								loadData: true,
								take: context.CurrentNumberOfItemsToReduceInSingleBatch,
								itemsAlreadySeen: itemsAlreadySeen
							).ToList();
						if (persistedResults.Count == 0)
						{
							retry = false;
							return;
						}

						var count = persistedResults.Count;
						var size = persistedResults.Sum(x => x.Size);

						if (Log.IsDebugEnabled)
						{
							if (persistedResults.Count > 0)
								Log.Debug(() => string.Format("Found {0} results for keys [{1}] for index {2} at level {3} in {4}",
															  persistedResults.Count,
															  string.Join(", ", persistedResults.Select(x => x.ReduceKey).Distinct()),
															  index.IndexName, level, batchTimeWatcher.Elapsed));
							else
								Log.Debug("No reduce keys found for {0}", index.IndexName);
						}

						context.CancellationToken.ThrowIfCancellationRequested();

						var requiredReduceNextTime = persistedResults.Select(x => new ReduceKeyAndBucket(x.Bucket, x.ReduceKey))
																	 .OrderBy(x => x.Bucket)
																	 .Distinct()
																	 .ToArray();
						foreach (var mappedResultInfo in requiredReduceNextTime)
						{
							actions.MapReduce.RemoveReduceResults(index.IndexName, level + 1, mappedResultInfo.ReduceKey,
																  mappedResultInfo.Bucket);
						}

						if (level != 2)
						{
							var reduceKeysAndBuckets = requiredReduceNextTime
								.Select(x => new ReduceKeyAndBucket(x.Bucket / 1024, x.ReduceKey))
								.Distinct()
								.ToArray();
							actions.MapReduce.ScheduleReductions(index.IndexName, level + 1, reduceKeysAndBuckets);
						}

						var results = persistedResults
							.Where(x => x.Data != null)
							.GroupBy(x => x.Bucket, x => JsonToExpando.Convert(x.Data))
							.ToArray();
						var reduceKeys = new HashSet<string>(persistedResults.Select(x => x.ReduceKey),
															 StringComparer.InvariantCultureIgnoreCase);
						context.ReducedPerSecIncreaseBy(results.Length);

						context.CancellationToken.ThrowIfCancellationRequested();
						var reduceTimeWatcher = Stopwatch.StartNew();
						context.IndexStorage.Reduce(index.IndexName, viewGenerator, results, level, context, actions, reduceKeys);

						var batchDuration = batchTimeWatcher.Elapsed;
						Log.Debug("Indexed {0} reduce keys in {1} with {2} results for index {3} in {4} on level {5}", reduceKeys.Count, batchDuration,
								  results.Length, index.IndexName, reduceTimeWatcher.Elapsed, level);

<<<<<<< HEAD
					var results = persistedResults
						.Where(x => x.Data != null)
						.GroupBy(x => x.Bucket, x => JsonToExpando.Convert(x.Data))
						.ToArray();
					var reduceKeys = new HashSet<string>(persistedResults.Select(x => x.ReduceKey),
					                                     StringComparer.OrdinalIgnoreCase);
					context.ReducedPerSecIncreaseBy(results.Length);

					context.CancellationToken.ThrowIfCancellationRequested();
					sp = Stopwatch.StartNew();
					context.IndexStorage.Reduce(index.IndexName, viewGenerator, results, level, context, actions, reduceKeys);
					Log.Debug("Indexed {0} reduce keys in {1} with {2} results for index {3} in {4}", reduceKeys.Count, sp.Elapsed,
					          results.Length, index.IndexName, sp.Elapsed);
				});
=======
						autoTuner.AutoThrottleBatchSize(count, size, batchDuration);
					});
				}
>>>>>>> f2a050be
			}

			foreach (var reduceKey in needToMoveToMultiStep)
			{
				string localReduceKey = reduceKey;
				transactionalStorage.Batch(actions =>
				                           actions.MapReduce.UpdatePerformedReduceType(index.IndexName, localReduceKey,
				                                                                       ReduceType.MultiStep));
			}
		}

		private void SingleStepReduce(IndexToWorkOn index, string[] keysToReduce, AbstractViewGenerator viewGenerator,
		                                        List<object> itemsToDelete)
		{
			var needToMoveToSingleStep = new HashSet<string>();

			Log.Debug(() => string.Format("Executing single step reducing for {0} keys [{1}]", keysToReduce.Length, string.Join(", ", keysToReduce)));
			transactionalStorage.Batch(actions =>
			{
				var batchTimeWatcher = Stopwatch.StartNew();

				var scheduledItems = actions.MapReduce.GetItemsToReduce
						(
							level: 0,
							reduceKeys: keysToReduce,
							index: index.IndexName,
							itemsToDelete: itemsToDelete,
							loadData: false,
							take: int.MaxValue, // just get all, we do the rate limit when we load the number of keys to reduce, anyway
							itemsAlreadySeen: new HashSet<Tuple<string, int>>()
						).ToList();

				// Only look at the scheduled batch for this run, not the entire set of pending reductions.
				//var batchKeys = scheduledItems.Select(x => x.ReduceKey).ToArray();

				foreach (var reduceKey in keysToReduce)
				{
					var lastPerformedReduceType = actions.MapReduce.GetLastPerformedReduceType(index.IndexName, reduceKey);

					if (lastPerformedReduceType != ReduceType.SingleStep)
						needToMoveToSingleStep.Add(reduceKey);

					if (lastPerformedReduceType != ReduceType.MultiStep)
						continue;

					Log.Debug("Key {0} was moved from multi step to single step reduce, removing existing reduce results records",
						reduceKey);

					// now we are in single step but previously multi step reduce was performed for the given key
					var mappedBuckets = actions.MapReduce.GetMappedBuckets(index.IndexName, reduceKey).ToList();

					// add scheduled items too to be sure we will delete reduce results of already deleted documents
					mappedBuckets.AddRange(scheduledItems.Select(x => x.Bucket));

					foreach (var mappedBucket in mappedBuckets.Distinct())
					{
						actions.MapReduce.RemoveReduceResults(index.IndexName, 1, reduceKey, mappedBucket);
						actions.MapReduce.RemoveReduceResults(index.IndexName, 2, reduceKey, mappedBucket / 1024);
					}
				}

				var mappedResults = actions.MapReduce.GetMappedResults(
						index.IndexName,
						keysToReduce, 
						loadData: true
					).ToList();

				var count = mappedResults.Count;
				var size = mappedResults.Sum(x => x.Size);

				var reduceKeys = new HashSet<string>(keysToReduce);

				mappedResults.ApplyIfNotNull(x => x.Bucket = 0);

				var results = mappedResults
					.Where(x => x.Data != null)
					.GroupBy(x => x.Bucket, x => JsonToExpando.Convert(x.Data))
					.ToArray();

				context.ReducedPerSecIncreaseBy(results.Length);

				context.IndexStorage.Reduce(index.IndexName, viewGenerator, results, 2, context, actions, reduceKeys);

				autoTuner.AutoThrottleBatchSize(count, size, batchTimeWatcher.Elapsed);
			});

			foreach (var reduceKey in needToMoveToSingleStep)
			{
				string localReduceKey = reduceKey;
				transactionalStorage.Batch(actions =>
					actions.MapReduce.UpdatePerformedReduceType(index.IndexName, localReduceKey, ReduceType.SingleStep));
			}
		}

		protected override bool IsIndexStale(IndexStats indexesStat, IStorageActionsAccessor actions)
		{
			return actions.Staleness.IsReduceStale(indexesStat.Name);
		}

		protected override Task GetApplicableTask(IStorageActionsAccessor actions)
		{
			return null;
		}

		protected override void FlushAllIndexes()
		{
			context.IndexStorage.FlushReduceIndexes();
		}

		protected override IndexToWorkOn GetIndexToWorkOn(IndexStats indexesStat)
		{
			return new IndexToWorkOn
			{
				IndexName = indexesStat.Name,
				LastIndexedEtag = Etag.Empty
			};
		}

		protected override void ExecuteIndexingWork(IList<IndexToWorkOn> indexesToWorkOn)
		{
			BackgroundTaskExecuter.Instance.ExecuteAllInterleaved(context, indexesToWorkOn, 
				HandleReduceForIndex);
		}

		protected override bool IsValidIndex(IndexStats indexesStat)
		{
			var indexDefinition = context.IndexDefinitionStorage.GetIndexDefinition(indexesStat.Name);
			return indexDefinition != null && indexDefinition.IsMapReduce;
		}
	}
}<|MERGE_RESOLUTION|>--- conflicted
+++ resolved
@@ -171,32 +171,14 @@
 
 						context.CancellationToken.ThrowIfCancellationRequested();
 						var reduceTimeWatcher = Stopwatch.StartNew();
-						context.IndexStorage.Reduce(index.IndexName, viewGenerator, results, level, context, actions, reduceKeys);
-
+				
 						var batchDuration = batchTimeWatcher.Elapsed;
 						Log.Debug("Indexed {0} reduce keys in {1} with {2} results for index {3} in {4} on level {5}", reduceKeys.Count, batchDuration,
 								  results.Length, index.IndexName, reduceTimeWatcher.Elapsed, level);
 
-<<<<<<< HEAD
-					var results = persistedResults
-						.Where(x => x.Data != null)
-						.GroupBy(x => x.Bucket, x => JsonToExpando.Convert(x.Data))
-						.ToArray();
-					var reduceKeys = new HashSet<string>(persistedResults.Select(x => x.ReduceKey),
-					                                     StringComparer.OrdinalIgnoreCase);
-					context.ReducedPerSecIncreaseBy(results.Length);
-
-					context.CancellationToken.ThrowIfCancellationRequested();
-					sp = Stopwatch.StartNew();
-					context.IndexStorage.Reduce(index.IndexName, viewGenerator, results, level, context, actions, reduceKeys);
-					Log.Debug("Indexed {0} reduce keys in {1} with {2} results for index {3} in {4}", reduceKeys.Count, sp.Elapsed,
-					          results.Length, index.IndexName, sp.Elapsed);
-				});
-=======
 						autoTuner.AutoThrottleBatchSize(count, size, batchDuration);
 					});
 				}
->>>>>>> f2a050be
 			}
 
 			foreach (var reduceKey in needToMoveToMultiStep)
