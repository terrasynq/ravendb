using System;
using System.Collections.Concurrent;
using System.Runtime.CompilerServices;
using Raven.Abstractions;
using Raven.Database.Config;
using System.Linq;
using System.Collections.Generic;

using Raven.Database.Storage;
using Raven.Database.Util;

namespace Raven.Database.Indexing
{
    using Raven.Abstractions.Util;

    public abstract class BaseBatchSizeAutoTuner : ILowMemoryHandler, ITransactionalStorageNotificationHandler
    {
        protected readonly WorkContext context;

        private int currentNumber;

        private DateTime lastIncrease;
        private readonly ConcurrentDictionary<Guid, long> _currentlyUsedBatchSizesInBytes;

        private readonly int maximumSizeAllowedToFetchFromStorageInMb;

        protected BaseBatchSizeAutoTuner(WorkContext context)
        {
            this.context = context;
            FetchingDocumentsFromDiskTimeout = TimeSpan.FromSeconds(context.Configuration.Prefetcher.FetchingDocumentsFromDiskTimeoutInSeconds);
            maximumSizeAllowedToFetchFromStorageInMb = context.Configuration.Prefetcher.MaximumSizeAllowedToFetchFromStorageInMb;
// ReSharper disable once DoNotCallOverridableMethodsInConstructor
            NumberOfItemsToProcessInSingleBatch = InitialNumberOfItems;
            MemoryStatistics.RegisterLowMemoryHandler(this);
            context.TransactionalStorage.RegisterTransactionalStorageNotificationHandler(this);
            _currentlyUsedBatchSizesInBytes = new ConcurrentDictionary<Guid, long>();
        }

    
        public void HandleLowMemory()
        {
            ReduceBatchSizeIfCloseToMemoryCeiling(true);
        }

        public void SoftMemoryRelease()
        {
            
        }

        public void HandleTransactionalStorageNotification()
        {
            HandleLowMemory();
        }

        public virtual LowMemoryHandlerStatistics GetStats()
        {
            return new LowMemoryHandlerStatistics
            {
                EstimatedUsedMemory = 0,
                Name = GetName,
                DatabaseName = context.DatabaseName,
                Metadata = new
                {
                    BatchSize = NumberOfItemsToProcessInSingleBatch
                }
            };
        }

        public int NumberOfItemsToProcessInSingleBatch
        {
            get { return currentNumber; }
            set
            {
                CurrentNumberOfItems = currentNumber = value;
            }
        }

        [MethodImpl(MethodImplOptions.Synchronized)]
        public void AutoThrottleBatchSize(int amountOfItemsToProcess, long size, TimeSpan processingDuration)
        {
            try
            {
                if (ReduceBatchSizeIfCloseToMemoryCeiling())
                    return;
                if (ConsiderDecreasingBatchSize(amountOfItemsToProcess, processingDuration))
                    return;
                if (ConsiderIncreasingBatchSize(amountOfItemsToProcess, size, processingDuration))
                    lastIncrease = SystemTime.UtcNow;
            }
            finally
            {
                RecordAmountOfItems(amountOfItemsToProcess);
            }
        }

        private bool ConsiderIncreasingBatchSize(int amountOfItemsToProcess, long size, TimeSpan processingDuration)
        {
            //if we are using too much memory for indexing, do not even consider to increase batch size
<<<<<<< HEAD
			if (amountOfItemsToProcess < NumberOfItemsToProcessInSingleBatch || CurrentlyUsedBatchSizesInBytes.Values.Sum() > context.Configuration.Memory.DynamicLimitForProcessing.Bytes)
			{
				return false;
			}
=======
            if (amountOfItemsToProcess < NumberOfItemsToProcessInSingleBatch || CurrentlyUsedBatchSizesInBytes.Values.Sum() > context.Configuration.DynamicMemoryLimitForProcessing)
            {
                return false;
            }
>>>>>>> 68f1ca50

            if (GetLastAmountOfItems().Any(x => x < NumberOfItemsToProcessInSingleBatch))
            {
                // this is the first time we hit the limit, we will give another go before we increase
                // the batch size
                return false;
            }

            // in the previous run, we also hit the current limit, we need to check if we can increase the max batch size

            // here we make the assumptions that the average size of documents are the same. We check if we doubled the amount of memory
            // that we used for the last batch (note that this is only an estimate number, but should be close enough), would we still be
            // within the limits that governs us

            var sizeInMegabytes = size / 1024 / 1024;

<<<<<<< HEAD
			// we don't actually *know* what the actual cost of indexing, because that depends on many factors (how the index
			// is structured, is it analyzed/default/not analyzed, etc). We just assume for now that it takes 25% of the actual
			// on disk structure per each active index. That should give us a good guesstimate about the value.
			// Because of the way we are executing indexes, only N are running at once, where N is the parallel level, so we take
			// that into account, you may have 10 indexes but only 2 CPUs, so we only consider the cost of executing 2 indexes,
			// not all 10
			var sizedPlusIndexingCost = sizeInMegabytes * (1 + (0.25 * Math.Min(context.IndexDefinitionStorage.IndexesCount, context.Configuration.Core.MaxNumberOfParallelProcessingTasks)));
=======
            // we don't actually *know* what the actual cost of indexing, because that depends on many factors (how the index
            // is structured, is it analyzed/default/not analyzed, etc). We just assume for now that it takes 25% of the actual
            // on disk structure per each active index. That should give us a good guesstimate about the value.
            // Because of the way we are executing indexes, only N are running at once, where N is the parallel level, so we take
            // that into account, you may have 10 indexes but only 2 CPUs, so we only consider the cost of executing 2 indexes,
            // not all 10
            var sizedPlusIndexingCost = sizeInMegabytes * (1 + (0.25 * Math.Min(context.IndexDefinitionStorage.IndexesCount, context.Configuration.MaxNumberOfParallelProcessingTasks)));
>>>>>>> 68f1ca50

            var remainingMemoryAfterBatchSizeIncrease = MemoryStatistics.AvailableMemoryInMb - sizedPlusIndexingCost;

<<<<<<< HEAD
			if (remainingMemoryAfterBatchSizeIncrease < context.Configuration.Memory.AvailableMemoryForRaisingBatchSizeLimit.Megabytes)
				return false;

			// here we assume that the next batch would be 175% as long as the current one
			// and there is no point in trying if we are just going to blow out past our max latency
			var timeSpan = processingDuration.Add(TimeSpan.FromMilliseconds(processingDuration.TotalMilliseconds * 0.75));
			if (timeSpan > context.Configuration.Core.MaxProcessingRunLatency.AsTimeSpan)
				return false;
=======
            if (remainingMemoryAfterBatchSizeIncrease < context.Configuration.AvailableMemoryForRaisingBatchSizeLimit)
                return false;

            // here we assume that the next batch would be 175% as long as the current one
            // and there is no point in trying if we are just going to blow out past our max latency
            var timeSpan = processingDuration.Add(TimeSpan.FromMilliseconds(processingDuration.TotalMilliseconds * 0.75));
            if (timeSpan > context.Configuration.MaxProcessingRunLatency)
                return false;
>>>>>>> 68f1ca50

            // We want to aggressively increase the size while it is small, but once we hit a certain
            // size, we don't want to just double it. It is easy to create major issues that way.
            // as long as we are less than 25% of the max size, we can double it until we hit that limit
            int maybeNewSize = NumberOfItemsToProcessInSingleBatch * 2;
            // if we are more than 25% of the size, we want to grow more slowly, we'll grow my 1/8 of the 
            // max number of items
            //
            // For the details, that means that we'll double the sizes until we get to 32K items, then increase
            // it by 16K each time we need to increase. That is much more gradual and will let us more time to 
            // see if we don't want to increase things.
            if (maybeNewSize > MaxNumberOfItems/4)
            {
                var stepSize = MaxNumberOfItems / 8;
                if (stepSize < InitialNumberOfItems)
                    stepSize = InitialNumberOfItems;
                maybeNewSize = NumberOfItemsToProcessInSingleBatch + stepSize;
            }


            NumberOfItemsToProcessInSingleBatch = Math.Min(MaxNumberOfItems,
                                                         maybeNewSize);
            return true;
        }

        public TimeSpan FetchingDocumentsFromDiskTimeout { get; private set; }

<<<<<<< HEAD
		public long MaximumSizeAllowedToFetchFromStorageInBytes
		{
			get
			{
				// we take just a bit more to account for indexing costs as well
                var sizeToKeepFree = context.Configuration.Memory.AvailableMemoryForRaisingBatchSizeLimit.Megabytes * 1.33;
                // if we just loaded > 256 MB to index, that is big enough for right now
				// remember, this value refer to just the data on disk, not including
				// the memory to do the actual indexing
				double sizeInMb = Math.Min(maximumSizeAllowedToFetchFromStorageInMb, Math.Max(8, MemoryStatistics.AvailableMemoryInMb - sizeToKeepFree));
				return (long)sizeInMb * 1024 * 1024;
			}
		}

		public bool IsProcessingUsingTooMuchMemory
		{
			get
			{
				return _currentlyUsedBatchSizesInBytes.Values.Sum() * 4 > context.Configuration.Memory.DynamicLimitForProcessing.Bytes;
			}
		}

		private bool ReduceBatchSizeIfCloseToMemoryCeiling(bool forceReducing = false)
		{
			if (MemoryStatistics.AvailableMemoryInMb >= context.Configuration.Memory.AvailableMemoryForRaisingBatchSizeLimit.Megabytes && forceReducing == false &&
				IsProcessingUsingTooMuchMemory == false)
			{
				// there is enough memory available for the next indexing run
				return false;
			}

			// we are using too much memory, let us use a less next time...
			// maybe it is us? we generate a lot of garbage when doing indexing, so we ask the GC if it would kindly try to
			// do something about it.
			// Note that this order for this to happen we need:
			// * We had two full run when we were doing nothing but indexing at full throttle
			// * The system is over the configured limit, and there is a strong likelihood that this is us causing this
			// * By forcing a GC, we ensure that we use less memory, and it is not frequent enough to cause perf problems

		    RavenGC.ConsiderRunningGC();

			// let us check again after the GC call, do we still need to reduce the batch size?

			if (MemoryStatistics.AvailableMemoryInMb > context.Configuration.Memory.AvailableMemoryForRaisingBatchSizeLimit.Megabytes && forceReducing == false)
			{
				// we don't want to try increasing things, we just hit the ceiling, maybe on the next try
				return true;
			}

			// we are still too high, let us reduce the size and see what is going on.
			NumberOfItemsToProcessInSingleBatch = CalculateReductionOfItemsInSingleBatch();


			return true;
		}

		private bool ConsiderDecreasingBatchSize(int amountOfItemsToProcess, TimeSpan processingDuration)
		{
	        var isIndexingUsingTooMuchMemory = IsProcessingUsingTooMuchMemory;
	        if (isIndexingUsingTooMuchMemory == false) //skip all other heuristics if indexing takes too much memory
	        {
			    if (
				    // we had as much work to do as we are currently capable of handling,
				    // we might need to increase, but certainly not decrease the batch size
				    amountOfItemsToProcess >= NumberOfItemsToProcessInSingleBatch ||
				    // we haven't gone over the max latency limit, no reason to decrease yet
				    processingDuration < context.Configuration.Core.MaxProcessingRunLatency.AsTimeSpan)
			    {
				    return false;
			    }

			    if ((SystemTime.UtcNow - lastIncrease).TotalMinutes < 3)
				    return true;

			    // we didn't have a lot of work to do, so let us see if we can reduce the batch size

			    // we are at the configured minimum, nothing to do
			    if (NumberOfItemsToProcessInSingleBatch == InitialNumberOfItems)
				    return true;

			    // we were above the max/2 the last few times, we can't reduce the work load now
			    if (GetLastAmountOfItems().Any(x => x > NumberOfItemsToProcessInSingleBatch/2))
				    return true;
	        }

			var old = NumberOfItemsToProcessInSingleBatch;
			NumberOfItemsToProcessInSingleBatch = CalculateReductionOfItemsInSingleBatch();

			// we just reduced the batch size because we have two concurrent runs where we had
			// less to do than the previous runs. That indicate the the busy period is over, maybe we
			// run out of data? Or the rate of data entry into the system was just reduce?
			// At any rate, there is a strong likelihood of having a lot of garbage in the system
			// let us ask the GC nicely to clean it

			// but we only want to do it if the change was significant 
			if (NumberOfItemsToProcessInSingleBatch - old > 4096)
			{
				RavenGC.ConsiderRunningGC();
			}

			return true;
		}

		private int CalculateReductionOfItemsInSingleBatch()
		{
			var minNumberOfItemsToProcess = InitialNumberOfItems;
			if (IsProcessingUsingTooMuchMemory)
				minNumberOfItemsToProcess /= 4;

			// we have had a couple of times were we didn't get to the current max, so we can probably
			// reduce the max again now, this will reduce the memory consumption eventually, and will cause 
			// faster indexing times in case we get a big batch again
			// * if indexing is using too much memory --> probably we have very large documents in the index, so let it reduce to 1 if needed
			return Math.Max(minNumberOfItemsToProcess, NumberOfItemsToProcessInSingleBatch/2);
		}

		/// <summary>
		/// This let us know that an OOME has happened, and we need to be much more
		/// conservative with regards to how fast we can grow memory.
		/// </summary>
		public void HandleOutOfMemory()
		{
			var newNumberOfItemsToProcess = Math.Min(InitialNumberOfItems, NumberOfItemsToProcessInSingleBatch);
			if (IsProcessingUsingTooMuchMemory) //if using too much memory, decrease number of items in each batch
				newNumberOfItemsToProcess /= 4;
			else
				newNumberOfItemsToProcess /= 2; // we hit OOME so we should rapidly decrease batch size even when process is not using too much memory

			// first thing to do, reset the number of items per batch
			NumberOfItemsToProcessInSingleBatch = newNumberOfItemsToProcess > 0 ? newNumberOfItemsToProcess : 1;

			// now, we need to be more conservative about how we are increasing memory usage, so instead of increasing
			// every time we hit the limit twice, we will increase every time we hit it three times, then 5, 9, etc

			LastAmountOfItemsToRemember *= 2;
		}

		// The following methods and properties are wrappers around members of the context which are different for the different indexes
		protected abstract int InitialNumberOfItems { get; }
		protected abstract int MaxNumberOfItems { get; }
		protected abstract int CurrentNumberOfItems { get; set; }
		protected abstract int LastAmountOfItemsToRemember { get; set; }
		public ConcurrentDictionary<Guid, long> CurrentlyUsedBatchSizesInBytes { get { return _currentlyUsedBatchSizesInBytes; } }		
		protected abstract void RecordAmountOfItems(int numberOfItems);
		protected abstract IEnumerable<int> GetLastAmountOfItems();
		protected abstract string GetName { get; }
	}
=======
        public long MaximumSizeAllowedToFetchFromStorageInBytes
        {
            get
            {
                // we take just a bit more to account for indexing costs as well
                var sizeToKeepFree = context.Configuration.AvailableMemoryForRaisingBatchSizeLimit * 1.33;
                // if we just loaded > 256 MB to index, that is big enough for right now
                // remember, this value refer to just the data on disk, not including
                // the memory to do the actual indexing
                double sizeInMb = Math.Min(maximumSizeAllowedToFetchFromStorageInMb, Math.Max(8, MemoryStatistics.AvailableMemoryInMb - sizeToKeepFree));
                return (long)sizeInMb * 1024 * 1024;
            }
        }

        public bool IsProcessingUsingTooMuchMemory
        {
            get
            {
                return _currentlyUsedBatchSizesInBytes.Values.Sum() * 4 > context.Configuration.DynamicMemoryLimitForProcessing;
            }
        }

        private bool ReduceBatchSizeIfCloseToMemoryCeiling(bool forceReducing = false)
        {
            if (MemoryStatistics.AvailableMemoryInMb >= context.Configuration.AvailableMemoryForRaisingBatchSizeLimit && forceReducing == false &&
                IsProcessingUsingTooMuchMemory == false)
            {
                // there is enough memory available for the next indexing run
                return false;
            }

            // we are using too much memory, let us use a less next time...
            // maybe it is us? we generate a lot of garbage when doing indexing, so we ask the GC if it would kindly try to
            // do something about it.
            // Note that this order for this to happen we need:
            // * We had two full run when we were doing nothing but indexing at full throttle
            // * The system is over the configured limit, and there is a strong likelihood that this is us causing this
            // * By forcing a GC, we ensure that we use less memory, and it is not frequent enough to cause perf problems

            RavenGC.ConsiderRunningGC();

            // let us check again after the GC call, do we still need to reduce the batch size?

            if (MemoryStatistics.AvailableMemoryInMb > context.Configuration.AvailableMemoryForRaisingBatchSizeLimit && forceReducing == false)
            {
                // we don't want to try increasing things, we just hit the ceiling, maybe on the next try
                return true;
            }

            // we are still too high, let us reduce the size and see what is going on.
            NumberOfItemsToProcessInSingleBatch = CalculateReductionOfItemsInSingleBatch();


            return true;
        }

        private bool ConsiderDecreasingBatchSize(int amountOfItemsToProcess, TimeSpan processingDuration)
        {
            var isIndexingUsingTooMuchMemory = IsProcessingUsingTooMuchMemory;
            if (isIndexingUsingTooMuchMemory == false) //skip all other heuristics if indexing takes too much memory
            {
                if (
                    // we had as much work to do as we are currently capable of handling,
                    // we might need to increase, but certainly not decrease the batch size
                    amountOfItemsToProcess >= NumberOfItemsToProcessInSingleBatch ||
                    // we haven't gone over the max latency limit, no reason to decrease yet
                    processingDuration < context.Configuration.MaxProcessingRunLatency)
                {
                    return false;
                }

                if ((SystemTime.UtcNow - lastIncrease).TotalMinutes < 3)
                    return true;

                // we didn't have a lot of work to do, so let us see if we can reduce the batch size

                // we are at the configured minimum, nothing to do
                if (NumberOfItemsToProcessInSingleBatch == InitialNumberOfItems)
                    return true;

                // we were above the max/2 the last few times, we can't reduce the work load now
                if (GetLastAmountOfItems().Any(x => x > NumberOfItemsToProcessInSingleBatch/2))
                    return true;
            }

            var old = NumberOfItemsToProcessInSingleBatch;
            NumberOfItemsToProcessInSingleBatch = CalculateReductionOfItemsInSingleBatch();

            // we just reduced the batch size because we have two concurrent runs where we had
            // less to do than the previous runs. That indicate the the busy period is over, maybe we
            // run out of data? Or the rate of data entry into the system was just reduce?
            // At any rate, there is a strong likelihood of having a lot of garbage in the system
            // let us ask the GC nicely to clean it

            // but we only want to do it if the change was significant 
            if (NumberOfItemsToProcessInSingleBatch - old > 4096)
            {
                RavenGC.ConsiderRunningGC();
            }

            return true;
        }

        private int CalculateReductionOfItemsInSingleBatch()
        {
            var minNumberOfItemsToProcess = InitialNumberOfItems;
            if (IsProcessingUsingTooMuchMemory)
                minNumberOfItemsToProcess /= 4;

            // we have had a couple of times were we didn't get to the current max, so we can probably
            // reduce the max again now, this will reduce the memory consumption eventually, and will cause 
            // faster indexing times in case we get a big batch again
            // * if indexing is using too much memory --> probably we have very large documents in the index, so let it reduce to 1 if needed
            return Math.Max(minNumberOfItemsToProcess, NumberOfItemsToProcessInSingleBatch/2);
        }

        /// <summary>
        /// This let us know that an OOME has happened, and we need to be much more
        /// conservative with regards to how fast we can grow memory.
        /// </summary>
        public void HandleOutOfMemory()
        {
            var newNumberOfItemsToProcess = Math.Min(InitialNumberOfItems, NumberOfItemsToProcessInSingleBatch);
            if (IsProcessingUsingTooMuchMemory) //if using too much memory, decrease number of items in each batch
                newNumberOfItemsToProcess /= 4;
            else
                newNumberOfItemsToProcess /= 2; // we hit OOME so we should rapidly decrease batch size even when process is not using too much memory

            // first thing to do, reset the number of items per batch
            NumberOfItemsToProcessInSingleBatch = newNumberOfItemsToProcess > 0 ? newNumberOfItemsToProcess : 1;

            // now, we need to be more conservative about how we are increasing memory usage, so instead of increasing
            // every time we hit the limit twice, we will increase every time we hit it three times, then 5, 9, etc

            LastAmountOfItemsToRemember *= 2;
        }

        // The following methods and properties are wrappers around members of the context which are different for the different indexes
        protected abstract int InitialNumberOfItems { get; }
        protected abstract int MaxNumberOfItems { get; }
        protected abstract int CurrentNumberOfItems { get; set; }
        protected abstract int LastAmountOfItemsToRemember { get; set; }
        public ConcurrentDictionary<Guid, long> CurrentlyUsedBatchSizesInBytes { get { return _currentlyUsedBatchSizesInBytes; } }		
        protected abstract void RecordAmountOfItems(int numberOfItems);
        protected abstract IEnumerable<int> GetLastAmountOfItems();
        protected abstract string GetName { get; }
    }
>>>>>>> 68f1ca50
}<|MERGE_RESOLUTION|>--- conflicted
+++ resolved
@@ -96,17 +96,10 @@
         private bool ConsiderIncreasingBatchSize(int amountOfItemsToProcess, long size, TimeSpan processingDuration)
         {
             //if we are using too much memory for indexing, do not even consider to increase batch size
-<<<<<<< HEAD
-			if (amountOfItemsToProcess < NumberOfItemsToProcessInSingleBatch || CurrentlyUsedBatchSizesInBytes.Values.Sum() > context.Configuration.Memory.DynamicLimitForProcessing.Bytes)
-			{
-				return false;
-			}
-=======
-            if (amountOfItemsToProcess < NumberOfItemsToProcessInSingleBatch || CurrentlyUsedBatchSizesInBytes.Values.Sum() > context.Configuration.DynamicMemoryLimitForProcessing)
-            {
-                return false;
-            }
->>>>>>> 68f1ca50
+            if (amountOfItemsToProcess < NumberOfItemsToProcessInSingleBatch || CurrentlyUsedBatchSizesInBytes.Values.Sum() > context.Configuration.Memory.DynamicLimitForProcessing.Bytes)
+            {
+                return false;
+            }
 
             if (GetLastAmountOfItems().Any(x => x < NumberOfItemsToProcessInSingleBatch))
             {
@@ -123,45 +116,24 @@
 
             var sizeInMegabytes = size / 1024 / 1024;
 
-<<<<<<< HEAD
-			// we don't actually *know* what the actual cost of indexing, because that depends on many factors (how the index
-			// is structured, is it analyzed/default/not analyzed, etc). We just assume for now that it takes 25% of the actual
-			// on disk structure per each active index. That should give us a good guesstimate about the value.
-			// Because of the way we are executing indexes, only N are running at once, where N is the parallel level, so we take
-			// that into account, you may have 10 indexes but only 2 CPUs, so we only consider the cost of executing 2 indexes,
-			// not all 10
-			var sizedPlusIndexingCost = sizeInMegabytes * (1 + (0.25 * Math.Min(context.IndexDefinitionStorage.IndexesCount, context.Configuration.Core.MaxNumberOfParallelProcessingTasks)));
-=======
             // we don't actually *know* what the actual cost of indexing, because that depends on many factors (how the index
             // is structured, is it analyzed/default/not analyzed, etc). We just assume for now that it takes 25% of the actual
             // on disk structure per each active index. That should give us a good guesstimate about the value.
             // Because of the way we are executing indexes, only N are running at once, where N is the parallel level, so we take
             // that into account, you may have 10 indexes but only 2 CPUs, so we only consider the cost of executing 2 indexes,
             // not all 10
-            var sizedPlusIndexingCost = sizeInMegabytes * (1 + (0.25 * Math.Min(context.IndexDefinitionStorage.IndexesCount, context.Configuration.MaxNumberOfParallelProcessingTasks)));
->>>>>>> 68f1ca50
+            var sizedPlusIndexingCost = sizeInMegabytes * (1 + (0.25 * Math.Min(context.IndexDefinitionStorage.IndexesCount, context.Configuration.Core.MaxNumberOfParallelProcessingTasks)));
 
             var remainingMemoryAfterBatchSizeIncrease = MemoryStatistics.AvailableMemoryInMb - sizedPlusIndexingCost;
 
-<<<<<<< HEAD
-			if (remainingMemoryAfterBatchSizeIncrease < context.Configuration.Memory.AvailableMemoryForRaisingBatchSizeLimit.Megabytes)
-				return false;
-
-			// here we assume that the next batch would be 175% as long as the current one
-			// and there is no point in trying if we are just going to blow out past our max latency
-			var timeSpan = processingDuration.Add(TimeSpan.FromMilliseconds(processingDuration.TotalMilliseconds * 0.75));
-			if (timeSpan > context.Configuration.Core.MaxProcessingRunLatency.AsTimeSpan)
-				return false;
-=======
-            if (remainingMemoryAfterBatchSizeIncrease < context.Configuration.AvailableMemoryForRaisingBatchSizeLimit)
+            if (remainingMemoryAfterBatchSizeIncrease < context.Configuration.Memory.AvailableMemoryForRaisingBatchSizeLimit.Megabytes)
                 return false;
 
             // here we assume that the next batch would be 175% as long as the current one
             // and there is no point in trying if we are just going to blow out past our max latency
             var timeSpan = processingDuration.Add(TimeSpan.FromMilliseconds(processingDuration.TotalMilliseconds * 0.75));
-            if (timeSpan > context.Configuration.MaxProcessingRunLatency)
-                return false;
->>>>>>> 68f1ca50
+            if (timeSpan > context.Configuration.Core.MaxProcessingRunLatency.AsTimeSpan)
+                return false;
 
             // We want to aggressively increase the size while it is small, but once we hit a certain
             // size, we don't want to just double it. It is easy to create major issues that way.
@@ -189,161 +161,12 @@
 
         public TimeSpan FetchingDocumentsFromDiskTimeout { get; private set; }
 
-<<<<<<< HEAD
-		public long MaximumSizeAllowedToFetchFromStorageInBytes
-		{
-			get
-			{
-				// we take just a bit more to account for indexing costs as well
+        public long MaximumSizeAllowedToFetchFromStorageInBytes
+        {
+            get
+            {
+                // we take just a bit more to account for indexing costs as well
                 var sizeToKeepFree = context.Configuration.Memory.AvailableMemoryForRaisingBatchSizeLimit.Megabytes * 1.33;
-                // if we just loaded > 256 MB to index, that is big enough for right now
-				// remember, this value refer to just the data on disk, not including
-				// the memory to do the actual indexing
-				double sizeInMb = Math.Min(maximumSizeAllowedToFetchFromStorageInMb, Math.Max(8, MemoryStatistics.AvailableMemoryInMb - sizeToKeepFree));
-				return (long)sizeInMb * 1024 * 1024;
-			}
-		}
-
-		public bool IsProcessingUsingTooMuchMemory
-		{
-			get
-			{
-				return _currentlyUsedBatchSizesInBytes.Values.Sum() * 4 > context.Configuration.Memory.DynamicLimitForProcessing.Bytes;
-			}
-		}
-
-		private bool ReduceBatchSizeIfCloseToMemoryCeiling(bool forceReducing = false)
-		{
-			if (MemoryStatistics.AvailableMemoryInMb >= context.Configuration.Memory.AvailableMemoryForRaisingBatchSizeLimit.Megabytes && forceReducing == false &&
-				IsProcessingUsingTooMuchMemory == false)
-			{
-				// there is enough memory available for the next indexing run
-				return false;
-			}
-
-			// we are using too much memory, let us use a less next time...
-			// maybe it is us? we generate a lot of garbage when doing indexing, so we ask the GC if it would kindly try to
-			// do something about it.
-			// Note that this order for this to happen we need:
-			// * We had two full run when we were doing nothing but indexing at full throttle
-			// * The system is over the configured limit, and there is a strong likelihood that this is us causing this
-			// * By forcing a GC, we ensure that we use less memory, and it is not frequent enough to cause perf problems
-
-		    RavenGC.ConsiderRunningGC();
-
-			// let us check again after the GC call, do we still need to reduce the batch size?
-
-			if (MemoryStatistics.AvailableMemoryInMb > context.Configuration.Memory.AvailableMemoryForRaisingBatchSizeLimit.Megabytes && forceReducing == false)
-			{
-				// we don't want to try increasing things, we just hit the ceiling, maybe on the next try
-				return true;
-			}
-
-			// we are still too high, let us reduce the size and see what is going on.
-			NumberOfItemsToProcessInSingleBatch = CalculateReductionOfItemsInSingleBatch();
-
-
-			return true;
-		}
-
-		private bool ConsiderDecreasingBatchSize(int amountOfItemsToProcess, TimeSpan processingDuration)
-		{
-	        var isIndexingUsingTooMuchMemory = IsProcessingUsingTooMuchMemory;
-	        if (isIndexingUsingTooMuchMemory == false) //skip all other heuristics if indexing takes too much memory
-	        {
-			    if (
-				    // we had as much work to do as we are currently capable of handling,
-				    // we might need to increase, but certainly not decrease the batch size
-				    amountOfItemsToProcess >= NumberOfItemsToProcessInSingleBatch ||
-				    // we haven't gone over the max latency limit, no reason to decrease yet
-				    processingDuration < context.Configuration.Core.MaxProcessingRunLatency.AsTimeSpan)
-			    {
-				    return false;
-			    }
-
-			    if ((SystemTime.UtcNow - lastIncrease).TotalMinutes < 3)
-				    return true;
-
-			    // we didn't have a lot of work to do, so let us see if we can reduce the batch size
-
-			    // we are at the configured minimum, nothing to do
-			    if (NumberOfItemsToProcessInSingleBatch == InitialNumberOfItems)
-				    return true;
-
-			    // we were above the max/2 the last few times, we can't reduce the work load now
-			    if (GetLastAmountOfItems().Any(x => x > NumberOfItemsToProcessInSingleBatch/2))
-				    return true;
-	        }
-
-			var old = NumberOfItemsToProcessInSingleBatch;
-			NumberOfItemsToProcessInSingleBatch = CalculateReductionOfItemsInSingleBatch();
-
-			// we just reduced the batch size because we have two concurrent runs where we had
-			// less to do than the previous runs. That indicate the the busy period is over, maybe we
-			// run out of data? Or the rate of data entry into the system was just reduce?
-			// At any rate, there is a strong likelihood of having a lot of garbage in the system
-			// let us ask the GC nicely to clean it
-
-			// but we only want to do it if the change was significant 
-			if (NumberOfItemsToProcessInSingleBatch - old > 4096)
-			{
-				RavenGC.ConsiderRunningGC();
-			}
-
-			return true;
-		}
-
-		private int CalculateReductionOfItemsInSingleBatch()
-		{
-			var minNumberOfItemsToProcess = InitialNumberOfItems;
-			if (IsProcessingUsingTooMuchMemory)
-				minNumberOfItemsToProcess /= 4;
-
-			// we have had a couple of times were we didn't get to the current max, so we can probably
-			// reduce the max again now, this will reduce the memory consumption eventually, and will cause 
-			// faster indexing times in case we get a big batch again
-			// * if indexing is using too much memory --> probably we have very large documents in the index, so let it reduce to 1 if needed
-			return Math.Max(minNumberOfItemsToProcess, NumberOfItemsToProcessInSingleBatch/2);
-		}
-
-		/// <summary>
-		/// This let us know that an OOME has happened, and we need to be much more
-		/// conservative with regards to how fast we can grow memory.
-		/// </summary>
-		public void HandleOutOfMemory()
-		{
-			var newNumberOfItemsToProcess = Math.Min(InitialNumberOfItems, NumberOfItemsToProcessInSingleBatch);
-			if (IsProcessingUsingTooMuchMemory) //if using too much memory, decrease number of items in each batch
-				newNumberOfItemsToProcess /= 4;
-			else
-				newNumberOfItemsToProcess /= 2; // we hit OOME so we should rapidly decrease batch size even when process is not using too much memory
-
-			// first thing to do, reset the number of items per batch
-			NumberOfItemsToProcessInSingleBatch = newNumberOfItemsToProcess > 0 ? newNumberOfItemsToProcess : 1;
-
-			// now, we need to be more conservative about how we are increasing memory usage, so instead of increasing
-			// every time we hit the limit twice, we will increase every time we hit it three times, then 5, 9, etc
-
-			LastAmountOfItemsToRemember *= 2;
-		}
-
-		// The following methods and properties are wrappers around members of the context which are different for the different indexes
-		protected abstract int InitialNumberOfItems { get; }
-		protected abstract int MaxNumberOfItems { get; }
-		protected abstract int CurrentNumberOfItems { get; set; }
-		protected abstract int LastAmountOfItemsToRemember { get; set; }
-		public ConcurrentDictionary<Guid, long> CurrentlyUsedBatchSizesInBytes { get { return _currentlyUsedBatchSizesInBytes; } }		
-		protected abstract void RecordAmountOfItems(int numberOfItems);
-		protected abstract IEnumerable<int> GetLastAmountOfItems();
-		protected abstract string GetName { get; }
-	}
-=======
-        public long MaximumSizeAllowedToFetchFromStorageInBytes
-        {
-            get
-            {
-                // we take just a bit more to account for indexing costs as well
-                var sizeToKeepFree = context.Configuration.AvailableMemoryForRaisingBatchSizeLimit * 1.33;
                 // if we just loaded > 256 MB to index, that is big enough for right now
                 // remember, this value refer to just the data on disk, not including
                 // the memory to do the actual indexing
@@ -356,13 +179,13 @@
         {
             get
             {
-                return _currentlyUsedBatchSizesInBytes.Values.Sum() * 4 > context.Configuration.DynamicMemoryLimitForProcessing;
+                return _currentlyUsedBatchSizesInBytes.Values.Sum() * 4 > context.Configuration.Memory.DynamicLimitForProcessing.Bytes;
             }
         }
 
         private bool ReduceBatchSizeIfCloseToMemoryCeiling(bool forceReducing = false)
         {
-            if (MemoryStatistics.AvailableMemoryInMb >= context.Configuration.AvailableMemoryForRaisingBatchSizeLimit && forceReducing == false &&
+            if (MemoryStatistics.AvailableMemoryInMb >= context.Configuration.Memory.AvailableMemoryForRaisingBatchSizeLimit.Megabytes && forceReducing == false &&
                 IsProcessingUsingTooMuchMemory == false)
             {
                 // there is enough memory available for the next indexing run
@@ -381,7 +204,7 @@
 
             // let us check again after the GC call, do we still need to reduce the batch size?
 
-            if (MemoryStatistics.AvailableMemoryInMb > context.Configuration.AvailableMemoryForRaisingBatchSizeLimit && forceReducing == false)
+            if (MemoryStatistics.AvailableMemoryInMb > context.Configuration.Memory.AvailableMemoryForRaisingBatchSizeLimit.Megabytes && forceReducing == false)
             {
                 // we don't want to try increasing things, we just hit the ceiling, maybe on the next try
                 return true;
@@ -404,7 +227,7 @@
                     // we might need to increase, but certainly not decrease the batch size
                     amountOfItemsToProcess >= NumberOfItemsToProcessInSingleBatch ||
                     // we haven't gone over the max latency limit, no reason to decrease yet
-                    processingDuration < context.Configuration.MaxProcessingRunLatency)
+                    processingDuration < context.Configuration.Core.MaxProcessingRunLatency.AsTimeSpan)
                 {
                     return false;
                 }
@@ -485,5 +308,4 @@
         protected abstract IEnumerable<int> GetLastAmountOfItems();
         protected abstract string GetName { get; }
     }
->>>>>>> 68f1ca50
 }