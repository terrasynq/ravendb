﻿using System;
using System.Collections.Concurrent;
using System.Collections.Generic;
using System.Diagnostics;
using System.Threading.Tasks;
using Microsoft.Isam.Esent.Interop;
using Raven.Abstractions.Data;
using Raven.Abstractions.Logging;
using Raven.Abstractions.Util;
using Raven.Database.Server;
using Raven.Database.Storage;
using System.Linq;
using Raven.Abstractions.Extensions;
using Raven.Database.Tasks;

namespace Raven.Database.Indexing
{
    public abstract class AbstractIndexingExecuter
    {
        protected WorkContext context;
        protected TaskScheduler scheduler;
        protected static readonly ILog Log = LogManager.GetCurrentClassLogger();
        protected ITransactionalStorage transactionalStorage;
        protected int workCounter;
        protected int lastFlushedWorkCounter;
        protected BaseBatchSizeAutoTuner autoTuner;
		protected ConcurrentDictionary<int, Index> currentlyProcessedIndexes = new ConcurrentDictionary<int, Index>(); 

        protected AbstractIndexingExecuter(WorkContext context)
        {
            this.transactionalStorage = context.TransactionalStorage;
            this.context = context;
            this.scheduler = context.TaskScheduler;
        }

        public void Execute()
        {
            using (LogContext.WithDatabase(context.DatabaseName))
            {
                Init();
                var name = GetType().Name;
                var workComment = "WORK BY " + name;
                bool isIdle = false;
                while (context.RunIndexing)
                {
                    bool foundWork;
                    try
                    {
                        bool onlyFoundIdleWork;
                        foundWork = ExecuteIndexing(isIdle, out onlyFoundIdleWork);
                        if (foundWork && onlyFoundIdleWork == false)
                            isIdle = false;

                        int runs = 32;

                        // we want to drain all of the pending tasks before the next run
                        // but we don't want to halt indexing completely
                        while (context.RunIndexing && runs-- > 0)
                        {
                            if (ExecuteTasks() == false)
                                break;
                            foundWork = true;
                        }

                    }
                    catch (OutOfMemoryException oome)
                    {
                        foundWork = true;
                        HandleOutOfMemoryException(oome);
                    }
                    catch (AggregateException ae)
                    {
                        foundWork = true;
                        var actual = ae.ExtractSingleInnerException();
                        var oome = actual as OutOfMemoryException;
                        if (oome == null)
                        {
                            if (IsEsentOutOfMemory(actual))
                            {

                                autoTuner.OutOfMemoryExceptionHappened();
                            }
                            Log.ErrorException("Failed to execute indexing", ae);
                        }
                        else
                        {
                            HandleOutOfMemoryException(oome);
                        }
                    }
                    catch (OperationCanceledException)
                    {
                        Log.Info("Got rude cancellation of indexing as a result of shutdown, aborting current indexing run");
                        return;
                    }
                    catch (Exception e)
                    {
                        foundWork = true; // we want to keep on trying, anyway, not wait for the timeout or more work
#if DEBUG
						if(Debugger.IsAttached)
							Debugger.Break();
#endif
                        Log.ErrorException("Failed to execute indexing", e);
                        if (IsEsentOutOfMemory(e))
                        {
                            autoTuner.OutOfMemoryExceptionHappened();
                        }
                    }
                    if (foundWork == false && context.RunIndexing)
                    {
                        isIdle = context.WaitForWork(context.Configuration.TimeToWaitBeforeRunningIdleIndexes, ref workCounter, () =>
                        {
                            try
                            {
                                FlushIndexes();
                            }
                            catch (Exception e)
                            {
                                Log.WarnException("Could not flush indexes properly", e);
                            }
                        }, name);
                    }
                    else // notify the tasks executer that it has work to do
                    {
                        context.ShouldNotifyAboutWork(() => workComment);
                        context.NotifyAboutWork();
                    }
                }
                Dispose();
            }
        }

        private bool IsEsentOutOfMemory(Exception actual)
        {
            var esentErrorException = actual as EsentErrorException;
            if (esentErrorException == null)
                return false;
            switch (esentErrorException.Error)
            {
                case JET_err.OutOfMemory:
                case JET_err.CurrencyStackOutOfMemory:
                case JET_err.SPAvailExtCacheOutOfMemory:
                case JET_err.VersionStoreOutOfMemory:
                case JET_err.VersionStoreOutOfMemoryAndCleanupTimedOut:
                    return true;
            }
            return false;
        }

        protected virtual void Dispose() { }

        protected virtual void Init() { }

        private void HandleOutOfMemoryException(Exception oome)
        {
            Log.WarnException(
                @"Failed to execute indexing because of an out of memory exception. Will force a full GC cycle and then become more conservative with regards to memory",
                oome);

            // On the face of it, this is stupid, because OOME will not be thrown if the GC could release
            // memory, but we are actually aware that during indexing, the GC couldn't find garbage to clean,
            // but in here, we are AFTER the index was done, so there is likely to be a lot of garbage.
            RavenGC.CollectGarbage(GC.MaxGeneration);
            autoTuner.OutOfMemoryExceptionHappened();
        }

        private bool ExecuteTasks()
        {
            bool foundWork = false;
            transactionalStorage.Batch(actions =>
            {
                DatabaseTask task = GetApplicableTask(actions);
                if (task == null)
                    return;

                context.UpdateFoundWork();

                Log.Debug("Executing {0}", task);
                foundWork = true;

                context.CancellationToken.ThrowIfCancellationRequested();

                try
                {
                    task.Execute(context);
                }
                catch (Exception e)
                {
                    Log.WarnException(
                        string.Format("Task {0} has failed and was deleted without completing any work", task),
                        e);
                }
            });
            return foundWork;
        }

        protected abstract DatabaseTask GetApplicableTask(IStorageActionsAccessor actions);

        private void FlushIndexes()
        {
            if (lastFlushedWorkCounter == workCounter || context.DoWork == false)
                return;
            lastFlushedWorkCounter = workCounter;
            FlushAllIndexes();
        }

        protected abstract void FlushAllIndexes();

        protected abstract Etag GetSynchronizationEtag();

        protected abstract Etag CalculateSynchronizationEtag(Etag currentEtag, Etag lastProcessedEtag);

        protected bool ExecuteIndexing(bool isIdle, out bool onlyFoundIdleWork)
        {
            Etag synchronizationEtag = null;

                var indexesToWorkOn = new List<IndexToWorkOn>();
            var localFoundOnlyIdleWork = new Reference<bool> {Value = true};
                transactionalStorage.Batch(actions =>
                {
                    foreach (var indexesStat in actions.Indexing.GetIndexesStats().Where(IsValidIndex))
                    {
                    var failureRate = actions.Indexing.GetFailureRate(indexesStat.Id);
                        if (failureRate.IsInvalidIndex)
                        {
                            Log.Info("Skipped indexing documents for index: {0} because failure rate is too high: {1}",
                                       indexesStat.Id,
                                           failureRate.FailureRate);
                            continue;
                        }
                        synchronizationEtag = synchronizationEtag ?? GetSynchronizationEtag();

<<<<<<< HEAD
                        if (IsIndexStale(indexesStat, synchronizationEtag, actions, isIdle, localFoundOnlyIdleWork) == false)
                            continue;
                        var indexToWorkOn = GetIndexToWorkOn(indexesStat);
                    var index = context.IndexStorage.GetIndexInstance(indexesStat.Id);
                        if (index == null || // not there
                        index.CurrentMapIndexingTask != null)
                        // busy doing indexing work already, not relevant for this batch
                            continue;
=======
                    if (IsIndexStale(indexesStat, synchronizationEtag, actions, isIdle, localFoundOnlyIdleWork) == false)
                        continue;
                    var indexToWorkOn = GetIndexToWorkOn(indexesStat);
                    var index = context.IndexStorage.GetIndexInstance(indexesStat.Name);
                    if (index == null) // not there
                        continue;
>>>>>>> 37eedc61

                        indexToWorkOn.Index = index;
                        indexesToWorkOn.Add(indexToWorkOn);
                    }
                });
                onlyFoundIdleWork = localFoundOnlyIdleWork.Value;
                if (indexesToWorkOn.Count == 0)
                    return false;

                context.UpdateFoundWork();
                context.CancellationToken.ThrowIfCancellationRequested();

				using (context.IndexDefinitionStorage.CurrentlyIndexing())
				{
					ExecuteIndexingWork(indexesToWorkOn, synchronizationEtag);
				}

            return true;
        }

		public Index[] GetCurrentlyProcessingIndexes()
		{
			return currentlyProcessedIndexes.Values.ToArray();
		}

        protected abstract IndexToWorkOn GetIndexToWorkOn(IndexStats indexesStat);

        protected abstract bool IsIndexStale(IndexStats indexesStat, Etag synchronizationEtag, IStorageActionsAccessor actions, bool isIdle, Reference<bool> onlyFoundIdleWork);

        protected abstract void ExecuteIndexingWork(IList<IndexToWorkOn> indexesToWorkOn, Etag synchronizationEtag);

        protected abstract bool IsValidIndex(IndexStats indexesStat);
    }
}<|MERGE_RESOLUTION|>--- conflicted
+++ resolved
@@ -229,23 +229,12 @@
                         }
                         synchronizationEtag = synchronizationEtag ?? GetSynchronizationEtag();
 
-<<<<<<< HEAD
                         if (IsIndexStale(indexesStat, synchronizationEtag, actions, isIdle, localFoundOnlyIdleWork) == false)
                             continue;
                         var indexToWorkOn = GetIndexToWorkOn(indexesStat);
                     var index = context.IndexStorage.GetIndexInstance(indexesStat.Id);
-                        if (index == null || // not there
-                        index.CurrentMapIndexingTask != null)
-                        // busy doing indexing work already, not relevant for this batch
+                    if (index == null) // not there
                             continue;
-=======
-                    if (IsIndexStale(indexesStat, synchronizationEtag, actions, isIdle, localFoundOnlyIdleWork) == false)
-                        continue;
-                    var indexToWorkOn = GetIndexToWorkOn(indexesStat);
-                    var index = context.IndexStorage.GetIndexInstance(indexesStat.Name);
-                    if (index == null) // not there
-                        continue;
->>>>>>> 37eedc61
 
                         indexToWorkOn.Index = index;
                         indexesToWorkOn.Add(indexToWorkOn);
