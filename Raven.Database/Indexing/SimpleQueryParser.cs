--- conflicted
+++ resolved
@@ -1,101 +1,97 @@
-//-----------------------------------------------------------------------
-// <copyright file="SimpleQueryParser.cs" company="Hibernating Rhinos LTD">
-//     Copyright (c) Hibernating Rhinos LTD. All rights reserved.
-// </copyright>
-//-----------------------------------------------------------------------
-using System;
-using System.Collections.Generic;
-using System.Text;
-using System.Text.RegularExpressions;
-using System.Linq;
-using Raven.Abstractions.Data;
-
-namespace Raven.Database.Indexing
-{
-	public class SimpleQueryParser
-	{
-		static readonly Regex queryTerms = new Regex(@"([^\s\(\+\-][\w._,]+?)\:", RegexOptions.Compiled);
-		static readonly Regex dateQuery = new Regex(@"\d{4}-\d{2}-\d{2}T\d{2}:\d{2}:\d{2}\.\d{7}", RegexOptions.Compiled);
-		static readonly Regex dynamicQueryTerms = new Regex(@"[-+]?([^\{\}\[\]\(\)\s]*?[^\\\s])\:", RegexOptions.Compiled);
-
-		public static HashSet<string> GetFields(IndexQuery query)
-		{
-			return GetFieldsInternal(query, queryTerms);
-		}
-
-		public static HashSet<Tuple<string,string>> GetFieldsForDynamicQuery(IndexQuery query)
-		{
-			var results = new HashSet<Tuple<string,string>>();
-			foreach (var result in GetFieldsInternal(query, dynamicQueryTerms))
-			{
-				if(result == "*")
-					continue;
-				results.Add(Tuple.Create(TranslateField(result), result));
-			}
-			
-			return results;
-		}
-		private static HashSet<string> GetFieldsInternal(IndexQuery query, Regex queryTerms)
-		{
-			var fields = new HashSet<string>();
-			if (string.IsNullOrEmpty(query.DefaultField) == false)
-			{
-				fields.Add(query.DefaultField);
-			}
-			if(query.Query == null)
-				return fields;
-<<<<<<< HEAD
-			var dates = dateQuery.Matches(query); // we need to exclude dates from this check
-			var queryTermMatches = queryTerms.Matches(query);
-=======
-			var queryTermMatches = queryTerms.Matches(query.Query);
->>>>>>> 0eb627c3
-			for (int x = 0; x < queryTermMatches.Count; x++)
-			{
-				Match match = queryTermMatches[x];
-				String field = match.Groups[1].Value;
-
-				var isDate = false;
-				for (int i = 0; i < dates.Count; i++)
-				{
-					if(match.Index < dates[i].Index)
-						continue;
-					if (match.Index >= dates[i].Index + dates[i].Length) 
-						continue;
-
-					isDate = true;
-					break;
-				}
-
-				if (isDate == false)
-					fields.Add(field);
-			}
-			return fields;
-		}
-
-		private static string TranslateField(string field)
-		{
-			var fieldParts = field.Split(new[]{"."}, StringSplitOptions.RemoveEmptyEntries);
-
-			var result = new StringBuilder();
-			foreach (var fieldPart in fieldParts)
-			{
-				if ((char.IsLetter(fieldPart[0]) == false && fieldPart[0] != '_') || 
-					fieldPart.Any(c => char.IsLetterOrDigit(c) == false && c != '_' 
-						&& c != ',' /* we allow the comma operator for collections */))
-				{
-					result.Append("[\"").Append(fieldPart).Append("\"]");
-				}
-				else
-				{
-					if (result.Length > 0)
-						result.Append('.');
-
-					result
-						.Append(fieldPart);
-				}
-			}
-			return result.ToString();
-		}
-	}
-}+//-----------------------------------------------------------------------
+// <copyright file="SimpleQueryParser.cs" company="Hibernating Rhinos LTD">
+//     Copyright (c) Hibernating Rhinos LTD. All rights reserved.
+// </copyright>
+//-----------------------------------------------------------------------
+using System;
+using System.Collections.Generic;
+using System.Text;
+using System.Text.RegularExpressions;
+using System.Linq;
+using Raven.Abstractions.Data;
+
+namespace Raven.Database.Indexing
+{
+	public class SimpleQueryParser
+	{
+		static readonly Regex queryTerms = new Regex(@"([^\s\(\+\-][\w._,]+?)\:", RegexOptions.Compiled);
+		static readonly Regex dateQuery = new Regex(@"\d{4}-\d{2}-\d{2}T\d{2}:\d{2}:\d{2}\.\d{7}", RegexOptions.Compiled);
+		static readonly Regex dynamicQueryTerms = new Regex(@"[-+]?([^\{\}\[\]\(\)\s]*?[^\\\s])\:", RegexOptions.Compiled);
+
+		public static HashSet<string> GetFields(IndexQuery query)
+		{
+			return GetFieldsInternal(query, queryTerms);
+		}
+
+		public static HashSet<Tuple<string,string>> GetFieldsForDynamicQuery(IndexQuery query)
+		{
+			var results = new HashSet<Tuple<string,string>>();
+			foreach (var result in GetFieldsInternal(query, dynamicQueryTerms))
+			{
+				if(result == "*")
+					continue;
+				results.Add(Tuple.Create(TranslateField(result), result));
+			}
+			
+			return results;
+		}
+		private static HashSet<string> GetFieldsInternal(IndexQuery query, Regex queryTerms)
+		{
+			var fields = new HashSet<string>();
+			if (string.IsNullOrEmpty(query.DefaultField) == false)
+			{
+				fields.Add(query.DefaultField);
+			}
+			if(query.Query == null)
+				return fields;
+			var dates = dateQuery.Matches(query.Query); // we need to exclude dates from this check
+			var queryTermMatches = queryTerms.Matches(query.Query);
+			for (int x = 0; x < queryTermMatches.Count; x++)
+			{
+				Match match = queryTermMatches[x];
+				String field = match.Groups[1].Value;
+
+				var isDate = false;
+				for (int i = 0; i < dates.Count; i++)
+				{
+					if(match.Index < dates[i].Index)
+						continue;
+					if (match.Index >= dates[i].Index + dates[i].Length) 
+						continue;
+
+					isDate = true;
+					break;
+				}
+
+				if (isDate == false)
+				fields.Add(field);
+			}
+			return fields;
+		}
+
+		private static string TranslateField(string field)
+		{
+			var fieldParts = field.Split(new[]{"."}, StringSplitOptions.RemoveEmptyEntries);
+
+			var result = new StringBuilder();
+			foreach (var fieldPart in fieldParts)
+			{
+				if ((char.IsLetter(fieldPart[0]) == false && fieldPart[0] != '_') || 
+					fieldPart.Any(c => char.IsLetterOrDigit(c) == false && c != '_' 
+						&& c != ',' /* we allow the comma operator for collections */))
+				{
+					result.Append("[\"").Append(fieldPart).Append("\"]");
+				}
+				else
+				{
+					if (result.Length > 0)
+						result.Append('.');
+
+					result
+						.Append(fieldPart);
+				}
+			}
+			return result.ToString();
+		}
+	}
+}