--- conflicted
+++ resolved
@@ -110,14 +110,11 @@
 
 					BackgroundTaskExecuter.Instance.ExecuteAllBuffered(context, documentsWrapped, (partition) =>
 					{
-<<<<<<< HEAD
+                        token.ThrowIfCancellationRequested();
 						var parallelStats = new ParallelBatchStats
 						{
 							StartDelay = (long) (SystemTime.UtcNow - parallelProcessingStart).TotalMilliseconds
 						};
-=======
-						token.ThrowIfCancellationRequested();
->>>>>>> 9abf8b78
 
 						var anonymousObjectToLuceneDocumentConverter = new AnonymousObjectToLuceneDocumentConverter(context.Database, indexDefinition, viewGenerator, logIndexing);
 						var luceneDoc = new Document();
