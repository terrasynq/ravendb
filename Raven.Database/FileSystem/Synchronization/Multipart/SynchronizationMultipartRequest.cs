--- conflicted
+++ resolved
@@ -5,10 +5,7 @@
 using Raven.Client.Connection;
 using Raven.Client.Connection.Profiling;
 using Raven.Client.FileSystem;
-<<<<<<< HEAD
 using Raven.Client.FileSystem.Extensions;
-=======
->>>>>>> e61b6840
 using Raven.Database.FileSystem.Synchronization.Rdc.Wrapper;
 using Raven.Database.FileSystem.Util;
 using Raven.Json.Linq;
@@ -59,16 +56,12 @@
 			var credentials = synchronizationServerClient.Credentials;
 			var conventions = synchronizationServerClient.Conventions;
 
-<<<<<<< HEAD
-			using (var request = synchronizationServerClient.RequestFactory.CreateHttpJsonRequest(new CreateHttpJsonRequestParams(this, baseUrl + "/synchronization/MultipartProceed", HttpMethod.Post, credentials, conventions)))
-=======
 			var requestParams = new CreateHttpJsonRequestParams(this, baseUrl + "/synchronization/MultipartProceed", "POST", credentials, conventions, timeout: TimeSpan.FromHours(12))
 			{
 				DisableRequestCompression = true
 			};
 
 			using (var request = synchronizationServerClient.RequestFactory.CreateHttpJsonRequest(requestParams))
->>>>>>> e61b6840
 			{
 				request.AddHeaders(sourceMetadata);
 				request.AddHeader("Content-Type", "multipart/form-data; boundary=" + syncingBoundary);
@@ -131,25 +124,6 @@
 			return content;
 		}
 
-<<<<<<< HEAD
-		public class CompressedMultiPartContent : MultipartContent
-		{
-			public CompressedMultiPartContent(string subtype, string boundary) : base(subtype, boundary)
-			{
-				Headers.ContentEncoding.Add("gzip");
-				Headers.ContentLength = null;
-			}
-
-			protected override async Task SerializeToStreamAsync(Stream stream, TransportContext context)
-			{
-				using (stream = new GZipStream(stream, CompressionMode.Compress, leaveOpen: true))
-					await base.SerializeToStreamAsync(stream, context).ConfigureAwait(false);
-			}
-		}
-
-
-=======
->>>>>>> e61b6840
 		public ProfilingInformation ProfilingInformation { get; private set; }
 	}
 }