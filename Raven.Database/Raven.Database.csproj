--- conflicted
+++ resolved
@@ -237,7 +237,6 @@
     <Compile Include="Actions\TaskActions.cs" />
     <Compile Include="Bundles\Versioning\Data\FileVersioningConfiguration.cs" />
     <Compile Include="Config\CpuStatistics.cs" />
-<<<<<<< HEAD
     <Compile Include="Config\GlobalSettingsDocument.cs" />
     <Compile Include="Config\GlobalSettingsDocumentProtector.cs" />
     <Compile Include="Config\Retriever\ConfigurationDocument.cs" />
@@ -251,9 +250,7 @@
     <Compile Include="Config\Retriever\ReplicationConfigurationRetriever.cs" />
     <Compile Include="Config\Retriever\SqlReplicationConfigurationRetriever.cs" />
     <Compile Include="Config\Retriever\VersioningConfigurationRetriever.cs" />
-=======
     <Compile Include="Config\Settings\EnumSetting.cs" />
->>>>>>> 72765e6e
     <Compile Include="Config\Settings\NullableIntegerSettingWithMin.cs" />
     <Compile Include="FileSystem\Actions\ActionsBase.cs" />
     <Compile Include="FileSystem\Actions\FileActions.cs" />
