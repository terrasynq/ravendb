--- conflicted
+++ resolved
@@ -218,12 +218,9 @@
     <Compile Include="Actions\QueryActions.cs" />
     <Compile Include="Actions\SubscriptionActions.cs" />
     <Compile Include="Actions\TaskActions.cs" />
-<<<<<<< HEAD
     <Compile Include="Counters\Backup\BackupOperation.cs" />
     <Compile Include="Counters\Backup\RestoreOperation.cs" />
-=======
     <Compile Include="Counters\CounterSummary.cs" />
->>>>>>> c5218ce6
     <Compile Include="JsConsole\AdminJsConsole.cs" />
     <Compile Include="JsConsole\AdminJsScript.cs" />
     <Compile Include="Plugins\Builtins\Monitoring\Snmp\Objects\DatabaseScalarObjectBase.cs" />
