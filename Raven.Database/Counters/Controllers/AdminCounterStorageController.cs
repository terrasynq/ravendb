--- conflicted
+++ resolved
@@ -158,15 +158,9 @@
             }
 
 			var dbDoc = await ReadJsonObjectAsync<CounterStorageDocument>().ConfigureAwait(false);
-<<<<<<< HEAD
-            CountersLandlord.Protect(dbDoc);
-            var json = RavenJObject.FromObject(dbDoc);
-            json.Remove("Id");
-=======
 			CountersLandlord.Protect(dbDoc);
 			var json = RavenJObject.FromObject(dbDoc);
 			json.Remove("Id");
->>>>>>> fed89e9d
 
 			SystemDatabase.Documents.Put(docKey, null, json, new RavenJObject(), null);
 
