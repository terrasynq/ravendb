--- conflicted
+++ resolved
@@ -273,10 +273,6 @@
             Replication.ForceReplicationRequestBuffering = new BooleanSetting(settings["Raven/Replication/ForceReplicationRequestBuffering"], false);
             Replication.MaxNumberOfItemsToReceiveInSingleBatch = new NullableIntegerSettingWithMin(settings["Raven/Replication/MaxNumberOfItemsToReceiveInSingleBatch"], (int?)null, 512);
             Replication.ReplicationPropagationDelayInSeconds = new IntegerSetting(settings[Constants.ReplicationPropagationDelayInSeconds],15);
-<<<<<<< HEAD
-            Replication.ReplicationPropagationDelaySizeInBytes = new IntegerSetting(settings[Constants.ReplicationPropagationDelaySizeInBytes], 1024*1024);
-=======
->>>>>>> 11f28eb5
 
             FileSystem.MaximumSynchronizationInterval = new TimeSpanSetting(settings[Constants.FileSystem.MaximumSynchronizationInterval], TimeSpan.FromSeconds(60), TimeSpanArgumentType.FromParse);
             FileSystem.IndexStoragePath = new StringSetting(settings[Constants.FileSystem.IndexStorageDirectory], string.Empty);
@@ -602,10 +598,6 @@
 
             public IntegerSetting ReplicationPropagationDelayInSeconds { get; set; }
 
-<<<<<<< HEAD
-            public IntegerSetting ReplicationPropagationDelaySizeInBytes { get; set; }
-=======
->>>>>>> 11f28eb5
         }
 
         public class FileSystemConfiguration
