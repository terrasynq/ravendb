//-----------------------------------------------------------------------
// <copyright file="InMemoryRavenConfiguration.cs" company="Hibernating Rhinos LTD">
//     Copyright (c) Hibernating Rhinos LTD. All rights reserved.
// </copyright>
//-----------------------------------------------------------------------
using System;
using System.Collections.Generic;
using System.Collections.Specialized;
using System.ComponentModel;
using System.ComponentModel.Composition.Hosting;
using System.ComponentModel.Composition.Primitives;
using System.IO;
using System.Linq;
using System.Text.RegularExpressions;
using System.Threading;
using System.Threading.Tasks;
using System.Web;
using Raven.Abstractions.Data;
using Raven.Abstractions.Util.Encryptors;
using Raven.Database.Extensions;
using Raven.Database.Indexing;
using Raven.Database.Plugins.Catalogs;
using Raven.Database.Server;
using Raven.Database.FileSystem.Util;
using Raven.Database.Storage;
using Raven.Database.Util;
using Raven.Imports.Newtonsoft.Json;
using Enum = System.Enum;
using Raven.Abstractions;

namespace Raven.Database.Config
{
    public class InMemoryRavenConfiguration
    {
        public const string VoronTypeName = "voron";
        public const string EsentTypeName = "esent";

        private CompositionContainer container;
        private bool containerExternallySet;
        private string dataDirectory;
        private string pluginsDirectory;

        public ReplicationConfiguration Replication { get; private set; }

        public PrefetcherConfiguration Prefetcher { get; private set; }

        public StorageConfiguration Storage { get; private set; }

        public FileSystemConfiguration FileSystem { get; private set; }

        public CounterConfiguration Counter { get; private set; }
        
        public TimeSeriesConfiguration TimeSeries { get; private set; }

        public EncryptionConfiguration Encryption { get; private set; }

        public IndexingConfiguration Indexing { get; set; }

<<<<<<< HEAD
        public ClusterConfiguration Cluster { get; private set; }

        public MonitoringConfiguration Monitoring { get; private set; }

        public WebSocketsConfiguration WebSockets { get; private set; }

        public HttpConfiguration Http { get; private set; }
=======
        public WebSocketsConfiguration WebSockets { get; set; }
>>>>>>> 081f785f

        public InMemoryRavenConfiguration()
        {
            Replication = new ReplicationConfiguration();
            Prefetcher = new PrefetcherConfiguration();
            Storage = new StorageConfiguration();
            FileSystem = new FileSystemConfiguration();
            Counter = new CounterConfiguration();
            TimeSeries = new TimeSeriesConfiguration();
            Encryption = new EncryptionConfiguration();
            Indexing = new IndexingConfiguration();
            WebSockets = new WebSocketsConfiguration();
<<<<<<< HEAD
            Cluster = new ClusterConfiguration();
            Monitoring = new MonitoringConfiguration();
            Http = new HttpConfiguration();
=======
>>>>>>> 081f785f

            Settings = new NameValueCollection(StringComparer.OrdinalIgnoreCase);

            CreateAutoIndexesForAdHocQueriesIfNeeded = true;

            CreatePluginsDirectoryIfNotExisting = true;
            CreateAnalyzersDirectoryIfNotExisting = true;

            IndexingClassifier = new DefaultIndexingClassifier();

            Catalog = new AggregateCatalog(CurrentAssemblyCatalog);

            Catalog.Changed += (sender, args) => ResetContainer();
        }

        public string DatabaseName { get; set; }

        public string FileSystemName { get; set; }

        public string CounterStorageName { get; set; }

        public string TimeSeriesName { get; set; }

        public void PostInit()
        {
            CheckDirectoryPermissions();

            FilterActiveBundles();

            SetupOAuth();

            SetupGC();
        }

        public InMemoryRavenConfiguration Initialize()
        {
            int defaultMaxNumberOfItemsToIndexInSingleBatch = Environment.Is64BitProcess ? 128 * 1024 : 16 * 1024;
            int defaultInitialNumberOfItemsToIndexInSingleBatch = Environment.Is64BitProcess ? 512 : 256;

            var ravenSettings = new StronglyTypedRavenSettings(Settings);
            ravenSettings.Setup(defaultMaxNumberOfItemsToIndexInSingleBatch, defaultInitialNumberOfItemsToIndexInSingleBatch);

            WorkingDirectory = CalculateWorkingDirectory(ravenSettings.WorkingDir.Value);
            DataDirectory = ravenSettings.DataDir.Value;
            FileSystem.InitializeFrom(this);
            Counter.InitializeFrom(this);
            TimeSeries.InitializeFrom(this);

            MaxClauseCount = ravenSettings.MaxClauseCount.Value;

            AllowScriptsToAdjustNumberOfSteps = ravenSettings.AllowScriptsToAdjustNumberOfSteps.Value;

            IndexAndTransformerReplicationLatencyInSec = ravenSettings.IndexAndTransformerReplicationLatencyInSec.Value;

            BulkImportBatchTimeout = ravenSettings.BulkImportBatchTimeout.Value;

            // Important! this value is synchronized with the max sessions number in esent
            // since we cannot have more requests in the system than we have sessions for them
            // and we also need to allow sessions for background operations and for multi get requests
            MaxConcurrentServerRequests = ravenSettings.MaxConcurrentServerRequests.Value;

            MaxConcurrentRequestsForDatabaseDuringLoad = ravenSettings.MaxConcurrentRequestsForDatabaseDuringLoad.Value;

            MaxSecondsForTaskToWaitForDatabaseToLoad = ravenSettings.MaxSecondsForTaskToWaitForDatabaseToLoad.Value;
            MaxConcurrentMultiGetRequests = ravenSettings.MaxConcurrentMultiGetRequests.Value;
            if (ConcurrentMultiGetRequests == null)
                ConcurrentMultiGetRequests = new SemaphoreSlim(MaxConcurrentMultiGetRequests);

            MemoryLimitForProcessingInMb = ravenSettings.MemoryLimitForProcessing.Value;

            LowMemoryForLinuxDetectionInMB = ravenSettings.LowMemoryLimitForLinuxDetectionInMB.Value;
            PrefetchingDurationLimit = ravenSettings.PrefetchingDurationLimit.Value;

            // Core settings
            MaxPageSize = ravenSettings.MaxPageSize.Value;

            MemoryCacheLimitMegabytes = ravenSettings.MemoryCacheLimitMegabytes.Value;

            MemoryCacheExpiration = ravenSettings.MemoryCacheExpiration.Value;

            MemoryCacheLimitPercentage = ravenSettings.MemoryCacheLimitPercentage.Value;

            MemoryCacheLimitCheckInterval = ravenSettings.MemoryCacheLimitCheckInterval.Value;

            // Discovery
            DisableClusterDiscovery = ravenSettings.DisableClusterDiscovery.Value;

            ServerName = ravenSettings.ServerName.Value;

            MaxStepsForScript = ravenSettings.MaxStepsForScript.Value;
            AdditionalStepsForScriptBasedOnDocumentSize = ravenSettings.AdditionalStepsForScriptBasedOnDocumentSize.Value;
            TurnOffDiscoveryClient = ravenSettings.TurnOffDiscoveryClient.Value;

            // Index settings
            MaxProcessingRunLatency = ravenSettings.MaxProcessingRunLatency.Value;
            MaxIndexWritesBeforeRecreate = ravenSettings.MaxIndexWritesBeforeRecreate.Value;
            MaxSimpleIndexOutputsPerDocument = ravenSettings.MaxSimpleIndexOutputsPerDocument.Value;
            MaxMapReduceIndexOutputsPerDocument = ravenSettings.MaxMapReduceIndexOutputsPerDocument.Value;

            PrewarmFacetsOnIndexingMaxAge = ravenSettings.PrewarmFacetsOnIndexingMaxAge.Value;
            PrewarmFacetsSyncronousWaitTime = ravenSettings.PrewarmFacetsSyncronousWaitTime.Value;

            MaxNumberOfItemsToProcessInSingleBatch = ravenSettings.MaxNumberOfItemsToProcessInSingleBatch.Value;
            FlushIndexToDiskSizeInMb = ravenSettings.FlushIndexToDiskSizeInMb.Value;

            var initialNumberOfItemsToIndexInSingleBatch = Settings["Raven/InitialNumberOfItemsToProcessInSingleBatch"] ?? Settings["Raven/InitialNumberOfItemsToIndexInSingleBatch"];
            if (initialNumberOfItemsToIndexInSingleBatch != null)
            {
                InitialNumberOfItemsToProcessInSingleBatch = Math.Min(int.Parse(initialNumberOfItemsToIndexInSingleBatch),
                                                                    MaxNumberOfItemsToProcessInSingleBatch);
            }
            else
            {
                InitialNumberOfItemsToProcessInSingleBatch = MaxNumberOfItemsToProcessInSingleBatch == ravenSettings.MaxNumberOfItemsToProcessInSingleBatch.Default ?
                 defaultInitialNumberOfItemsToIndexInSingleBatch :
                 Math.Max(16, Math.Min(MaxNumberOfItemsToProcessInSingleBatch / 256, defaultInitialNumberOfItemsToIndexInSingleBatch));
            }
            AvailableMemoryForRaisingBatchSizeLimit = ravenSettings.AvailableMemoryForRaisingBatchSizeLimit.Value;

            MaxNumberOfItemsToReduceInSingleBatch = ravenSettings.MaxNumberOfItemsToReduceInSingleBatch.Value;
            InitialNumberOfItemsToReduceInSingleBatch = MaxNumberOfItemsToReduceInSingleBatch == ravenSettings.MaxNumberOfItemsToReduceInSingleBatch.Default ?
                 defaultInitialNumberOfItemsToIndexInSingleBatch / 2 :
                 Math.Max(16, Math.Min(MaxNumberOfItemsToProcessInSingleBatch / 256, defaultInitialNumberOfItemsToIndexInSingleBatch / 2));

            NumberOfItemsToExecuteReduceInSingleStep = ravenSettings.NumberOfItemsToExecuteReduceInSingleStep.Value;

            var initialNumberOfItemsToReduceInSingleBatch = Settings["Raven/InitialNumberOfItemsToReduceInSingleBatch"];
            if (initialNumberOfItemsToReduceInSingleBatch != null)
            {
                InitialNumberOfItemsToReduceInSingleBatch = Math.Min(int.Parse(initialNumberOfItemsToReduceInSingleBatch),
                                                                    MaxNumberOfItemsToReduceInSingleBatch);
            }

            MaxNumberOfParallelProcessingTasks = ravenSettings.MaxNumberOfParallelProcessingTasks.Value;

            NewIndexInMemoryMaxBytes = ravenSettings.NewIndexInMemoryMaxMb.Value;

            NewIndexInMemoryMaxTime = ravenSettings.NewIndexInMemoryMaxTime.Value;

            MaxIndexCommitPointStoreTimeInterval = ravenSettings.MaxIndexCommitPointStoreTimeInterval.Value;

            MinIndexingTimeIntervalToStoreCommitPoint = ravenSettings.MinIndexingTimeIntervalToStoreCommitPoint.Value;

            MaxNumberOfStoredCommitPoints = ravenSettings.MaxNumberOfStoredCommitPoints.Value;

            // Data settings
            RunInMemory = ravenSettings.RunInMemory.Value;

            if (string.IsNullOrEmpty(DefaultStorageTypeName))
            {
                DefaultStorageTypeName = ravenSettings.DefaultStorageTypeName.Value;
            }

            CreateAutoIndexesForAdHocQueriesIfNeeded = ravenSettings.CreateAutoIndexesForAdHocQueriesIfNeeded.Value;

            DatabaseOperationTimeout = ravenSettings.DatbaseOperationTimeout.Value;

            TimeToWaitBeforeRunningIdleIndexes = ravenSettings.TimeToWaitBeforeRunningIdleIndexes.Value;
            TimeToWaitBeforeMarkingAutoIndexAsIdle = ravenSettings.TimeToWaitBeforeMarkingAutoIndexAsIdle.Value;

            TimeToWaitBeforeMarkingIdleIndexAsAbandoned = ravenSettings.TimeToWaitBeforeMarkingIdleIndexAsAbandoned.Value;
            TimeToWaitBeforeRunningAbandonedIndexes = ravenSettings.TimeToWaitBeforeRunningAbandonedIndexes.Value;

            ResetIndexOnUncleanShutdown = ravenSettings.ResetIndexOnUncleanShutdown.Value;
            DisableInMemoryIndexing = ravenSettings.DisableInMemoryIndexing.Value;

            SetupTransactionMode();

            var indexStoragePathSettingValue = ravenSettings.IndexStoragePath.Value;
            if (string.IsNullOrEmpty(indexStoragePathSettingValue) == false)
            {
                IndexStoragePath = indexStoragePathSettingValue;
            }

            MaxRecentTouchesToRemember = ravenSettings.MaxRecentTouchesToRemember.Value;

            // HTTP settings
            HostName = ravenSettings.HostName.Value;

            ExposeConfigOverTheWire = ravenSettings.ExposeConfigOverTheWire.Value;

            if (string.IsNullOrEmpty(DatabaseName)) // we only use this for root database
            {
                Port = PortUtil.GetPort(ravenSettings.Port.Value, RunInMemory);
                Encryption.UseSsl = ravenSettings.Encryption.UseSsl.Value;
                Encryption.UseFips = ravenSettings.Encryption.UseFips.Value;
            }

            SetVirtualDirectory();

            HttpCompression = ravenSettings.HttpCompression.Value;

            AccessControlAllowOrigin = ravenSettings.AccessControlAllowOrigin.Value == null ? new HashSet<string>() : new HashSet<string>(ravenSettings.AccessControlAllowOrigin.Value.Split());
            AccessControlMaxAge = ravenSettings.AccessControlMaxAge.Value;
            AccessControlAllowMethods = ravenSettings.AccessControlAllowMethods.Value;
            AccessControlRequestHeaders = ravenSettings.AccessControlRequestHeaders.Value;

            AnonymousUserAccessMode = GetAnonymousUserAccessMode();

            RedirectStudioUrl = ravenSettings.RedirectStudioUrl.Value;

            DisableDocumentPreFetching = ravenSettings.DisableDocumentPreFetching.Value;

            MaxNumberOfItemsToPreFetch = ravenSettings.MaxNumberOfItemsToPreFetch.Value;

            // Misc settings
            WebDir = ravenSettings.WebDir.Value;

            PluginsDirectory = ravenSettings.PluginsDirectory.Value;
            AssembliesDirectory = ravenSettings.AssembliesDirectory.Value;
            CompiledIndexCacheDirectory = ravenSettings.CompiledIndexCacheDirectory.Value;

            EmbeddedFilesDirectory = ravenSettings.EmbeddedFilesDirectory.Value.ToFullPath();

            var taskSchedulerType = ravenSettings.TaskScheduler.Value;
            if (taskSchedulerType != null)
            {
                var type = Type.GetType(taskSchedulerType);
                CustomTaskScheduler = (TaskScheduler)Activator.CreateInstance(type);
            }

            AllowLocalAccessWithoutAuthorization = ravenSettings.AllowLocalAccessWithoutAuthorization.Value;
            RejectClientsMode = ravenSettings.RejectClientsModeEnabled.Value;

            // Voron settings
            Storage.Voron.MaxBufferPoolSize = Math.Max(2, ravenSettings.Voron.MaxBufferPoolSize.Value);
            Storage.Voron.InitialFileSize = ravenSettings.Voron.InitialFileSize.Value;
            Storage.Voron.MaxScratchBufferSize = ravenSettings.Voron.MaxScratchBufferSize.Value;
            Storage.Voron.ScratchBufferSizeNotificationThreshold = ravenSettings.Voron.ScratchBufferSizeNotificationThreshold.Value;
            Storage.Voron.AllowIncrementalBackups = ravenSettings.Voron.AllowIncrementalBackups.Value;
            Storage.Voron.TempPath = ravenSettings.Voron.TempPath.Value;
            Storage.Voron.JournalsStoragePath = ravenSettings.Voron.JournalsStoragePath.Value;
            Storage.Voron.AllowOn32Bits = ravenSettings.Voron.AllowOn32Bits.Value;

            // Esent settings
            Storage.Esent.JournalsStoragePath = ravenSettings.Esent.JournalsStoragePath.Value;
            Storage.Esent.CacheSizeMax = ravenSettings.Esent.CacheSizeMax.Value;
            Storage.Esent.MaxVerPages = ravenSettings.Esent.MaxVerPages.Value;
            Storage.Esent.PreferredVerPages = ravenSettings.Esent.PreferredVerPages.Value;
            Storage.Esent.DbExtensionSize = ravenSettings.Esent.DbExtensionSize.Value;
            Storage.Esent.LogFileSize = ravenSettings.Esent.LogFileSize.Value;
            Storage.Esent.LogBuffers = ravenSettings.Esent.LogBuffers.Value;
            Storage.Esent.MaxCursors = ravenSettings.Esent.MaxCursors.Value;
            Storage.Esent.CircularLog = ravenSettings.Esent.CircularLog.Value;

            Storage.PreventSchemaUpdate = ravenSettings.FileSystem.PreventSchemaUpdate.Value;

            Prefetcher.FetchingDocumentsFromDiskTimeoutInSeconds = ravenSettings.Prefetcher.FetchingDocumentsFromDiskTimeoutInSeconds.Value;
            Prefetcher.MaximumSizeAllowedToFetchFromStorageInMb = ravenSettings.Prefetcher.MaximumSizeAllowedToFetchFromStorageInMb.Value;

            Replication.FetchingFromDiskTimeoutInSeconds = ravenSettings.Replication.FetchingFromDiskTimeoutInSeconds.Value;
            Replication.ReplicationRequestTimeoutInMilliseconds = ravenSettings.Replication.ReplicationRequestTimeoutInMilliseconds.Value;
            Replication.ForceReplicationRequestBuffering = ravenSettings.Replication.ForceReplicationRequestBuffering.Value;
            Replication.MaxNumberOfItemsToReceiveInSingleBatch = ravenSettings.Replication.MaxNumberOfItemsToReceiveInSingleBatch.Value;

            FileSystem.MaximumSynchronizationInterval = ravenSettings.FileSystem.MaximumSynchronizationInterval.Value;
            FileSystem.DataDirectory = ravenSettings.FileSystem.DataDir.Value;
            FileSystem.IndexStoragePath = ravenSettings.FileSystem.IndexStoragePath.Value;
            if (string.IsNullOrEmpty(FileSystem.DefaultStorageTypeName))
                FileSystem.DefaultStorageTypeName = ravenSettings.FileSystem.DefaultStorageTypeName.Value;

            Counter.DataDirectory = ravenSettings.Counter.DataDir.Value;
            Counter.TombstoneRetentionTime = ravenSettings.Counter.TombstoneRetentionTime.Value;
            Counter.DeletedTombstonesInBatch = ravenSettings.Counter.DeletedTombstonesInBatch.Value;
            Counter.ReplicationLatencyInMs = ravenSettings.Counter.ReplicationLatencyInMs.Value;

            TimeSeries.DataDirectory = ravenSettings.TimeSeries.DataDir.Value;
            TimeSeries.TombstoneRetentionTime = ravenSettings.TimeSeries.TombstoneRetentionTime.Value;
            TimeSeries.DeletedTombstonesInBatch = ravenSettings.TimeSeries.DeletedTombstonesInBatch.Value;
            TimeSeries.ReplicationLatencyInMs = ravenSettings.TimeSeries.ReplicationLatencyInMs.Value;

            Encryption.EncryptionKeyBitsPreference = ravenSettings.Encryption.EncryptionKeyBitsPreference.Value;

            Indexing.MaxNumberOfItemsToProcessInTestIndexes = ravenSettings.Indexing.MaxNumberOfItemsToProcessInTestIndexes.Value;
            Indexing.MaxNumberOfStoredIndexingBatchInfoElements = ravenSettings.Indexing.MaxNumberOfStoredIndexingBatchInfoElements.Value;
            Indexing.UseLuceneASTParser = ravenSettings.Indexing.UseLuceneASTParser.Value;
            Indexing.DisableIndexingFreeSpaceThreshold = ravenSettings.Indexing.DisableIndexingFreeSpaceThreshold.Value;
            Indexing.DisableMapReduceInMemoryTracking = ravenSettings.Indexing.DisableMapReduceInMemoryTracking.Value;

            Cluster.ElectionTimeout = ravenSettings.Cluster.ElectionTimeout.Value;
            Cluster.HeartbeatTimeout = ravenSettings.Cluster.HeartbeatTimeout.Value;
            Cluster.MaxLogLengthBeforeCompaction = ravenSettings.Cluster.MaxLogLengthBeforeCompaction.Value;
            Cluster.MaxEntriesPerRequest = ravenSettings.Cluster.MaxEntriesPerRequest.Value;
            Cluster.MaxStepDownDrainTime = ravenSettings.Cluster.MaxStepDownDrainTime.Value;

            TombstoneRetentionTime = ravenSettings.TombstoneRetentionTime.Value;

            ImplicitFetchFieldsFromDocumentMode = ravenSettings.ImplicitFetchFieldsFromDocumentMode.Value;

            IgnoreSslCertificateErrors = GetIgnoreSslCertificateErrorModeMode();

            WebSockets.InitialBufferPoolSize = ravenSettings.WebSockets.InitialBufferPoolSize.Value;

            MaxConcurrentResourceLoads = ravenSettings.MaxConcurrentResourceLoads.Value;
            ConcurrentResourceLoadTimeout = ravenSettings.ConcurrentResourceLoadTimeout.Value;

<<<<<<< HEAD
            Http.AuthenticationSchemes = ravenSettings.Http.AuthenticationSchemes.Value;

            TempPath = ravenSettings.TempPath.Value;

            FillMonitoringSettings(ravenSettings);

=======
>>>>>>> 081f785f
            PostInit();

            return this;
        }

        private void FillMonitoringSettings(StronglyTypedRavenSettings settings)
        {
            Monitoring.Snmp.Enabled = settings.Monitoring.Snmp.Enabled.Value;
            Monitoring.Snmp.Community = settings.Monitoring.Snmp.Community.Value;
            Monitoring.Snmp.Port = settings.Monitoring.Snmp.Port.Value;
        }

        private static string CalculateWorkingDirectory(string workingDirectory)
        {
            if (string.IsNullOrEmpty(workingDirectory))
                workingDirectory = @"~\";

            if (workingDirectory.StartsWith("APPDRIVE:", StringComparison.OrdinalIgnoreCase))
            {
                var baseDirectory = AppDomain.CurrentDomain.BaseDirectory;
                var rootPath = Path.GetPathRoot(baseDirectory);
                if (string.IsNullOrEmpty(rootPath) == false)
                    workingDirectory = Regex.Replace(workingDirectory, "APPDRIVE:", rootPath.TrimEnd('\\'), RegexOptions.IgnoreCase);
            }

            return FilePathTools.MakeSureEndsWithSlash(workingDirectory.ToFullPath());
        }

        public TimeSpan ConcurrentResourceLoadTimeout { get; private set; }

        public int MaxConcurrentResourceLoads { get; private set; }

        public int MaxClauseCount { get; set; }

        public int MaxSecondsForTaskToWaitForDatabaseToLoad { get; set; }

        public int IndexAndTransformerReplicationLatencyInSec { get; internal set; }

        public bool AllowScriptsToAdjustNumberOfSteps { get; set; }

        /// <summary>
        /// Determines how long replication and periodic backup tombstones will be kept by a database. After the specified time they will be automatically
        /// purged on next database startup. Default: 14 days.
        /// </summary>
        public TimeSpan TombstoneRetentionTime { get; set; }

        public int MaxConcurrentServerRequests { get; set; }

        public int MaxConcurrentRequestsForDatabaseDuringLoad { get; set; }

        public int MaxConcurrentMultiGetRequests { get; set; }

        public int PrefetchingDurationLimit { get; private set; }

        public TimeSpan BulkImportBatchTimeout { get; set; }

        /// <summary>
        /// This limits the number of concurrent multi get requests,
        /// Note that this plays with the max number of requests allowed as well as the max number
        /// of sessions
        /// </summary>
        [JsonIgnore]
        public SemaphoreSlim ConcurrentMultiGetRequests;

        /// <summary>
        /// The time to wait before canceling a database operation such as load (many) or query
        /// </summary>
        public TimeSpan DatabaseOperationTimeout { get; set; }

        public TimeSpan TimeToWaitBeforeRunningIdleIndexes { get; internal set; }

        public TimeSpan TimeToWaitBeforeRunningAbandonedIndexes { get; private set; }

        public TimeSpan TimeToWaitBeforeMarkingAutoIndexAsIdle { get; private set; }

        public TimeSpan TimeToWaitBeforeMarkingIdleIndexAsAbandoned { get; private set; }

        private void CheckDirectoryPermissions()
        {
            var tempPath = TempPath;
            var tempFileName = Guid.NewGuid().ToString("N");
            var tempFilePath = Path.Combine(tempPath, tempFileName);

            try
            {
                IOExtensions.CreateDirectoryIfNotExists(tempPath);
                File.WriteAllText(tempFilePath, string.Empty);
                File.Delete(tempFilePath);
            }
            catch (Exception e)
            {
                throw new InvalidOperationException(string.Format("Could not access temp path '{0}'. Please check if you have sufficient privileges to access this path or change 'Raven/TempPath' value.", tempPath), e);
            }
        }

        private void FilterActiveBundles()
        {
            if (container != null)
                container.Dispose();
            container = null;

            var catalog = GetUnfilteredCatalogs(Catalog.Catalogs);
            Catalog = new AggregateCatalog(new List<ComposablePartCatalog> { new BundlesFilteredCatalog(catalog, ActiveBundles.ToArray()) });
        }

        public IEnumerable<string> ActiveBundles
        {
            get
            {
                var activeBundles = Settings[Constants.ActiveBundles] ?? string.Empty;

                return BundlesHelper.ProcessActiveBundles(activeBundles)
                    .GetSemicolonSeparatedValues()
                    .Distinct();
            }
        }

        private HashSet<string> headersToIgnore;
        public HashSet<string> HeadersToIgnore
        {
            get
            {
                if (headersToIgnore != null)
                    return headersToIgnore;

                var headers = Settings["Raven/Headers/Ignore"] ?? string.Empty;
                return headersToIgnore = new HashSet<string>(headers.GetSemicolonSeparatedValues(), StringComparer.OrdinalIgnoreCase);
            }
        }

        internal static ComposablePartCatalog GetUnfilteredCatalogs(ICollection<ComposablePartCatalog> catalogs)
        {
            if (catalogs.Count != 1)
                return new AggregateCatalog(catalogs.Select(GetUnfilteredCatalog));
            return GetUnfilteredCatalog(catalogs.First());
        }

        private static ComposablePartCatalog GetUnfilteredCatalog(ComposablePartCatalog x)
        {
            var filteredCatalog = x as BundlesFilteredCatalog;
            if (filteredCatalog != null)
                return GetUnfilteredCatalog(filteredCatalog.CatalogToFilter);
            return x;
        }

        public TaskScheduler CustomTaskScheduler { get; set; }

        public string RedirectStudioUrl { get; set; }

        private void SetupTransactionMode()
        {
            var transactionMode = Settings["Raven/TransactionMode"];
            TransactionMode result;
            if (Enum.TryParse(transactionMode, true, out result) == false)
                result = TransactionMode.Safe;
            TransactionMode = result;
        }

        private void SetVirtualDirectory()
        {
            var defaultVirtualDirectory = "/";
            try
            {
                if (HttpContext.Current != null)
                    defaultVirtualDirectory = HttpContext.Current.Request.ApplicationPath;
            }
            catch (HttpException)
            {
                // explicitly ignoring this because we might be running in embedded mode
                // inside IIS during init stages, in which case we can't access the HttpContext
                // nor do we actually care
            }

            VirtualDirectory = Settings["Raven/VirtualDirectory"] ?? defaultVirtualDirectory;

        }

        public bool UseDefaultOAuthTokenServer
        {
            get { return Settings["Raven/OAuthTokenServer"] == null; }
        }

        private void SetupOAuth()
        {
            OAuthTokenServer = Settings["Raven/OAuthTokenServer"] ??
                               (ServerUrl.EndsWith("/") ? ServerUrl + "OAuth/API-Key" : ServerUrl + "/OAuth/API-Key");
            OAuthTokenKey = GetOAuthKey();
        }

        private void SetupGC()
        {
            //GCSettings.LatencyMode = GCLatencyMode.SustainedLowLatency;
        }

        private static readonly Lazy<byte[]> DefaultOauthKey = new Lazy<byte[]>(() =>
            {
                using (var rsa = Encryptor.Current.CreateAsymmetrical())
                {
                    return rsa.ExportCspBlob(true);
                }
            });

        private byte[] GetOAuthKey()
        {
            var key = Settings["Raven/OAuthTokenCertificate"];
            if (string.IsNullOrEmpty(key) == false)
            {
                return Convert.FromBase64String(key);
            }
            return DefaultOauthKey.Value; // ensure we only create this once per process
        }

        public NameValueCollection Settings { get; set; }

        public string ServerUrl
        {
            get
            {
                HttpRequest httpRequest = null;
                try
                {
                    if (HttpContext.Current != null)
                        httpRequest = HttpContext.Current.Request;
                }
                catch (Exception)
                {
                    // the issue is probably Request is not available in this context
                    // we can safely ignore this, at any rate
                }
                if (httpRequest != null)// running in IIS, let us figure out how
                {
                    var url = httpRequest.Url;
                    return new UriBuilder(url)
                    {
                        Path = httpRequest.ApplicationPath,
                        Query = ""
                    }.Uri.ToString();
                }
                return new UriBuilder(Encryption.UseSsl ? "https" : "http", (HostName ?? Environment.MachineName), Port, VirtualDirectory).Uri.ToString();
            }
        }

        #region Core settings

        /// <summary>
        /// When the database is shut down rudely, determine whatever to reset the index or to check it.
        /// Checking the index may take some time on large databases
        /// </summary>
        public bool ResetIndexOnUncleanShutdown { get; set; }

        /// <summary>
        /// The maximum allowed page size for queries. 
        /// Default: 1024
        /// Minimum: 10
        /// </summary>
        public int MaxPageSize { get; set; }

        /// <summary>
        /// Percentage of physical memory used for caching
        /// Allowed values: 0-99 (0 = autosize)
        /// </summary>
        public int MemoryCacheLimitPercentage { get; set; }

        /// <summary>
        /// An integer value that specifies the maximum allowable size, in megabytes, that caching 
        /// document instances will use
        /// </summary>
        public int MemoryCacheLimitMegabytes { get; set; }

        /// <summary>
        /// Interval for checking the memory cache limits
        /// Allowed values: max precision is 1 second
        /// Default: 00:02:00 (or value provided by system.runtime.caching app config)
        /// </summary>
        public TimeSpan MemoryCacheLimitCheckInterval { get; set; }
        #endregion

        #region Index settings

        /// <summary>
        /// The indexing scheduler to use
        /// </summary>
        public IIndexingClassifier IndexingClassifier { get; set; }

        /// <summary>
        /// Max number of items to take for indexing in a batch
        /// Minimum: 128
        /// </summary>
        public int MaxNumberOfItemsToProcessInSingleBatch { get; set; }

        /// <summary>
        /// The initial number of items to take when processing a batch
        /// Default: 512 or 256 depending on CPU architecture
        /// </summary>
        public int InitialNumberOfItemsToProcessInSingleBatch { get; set; }

        /// <summary>
        /// Max number of items to take for reducing in a batch
        /// Minimum: 128
        /// </summary>
        public int MaxNumberOfItemsToReduceInSingleBatch { get; set; }

        /// <summary>
        /// The initial number of items to take when reducing a batch
        /// Default: 256 or 128 depending on CPU architecture
        /// </summary>
        public int InitialNumberOfItemsToReduceInSingleBatch { get; set; }

        /// <summary>
        /// The number that controls the if single step reduce optimization is performed.
        /// If the count of mapped results if less than this value then the reduce is executed in single step.
        /// Default: 1024
        /// </summary>
        public int NumberOfItemsToExecuteReduceInSingleStep { get; set; }

        /// <summary>
        /// The maximum number of indexing, replication and sql replication tasks allowed to run in parallel
        /// Default: The number of processors in the current machine
        /// </summary>
        public int MaxNumberOfParallelProcessingTasks
        {
            get
            {
                if (MemoryStatistics.MaxParallelismSet)
                    return Math.Min(maxNumberOfParallelIndexTasks ?? MemoryStatistics.MaxParallelism, MemoryStatistics.MaxParallelism);
                return maxNumberOfParallelIndexTasks ?? Environment.ProcessorCount;
            }
            set
            {
                if (value == 0)
                    throw new ArgumentException("You cannot set the number of parallel tasks to zero");
                maxNumberOfParallelIndexTasks = value;
            }
        }

        /// <summary>
        /// New indexes are kept in memory until they reach this integer value in bytes or until they're non-stale
        /// Default: 64 MB
        /// Minimum: 1 MB
        /// </summary>
        public int NewIndexInMemoryMaxBytes { get; set; }

        #endregion

        #region HTTP settings

        /// <summary>
        /// The hostname to use when creating the http listener (null to accept any hostname or address)
        /// Default: none, binds to all host names
        /// </summary>
        public string HostName { get; set; }

        /// <summary>
        /// The port to use when creating the http listener. 
        /// Default: 8080. You can set it to *, in which case it will find the first available port from 8080 and upward.
        /// </summary>
        public int Port { get; set; }

        /// <summary>
        /// Allow to get config information over the wire.
        /// Applies to endpoints: /debug/config, /debug...
        /// Default: Open. You can set it to AdminOnly.
        /// </summary>
        public string ExposeConfigOverTheWire { get; set; }

        /// <summary>
        /// Determine the value of the Access-Control-Allow-Origin header sent by the server. 
        /// Indicates the URL of a site trusted to make cross-domain requests to this server.
        /// Allowed values: null (don't send the header), *, http://example.org (space separated if multiple sites)
        /// </summary>
        public HashSet<string> AccessControlAllowOrigin { get; set; }

        /// <summary>
        /// Determine the value of the Access-Control-Max-Age header sent by the server.
        /// Indicates how long (seconds) the browser should cache the Access Control settings.
        /// Ignored if AccessControlAllowOrigin is not specified.
        /// Default: 1728000 (20 days)
        /// </summary>
        public string AccessControlMaxAge { get; set; }

        /// <summary>
        /// Determine the value of the Access-Control-Allow-Methods header sent by the server.
        /// Indicates which HTTP methods (verbs) are permitted for requests from allowed cross-domain origins.
        /// Ignored if AccessControlAllowOrigin is not specified.
        /// Default: PUT,PATCH,GET,DELETE,POST
        /// </summary>
        public string AccessControlAllowMethods { get; set; }

        /// <summary>
        /// Determine the value of the Access-Control-Request-Headers header sent by the server.
        /// Indicates which HTTP headers are permitted for requests from allowed cross-domain origins.
        /// Ignored if AccessControlAllowOrigin is not specified.
        /// Allowed values: null (allow whatever headers are being requested), HTTP header field name
        /// </summary>
        public string AccessControlRequestHeaders { get; set; }

        private string virtualDirectory;

        /// <summary>
        /// The virtual directory to use when creating the http listener. 
        /// Default: / 
        /// </summary>
        public string VirtualDirectory
        {
            get { return virtualDirectory; }
            set
            {
                virtualDirectory = value;

                if (virtualDirectory.EndsWith("/"))
                    virtualDirectory = virtualDirectory.Substring(0, virtualDirectory.Length - 1);
                if (virtualDirectory.StartsWith("/") == false)
                    virtualDirectory = "/" + virtualDirectory;
            }
        }

        /// <summary>
        /// Whether to use http compression or not. 
        /// Allowed values: true/false; 
        /// Default: true
        /// </summary>
        public bool HttpCompression { get; set; }

        /// <summary>
        /// Defines which operations are allowed for anonymous users.
        /// Allowed values: All, Get, None
        /// Default: Get
        /// </summary>
        public AnonymousUserAccessMode AnonymousUserAccessMode { get; set; }

        /// <summary>
        /// If set local request don't require authentication
        /// Allowed values: true/false
        /// Default: false
        /// </summary>
        public bool AllowLocalAccessWithoutAuthorization { get; set; }

        /// <summary>
        /// If set all client request to the server will be rejected with 
        /// the http 503 response.
        /// Other servers or the studio could still access the server.
        /// </summary>
        public bool RejectClientsMode { get; set; }

        /// <summary>
        /// The certificate to use when verifying access token signatures for OAuth
        /// </summary>
        public byte[] OAuthTokenKey { get; set; }

        public IgnoreSslCertificateErrorsMode IgnoreSslCertificateErrors { get; set; }

        #endregion

        #region Data settings

        public string WorkingDirectory { get; private set; }

        /// <summary>
        /// The directory for the RavenDB database. 
        /// You can use the ~\ prefix to refer to RavenDB's base directory. 
        /// Default: ~\Databases\System
        /// </summary>
        public string DataDirectory
        {
            get { return dataDirectory; }
            set { dataDirectory = value == null ? null : FilePathTools.ApplyWorkingDirectoryToPathAndMakeSureThatItEndsWithSlash(WorkingDirectory, value); }
        }

        /// <summary>
        /// What storage type to use (see: RavenDB Storage engines)
        /// Allowed values: esent, voron
        /// Default: esent
        /// </summary>
        public string DefaultStorageTypeName
        {
            get { return defaultStorageTypeName; }
            set { if (!string.IsNullOrEmpty(value)) defaultStorageTypeName = value; }
        }
        private string defaultStorageTypeName;

        private bool runInMemory;

        /// <summary>
        /// Should RavenDB's storage be in-memory. If set to true, Voron would be used as the
        /// storage engine, regardless of what was specified for StorageTypeName
        /// Allowed values: true/false
        /// Default: false
        /// </summary>
        public bool RunInMemory
        {
            get { return runInMemory; }
            set
            {
                runInMemory = value;
                Settings[Constants.RunInMemory] = value.ToString();
            }
        }

        /// <summary>
        /// Prevent index from being kept in memory. Default: false
        /// </summary>
        public bool DisableInMemoryIndexing { get; set; }

        /// <summary>
        /// What sort of transaction mode to use. 
        /// Allowed values: 
        /// Lazy - faster, but can result in data loss in the case of server crash. 
        /// Safe - slower, but will never lose data 
        /// Default: Safe 
        /// </summary>
        public TransactionMode TransactionMode { get; set; }

        #endregion

        #region Misc settings

        /// <summary>
        /// The directory to search for RavenDB's WebUI. 
        /// This is usually only useful if you are debugging RavenDB's WebUI. 
        /// Default: ~/Raven/WebUI 
        /// </summary>
        public string WebDir { get; set; }

        /// <summary>
        /// Where to look for plugins for RavenDB. 
        /// Default: ~\Plugins
        /// </summary>
        public string PluginsDirectory
        {
            get { return pluginsDirectory; }
            set
            {
                ResetContainer();
                // remove old directory catalog
                var matchingCatalogs = Catalog.Catalogs.OfType<DirectoryCatalog>()
                    .Concat(Catalog.Catalogs.OfType<Plugins.Catalogs.FilteredCatalog>()
                                .Select(x => x.CatalogToFilter as DirectoryCatalog)
                                .Where(x => x != null)
                    )
                    .Where(c => c.Path == pluginsDirectory)
                    .ToArray();
                foreach (var cat in matchingCatalogs)
                {
                    Catalog.Catalogs.Remove(cat);
                }

                pluginsDirectory = FilePathTools.ApplyWorkingDirectoryToPathAndMakeSureThatItEndsWithSlash(WorkingDirectory, value);

                // add new one
                if (Directory.Exists(pluginsDirectory))
                {
                    var patterns = Settings["Raven/BundlesSearchPattern"] ?? "*.dll";
                    foreach (var pattern in patterns.Split(new[] { ";" }, StringSplitOptions.RemoveEmptyEntries))
                    {
                        Catalog.Catalogs.Add(new BuiltinFilteringCatalog(new DirectoryCatalog(pluginsDirectory, pattern)));
                    }
                }
            }
        }

        private string assembliesDirectory;

        /// <summary>
        /// Where the internal assemblies will be extracted to.
        /// Default: ~\Assemblies
        /// </summary>
        public string AssembliesDirectory
        {
            get
            {
                return assembliesDirectory;
            }
            set
            {
                assembliesDirectory = value == null ? null : FilePathTools.ApplyWorkingDirectoryToPathAndMakeSureThatItEndsWithSlash(WorkingDirectory, value);
            }
        }

        /// <summary>
        /// Where we search for embedded files.
        /// Default: null
        /// </summary>
        public string EmbeddedFilesDirectory { get; set; }

        public bool CreatePluginsDirectoryIfNotExisting { get; set; }
        public bool CreateAnalyzersDirectoryIfNotExisting { get; set; }

        private string compiledIndexCacheDirectory;

        /// <summary>
        /// Where to cache the compiled indexes. Absolute path or relative to TEMP directory.
        /// Default: ~\CompiledIndexCache
        /// </summary>
        public string CompiledIndexCacheDirectory
        {
            get
            {
                return compiledIndexCacheDirectory;
            }
            set
            {
                compiledIndexCacheDirectory = value == null ? null : FilePathTools.ApplyWorkingDirectoryToPathAndMakeSureThatItEndsWithSlash(WorkingDirectory, value);
            }
        }

        public string OAuthTokenServer { get; set; }

        #endregion

        [JsonIgnore]
        public CompositionContainer Container
        {
            get { return container ?? (container = new CompositionContainer(Catalog)); }
            set
            {
                containerExternallySet = true;
                container = value;
            }
        }

        public bool DisableDocumentPreFetching { get; set; }

        public int MaxNumberOfItemsToPreFetch { get; set; }

        [JsonIgnore]
        public AggregateCatalog Catalog { get; set; }

        public bool RunInUnreliableYetFastModeThatIsNotSuitableForProduction { get; set; }

        private string indexStoragePath;

        private int? maxNumberOfParallelIndexTasks;

        //this is static so repeated initializations in the same process would not trigger reflection on all MEF plugins
        private readonly static AssemblyCatalog CurrentAssemblyCatalog = new AssemblyCatalog(typeof(DocumentDatabase).Assembly);

        /// <summary>
        /// The expiration value for documents in the internal managed cache
        /// </summary>
        public TimeSpan MemoryCacheExpiration { get; set; }

        /// <summary>
        /// Controls whatever RavenDB will create temporary indexes 
        /// for queries that cannot be directed to standard indexes
        /// </summary>
        public bool CreateAutoIndexesForAdHocQueriesIfNeeded { get; set; }

        /// <summary>
        /// Maximum time interval for storing commit points for map indexes when new items were added.
        /// The commit points are used to restore index if unclean shutdown was detected.
        /// Default: 00:05:00 
        /// </summary>
        public TimeSpan MaxIndexCommitPointStoreTimeInterval { get; set; }

        /// <summary>
        /// Minumum interval between between successive indexing that will allow to store a  commit point
        /// Default: 00:01:00
        /// </summary>
        public TimeSpan MinIndexingTimeIntervalToStoreCommitPoint { get; set; }

        /// <summary>
        /// Maximum number of kept commit points to restore map index after unclean shutdown
        /// Default: 5
        /// </summary>
        public int MaxNumberOfStoredCommitPoints { get; set; }

        /// <summary>
        /// Limit of how much memory a batch processing can take (in MBytes)
        /// </summary>
        public int MemoryLimitForProcessingInMb { get; set; }

        public long DynamicMemoryLimitForProcessing
        {
            get
            {
                var availableMemory = MemoryStatistics.AvailableMemoryInMb;
                var minFreeMemory = (MemoryLimitForProcessingInMb * 2L);
                // we have more memory than the twice the limit, we can use the default limit
                if (availableMemory > minFreeMemory)
                    return MemoryLimitForProcessingInMb * 1024L * 1024L;

                // we don't have enough room to play with, if two databases will request the max memory limit
                // at the same time, we'll start paging because we'll run out of free memory. 
                // Because of that, we'll dynamically adjust the amount
                // of memory available for processing based on the amount of memory we actually have available,
                // assuming that we have multiple concurrent users of memory at the same time.
                // we limit that at 16 MB, if we have less memory than that, we can't really do much anyway
                return Math.Min(availableMemory * 1024L * 1024L / 4, 16 * 1024 * 1024);

            }
        }

        // <summary>
        /// Limit for low mem detection in linux
        /// </summary>
        public int LowMemoryForLinuxDetectionInMB { get; set; }

        public string IndexStoragePath
        {
            get
            {
                if (string.IsNullOrEmpty(indexStoragePath))
                    indexStoragePath = Path.Combine(DataDirectory, "Indexes");
                return indexStoragePath;
            }
            set { indexStoragePath = value.ToFullPath(); }
        }

        public int AvailableMemoryForRaisingBatchSizeLimit { get; set; }

        public TimeSpan MaxProcessingRunLatency { get; set; }

        internal bool IsTenantDatabase { get; set; }

        /// <summary>
        /// If True, cluster discovery will be disabled. Default is False
        /// </summary>
        public bool DisableClusterDiscovery { get; set; }

        /// <summary>
        /// If True, turns off the discovery client.
        /// </summary>
        public bool TurnOffDiscoveryClient { get; set; }

        /// <summary>
        /// The server name
        /// </summary>
        public string ServerName { get; set; }

        /// <summary>
        /// The maximum number of steps (instructions) to give a script before timing out.
        /// Default: 10,000
        /// </summary>
        public int MaxStepsForScript { get; set; }

        /// <summary>
        /// The maximum number of recent document touches to store (i.e. updates done in
        /// order to initiate indexing rather than because something has actually changed).
        /// </summary>
        public int MaxRecentTouchesToRemember { get; set; }

        /// <summary>
        /// The number of additional steps to add to a given script based on the processed document's quota.
        /// Set to 0 to give use a fixed size quota. This value is multiplied with the doucment size.
        /// Default: 5
        /// </summary>
        public int AdditionalStepsForScriptBasedOnDocumentSize { get; set; }

        public int MaxIndexWritesBeforeRecreate { get; set; }

        /// <summary>
        /// Limits the number of map outputs that a simple index is allowed to create for a one source document. If a map operation applied to the one document
        /// produces more outputs than this number then an index definition will be considered as a suspicious, the indexing of this document will be skipped and
        /// the appropriate error message will be added to the indexing errors.
        /// Default value: 15. In order to disable this check set value to -1.
        /// </summary>
        public int MaxSimpleIndexOutputsPerDocument { get; set; }

        /// <summary>
        /// Limits the number of map outputs that a map-reduce index is allowed to create for a one source document. If a map operation applied to the one document
        /// produces more outputs than this number then an index definition will be considered as a suspicious, the indexing of this document will be skipped and
        /// the appropriate error message will be added to the indexing errors.
        /// Default value: 50. In order to disable this check set value to -1.
        /// </summary>
        public int MaxMapReduceIndexOutputsPerDocument { get; set; }

        /// <summary>
        /// What is the maximum age of a facet query that we should consider when prewarming
        /// the facet cache when finishing an indexing batch
        /// </summary>
        [Browsable(false)]
        public TimeSpan PrewarmFacetsOnIndexingMaxAge { get; set; }

        /// <summary>
        /// The time we should wait for pre-warming the facet cache from existing query after an indexing batch
        /// in a syncronous manner (after that, the pre warm still runs, but it will do so in a background thread).
        /// Facet queries that will try to use it will have to wait until it is over
        /// </summary>
        public TimeSpan PrewarmFacetsSyncronousWaitTime { get; set; }

        /// <summary>
        /// Indexes are flushed to a disk only if their in-memory size exceed the specified value. Default: 5MB
        /// </summary>
        public long FlushIndexToDiskSizeInMb { get; set; }

        public bool EnableResponseLoggingForEmbeddedDatabases { get; set; }

        /// <summary>
        /// How long can we keep the new index in memory before we have to flush it
        /// </summary>
        public TimeSpan NewIndexInMemoryMaxTime { get; set; }

        /// <summary>
        /// How FieldsToFetch are extracted from the document.
        /// Default: Enabled. 
        /// Other values are: 
        ///     DoNothing (fields are not fetched from the document)
        ///     Exception (an exception is thrown if we need to fetch fields from the document itself)
        /// </summary>
        public ImplicitFetchFieldsMode ImplicitFetchFieldsFromDocumentMode { get; set; }

        /// <summary>
        /// Path to temporary directory used by server.
        /// Default: Current user's temporary directory
        /// </summary>
        public string TempPath { get; set; }

        [Browsable(false)]
        [EditorBrowsable(EditorBrowsableState.Never)]
        public void SetSystemDatabase()
        {
            IsTenantDatabase = false;
        }

        [Browsable(false)]
        [EditorBrowsable(EditorBrowsableState.Never)]
        public bool IsSystemDatabase()
        {
            return IsTenantDatabase == false;
        }

        protected void ResetContainer()
        {
            if (Container != null && containerExternallySet == false)
            {
                Container.Dispose();
                Container = null;
                containerExternallySet = false;
            }
        }

        protected AnonymousUserAccessMode GetAnonymousUserAccessMode()
        {
            if (string.IsNullOrEmpty(Settings["Raven/AnonymousAccess"]) == false)
            {
                var val = Enum.Parse(typeof(AnonymousUserAccessMode), Settings["Raven/AnonymousAccess"]);
                return (AnonymousUserAccessMode)val;
            }
            return AnonymousUserAccessMode.Admin;
        }

        protected IgnoreSslCertificateErrorsMode GetIgnoreSslCertificateErrorModeMode()
        {
            if (string.IsNullOrEmpty(Settings["Raven/IgnoreSslCertificateErrors"]) == false)
            {
                var val = Enum.Parse(typeof(IgnoreSslCertificateErrorsMode), Settings["Raven/IgnoreSslCertificateErrors"]);
                return (IgnoreSslCertificateErrorsMode)val;
            }
            return IgnoreSslCertificateErrorsMode.None;
        }

        public Uri GetFullUrl(string baseUrl)
        {
            baseUrl = Uri.EscapeUriString(baseUrl);

            if (baseUrl.StartsWith("/"))
                baseUrl = baseUrl.Substring(1);

            var url = VirtualDirectory.EndsWith("/") ? VirtualDirectory + baseUrl : VirtualDirectory + "/" + baseUrl;
            return new Uri(url, UriKind.RelativeOrAbsolute);
        }

        public T? GetConfigurationValue<T>(string configName) where T : struct
        {
            // explicitly fail if we can't convert it
            if (string.IsNullOrEmpty(Settings[configName]) == false)
                return (T)Convert.ChangeType(Settings[configName], typeof(T));
            return null;
        }

        [CLSCompliant(false)]
        public ITransactionalStorage CreateTransactionalStorage(string storageEngine, Action notifyAboutWork, Action handleStorageInaccessible, Action onNestedTransactionEnter = null, Action onNestedTransactionExit = null)
        {
            if (EnvironmentUtils.RunningOnPosix)
                storageEngine = "voron";
            storageEngine = StorageEngineAssemblyNameByTypeName(storageEngine);
            var type = Type.GetType(storageEngine);

            if (type == null)
                throw new InvalidOperationException("Could not find transactional storage type: " + storageEngine);
            Action dummyAction = () => { };

            return (ITransactionalStorage)Activator.CreateInstance(type, this, notifyAboutWork, handleStorageInaccessible, onNestedTransactionEnter ?? dummyAction, onNestedTransactionExit ?? dummyAction);
        }


        public static string StorageEngineAssemblyNameByTypeName(string typeName)
        {
            switch (typeName.ToLowerInvariant())
            {
                case EsentTypeName:
                    typeName = typeof(Raven.Storage.Esent.TransactionalStorage).AssemblyQualifiedName;
                    break;
                case VoronTypeName:
                    typeName = typeof(Raven.Storage.Voron.TransactionalStorage).AssemblyQualifiedName;
                    break;
                default:
                    throw new ArgumentException("Invalid storage engine type name: " + typeName);
            }
            return typeName;
        }

        public string SelectStorageEngineAndFetchTypeName()
        {
            if (RunInMemory)
            {
                if (!string.IsNullOrWhiteSpace(DefaultStorageTypeName) &&
                    DefaultStorageTypeName.Equals(EsentTypeName, StringComparison.InvariantCultureIgnoreCase))
                    return EsentTypeName;
                return VoronTypeName;
            }

            if (String.IsNullOrEmpty(DataDirectory) == false && Directory.Exists(DataDirectory))
            {
                if (File.Exists(Path.Combine(DataDirectory, Voron.Impl.Constants.DatabaseFilename)))
                {
                    return VoronTypeName;
                }
                if (File.Exists(Path.Combine(DataDirectory, "Data")))
                    return EsentTypeName;
            }

            if (string.IsNullOrEmpty(DefaultStorageTypeName))
                return EsentTypeName;
            return DefaultStorageTypeName;
        }

        public void Dispose()
        {
            if (containerExternallySet)
                return;
            if (container == null)
                return;

            container.Dispose();
            container = null;
        }

        private ExtensionsLog GetExtensionsFor(Type type)
        {
            var enumerable =
                Container.GetExports(new ImportDefinition(x => true, type.FullName, ImportCardinality.ZeroOrMore, false, false)).
                    ToArray();
            if (enumerable.Length == 0)
                return null;
            return new ExtensionsLog
            {
                Name = type.Name,
                Installed = enumerable.Select(export => new ExtensionsLogDetail
                {
                    Assembly = export.Value.GetType().Assembly.GetName().Name,
                    Name = export.Value.GetType().Name
                }).ToArray()
            };
        }

        public IEnumerable<ExtensionsLog> ReportExtensions(params Type[] types)
        {
            return types.Select(GetExtensionsFor).Where(extensionsLog => extensionsLog != null);
        }

        public void CustomizeValuesForDatabaseTenant(string tenantId)
        {
            if (string.IsNullOrEmpty(Settings["Raven/IndexStoragePath"]) == false)
                Settings["Raven/IndexStoragePath"] = Path.Combine(Settings["Raven/IndexStoragePath"], "Databases", tenantId);

            if (string.IsNullOrEmpty(Settings["Raven/Esent/LogsPath"]) == false)
                Settings["Raven/Esent/LogsPath"] = Path.Combine(Settings["Raven/Esent/LogsPath"], "Databases", tenantId);

            if (string.IsNullOrEmpty(Settings[Constants.RavenTxJournalPath]) == false)
                Settings[Constants.RavenTxJournalPath] = Path.Combine(Settings[Constants.RavenTxJournalPath], "Databases", tenantId);

            if (string.IsNullOrEmpty(Settings["Raven/Voron/TempPath"]) == false)
                Settings["Raven/Voron/TempPath"] = Path.Combine(Settings["Raven/Voron/TempPath"], "Databases", tenantId, "VoronTemp");
        }

        public void CustomizeValuesForFileSystemTenant(string tenantId)
        {
            if (string.IsNullOrEmpty(Settings[Constants.FileSystem.DataDirectory]) == false)
                Settings[Constants.FileSystem.DataDirectory] = Path.Combine(Settings[Constants.FileSystem.DataDirectory], "FileSystems", tenantId);
        }

        public void CustomizeValuesForCounterStorageTenant(string tenantId)
        {
            if (string.IsNullOrEmpty(Settings[Constants.Counter.DataDirectory]) == false)
                Settings[Constants.Counter.DataDirectory] = Path.Combine(Settings[Constants.Counter.DataDirectory], "Counters", tenantId);
        }

        public void CustomizeValuesForTimeSeriesTenant(string tenantId)
        {
            if (string.IsNullOrEmpty(Settings[Constants.TimeSeries.DataDirectory]) == false)
                Settings[Constants.TimeSeries.DataDirectory] = Path.Combine(Settings[Constants.TimeSeries.DataDirectory], "TimeSeries", tenantId);
        }

        public void CopyParentSettings(InMemoryRavenConfiguration defaultConfiguration)
        {
            Port = defaultConfiguration.Port;
            OAuthTokenKey = defaultConfiguration.OAuthTokenKey;
            OAuthTokenServer = defaultConfiguration.OAuthTokenServer;

            FileSystem.MaximumSynchronizationInterval = defaultConfiguration.FileSystem.MaximumSynchronizationInterval;

            Encryption.UseSsl = defaultConfiguration.Encryption.UseSsl;
            Encryption.UseFips = defaultConfiguration.Encryption.UseFips;

            AssembliesDirectory = defaultConfiguration.AssembliesDirectory;
            Storage.Voron.AllowOn32Bits = defaultConfiguration.Storage.Voron.AllowOn32Bits;
        }

        public IEnumerable<string> GetConfigOptionsDocs()
        {
            return ConfigOptionDocs.OptionsDocs;
        }

        public class StorageConfiguration
        {
            public StorageConfiguration()
            {
                Voron = new VoronConfiguration();
                Esent = new EsentConfiguration();
            }
            public bool PreventSchemaUpdate { get; set; }

            public VoronConfiguration Voron { get; private set; }

            public EsentConfiguration Esent { get; private set; }

            public class EsentConfiguration
            {
                public string JournalsStoragePath { get; set; }
                public int CacheSizeMax { get; set; }
                public int MaxVerPages { get; set; }
                public int PreferredVerPages { get; set; }
                public int DbExtensionSize { get; set; }
                public int LogFileSize { get; set; }
                public int LogBuffers { get; set; }
                public int MaxCursors { get; set; }
                public bool CircularLog { get; set; }
            }

            public class VoronConfiguration
            {
                /// <summary>
                /// You can use this setting to specify a maximum buffer pool size that can be used for transactional storage (in gigabytes). 
                /// By default it is 4.
                /// Minimum value is 2.
                /// </summary>
                public int MaxBufferPoolSize { get; set; }

                /// <summary>
                /// You can use this setting to specify an initial file size for data file (in bytes).
                /// </summary>
                public int? InitialFileSize { get; set; }

                /// <summary>
                /// The maximum scratch buffer size that can be used by Voron. The value is in megabytes. 
                /// Default: 6144.
                /// </summary>
                public int MaxScratchBufferSize { get; set; }

                /// <summary>
                /// The minimum number of megabytes after which each scratch buffer size increase will create a notification. Used for indexing batch size tuning.
                /// Default: 
                /// 1024 when MaxScratchBufferSize > 1024, 
                /// 512 when MaxScratchBufferSize > 512
                /// -1 otherwise (disabled) 
                /// </summary>
                public int ScratchBufferSizeNotificationThreshold { get; set; }

                /// <summary>
                /// If you want to use incremental backups, you need to turn this to true, but then journal files will not be deleted after applying them to the data file. They will be deleted only after a successful backup. 
                /// Default: false.
                /// </summary>
                public bool AllowIncrementalBackups { get; set; }

                /// <summary>
                /// You can use this setting to specify a different path to temporary files. By default it is empty, which means that temporary files will be created at same location as data file.
                /// </summary>
                public string TempPath { get; set; }

                public string JournalsStoragePath { get; set; }

                /// <summary>
                /// Whether to allow Voron to run in 32 bits process.
                /// </summary>
                public bool AllowOn32Bits { get; set; }
            }
        }

        public class PrefetcherConfiguration
        {
            /// <summary>
            /// Number of seconds after which prefetcher will stop reading documents from disk. Default: 5.
            /// </summary>
            public int FetchingDocumentsFromDiskTimeoutInSeconds { get; set; }

            /// <summary>
            /// Maximum number of megabytes after which prefetcher will stop reading documents from disk. Default: 256.
            /// </summary>
            public int MaximumSizeAllowedToFetchFromStorageInMb { get; set; }
        }

        public class ReplicationConfiguration
        {
            /// <summary>
            /// Number of seconds after which replication will stop reading documents/attachments from disk. Default: 30.
            /// </summary>
            public int FetchingFromDiskTimeoutInSeconds { get; set; }

            /// <summary>
            /// Number of milliseconds before replication requests will timeout. Default: 60 * 1000.
            /// </summary>
            public int ReplicationRequestTimeoutInMilliseconds { get; set; }

            /// <summary>
            /// Force us to buffer replication requests (useful if using windows auth under certain scenarios).
            /// </summary>
            public bool ForceReplicationRequestBuffering { get; set; }

            /// <summary>
            /// Maximum number of items replication will receive in single batch. Min: 512. Default: null (let source server decide).
            /// </summary>
            public int? MaxNumberOfItemsToReceiveInSingleBatch { get; set; }
        }

        public class FileSystemConfiguration
        {
            public void InitializeFrom(InMemoryRavenConfiguration configuration)
            {
                workingDirectory = configuration.WorkingDirectory;
            }

            private string fileSystemDataDirectory;

            private string fileSystemIndexStoragePath;

            private string defaultFileSystemStorageTypeName;

            private string workingDirectory;

            public TimeSpan MaximumSynchronizationInterval { get; set; }

            /// <summary>
            /// The directory for the RavenDB file system. 
            /// You can use the ~\ prefix to refer to RavenDB's base directory. 
            /// </summary>
            public string DataDirectory
            {
                get { return fileSystemDataDirectory; }
                set { fileSystemDataDirectory = value == null ? null : FilePathTools.ApplyWorkingDirectoryToPathAndMakeSureThatItEndsWithSlash(workingDirectory, value); }
            }

            public string IndexStoragePath
            {
                get
                {
                    if (string.IsNullOrEmpty(fileSystemIndexStoragePath))
                        fileSystemIndexStoragePath = Path.Combine(DataDirectory, "Indexes");
                    return fileSystemIndexStoragePath;
                }
                set { fileSystemIndexStoragePath = value.ToFullPath(); }
            }

            /// <summary>
            /// What storage type to use in RavenFS (see: RavenFS Storage engines)
            /// Allowed values: esent, voron
            /// Default: esent
            /// </summary>
            public string DefaultStorageTypeName
            {
                get { return defaultFileSystemStorageTypeName; }
                set { if (!string.IsNullOrEmpty(value)) defaultFileSystemStorageTypeName = value; }
            }
        }

        public class CounterConfiguration
        {
            public void InitializeFrom(InMemoryRavenConfiguration configuration)
            {
                workingDirectory = configuration.WorkingDirectory;
            }

            private string workingDirectory;

            private string countersDataDirectory;

            /// <summary>
            /// The directory for the RavenDB counters. 
            /// You can use the ~\ prefix to refer to RavenDB's base directory. 
            /// </summary>
            public string DataDirectory
            {
                get { return countersDataDirectory; }
                set { countersDataDirectory = value == null ? null : FilePathTools.ApplyWorkingDirectoryToPathAndMakeSureThatItEndsWithSlash(workingDirectory, value); }
            }

            /// <summary>
            /// Determines how long tombstones will be kept by a counter storage. After the specified time they will be automatically
            /// Purged on next counter storage startup. Default: 14 days.
            /// </summary>
            public TimeSpan TombstoneRetentionTime { get; set; }

            public int DeletedTombstonesInBatch { get; set; }

            public int ReplicationLatencyInMs { get; set; }
        }

        public class TimeSeriesConfiguration
        {
            public void InitializeFrom(InMemoryRavenConfiguration configuration)
            {
                workingDirectory = configuration.WorkingDirectory;
            }

            private string workingDirectory;

            private string timeSeriesDataDirectory;

            /// <summary>
            /// The directory for the RavenDB time series. 
            /// You can use the ~\ prefix to refer to RavenDB's base directory. 
            /// </summary>
            public string DataDirectory
            {
                get { return timeSeriesDataDirectory; }
                set { timeSeriesDataDirectory = value == null ? null : FilePathTools.ApplyWorkingDirectoryToPathAndMakeSureThatItEndsWithSlash(workingDirectory, value); }
            }

            /// <summary>
            /// Determines how long tombstones will be kept by a time series. After the specified time they will be automatically
            /// Purged on next time series startup. Default: 14 days.
            /// </summary>
            public TimeSpan TombstoneRetentionTime { get; set; }

            public int DeletedTombstonesInBatch { get; set; }

            public int ReplicationLatencyInMs { get; set; }
        }

        public class EncryptionConfiguration
        {
            /// <summary>
            /// Whatever we should use FIPS compliant encryption algorithms
            /// </summary>
            public bool UseFips { get; set; }

            public int EncryptionKeyBitsPreference { get; set; }

            /// <summary>
            /// Whatever we should use SSL for this connection
            /// </summary>
            public bool UseSsl { get; set; }
        }

        public class IndexingConfiguration
        {
            public int MaxNumberOfItemsToProcessInTestIndexes { get; set; }

            public int DisableIndexingFreeSpaceThreshold { get; set; }

            public bool DisableMapReduceInMemoryTracking { get; set; }
            public int MaxNumberOfStoredIndexingBatchInfoElements { get; set; }
            public bool UseLuceneASTParser
            {
                get { return useLuceneASTParser; }
                set
                {
                    if (value == useLuceneASTParser)
                        return;
                    QueryBuilder.UseLuceneASTParser = useLuceneASTParser = value;
        }
            }
            private bool useLuceneASTParser = true;
        }

        public class ClusterConfiguration
        {
            public int ElectionTimeout { get; set; }
            public int HeartbeatTimeout { get; set; }
            public int MaxLogLengthBeforeCompaction { get; set; }
            public TimeSpan MaxStepDownDrainTime { get; set; }
            public int MaxEntriesPerRequest { get; set; }
        }

        public class MonitoringConfiguration
        {
            public MonitoringConfiguration()
            {
                Snmp = new SnmpConfiguration();
            }

            public SnmpConfiguration Snmp { get; private set; }

            public class SnmpConfiguration
            {
                public bool Enabled { get; set; }

                public int Port { get; set; }

                public string Community { get; set; }
            }
        }

        public class WebSocketsConfiguration
        {
            public int InitialBufferPoolSize { get; set; }
        }

        public void UpdateDataDirForLegacySystemDb()
        {
            if (RunInMemory)
                return;
            var legacyPath = Settings["Raven/DataDir/Legacy"];
            if (string.IsNullOrEmpty(legacyPath))
                return;
            var fullLegacyPath = FilePathTools.MakeSureEndsWithSlash(legacyPath.ToFullPath());

            // if we already have a system database in the legacy path, we want to keep it.
            // The idea is that we don't want to have the user experience "missing databases" because
            // we change the path to make it nicer.
            if (Directory.Exists(fullLegacyPath))
            {
                DataDirectory = legacyPath;
            }
        }
    }
}<|MERGE_RESOLUTION|>--- conflicted
+++ resolved
@@ -56,17 +56,11 @@
 
         public IndexingConfiguration Indexing { get; set; }
 
-<<<<<<< HEAD
         public ClusterConfiguration Cluster { get; private set; }
 
         public MonitoringConfiguration Monitoring { get; private set; }
 
         public WebSocketsConfiguration WebSockets { get; private set; }
-
-        public HttpConfiguration Http { get; private set; }
-=======
-        public WebSocketsConfiguration WebSockets { get; set; }
->>>>>>> 081f785f
 
         public InMemoryRavenConfiguration()
         {
@@ -79,12 +73,8 @@
             Encryption = new EncryptionConfiguration();
             Indexing = new IndexingConfiguration();
             WebSockets = new WebSocketsConfiguration();
-<<<<<<< HEAD
             Cluster = new ClusterConfiguration();
             Monitoring = new MonitoringConfiguration();
-            Http = new HttpConfiguration();
-=======
->>>>>>> 081f785f
 
             Settings = new NameValueCollection(StringComparer.OrdinalIgnoreCase);
 
@@ -380,16 +370,10 @@
 
             MaxConcurrentResourceLoads = ravenSettings.MaxConcurrentResourceLoads.Value;
             ConcurrentResourceLoadTimeout = ravenSettings.ConcurrentResourceLoadTimeout.Value;
-
-<<<<<<< HEAD
-            Http.AuthenticationSchemes = ravenSettings.Http.AuthenticationSchemes.Value;
-
             TempPath = ravenSettings.TempPath.Value;
 
             FillMonitoringSettings(ravenSettings);
 
-=======
->>>>>>> 081f785f
             PostInit();
 
             return this;
@@ -854,8 +838,8 @@
         /// </summary>
         public string DataDirectory
         {
-            get { return dataDirectory; }
-            set { dataDirectory = value == null ? null : FilePathTools.ApplyWorkingDirectoryToPathAndMakeSureThatItEndsWithSlash(WorkingDirectory, value); }
+            get { return countersDataDirectory; }
+            set { countersDataDirectory = value == null ? null : FilePathTools.ApplyWorkingDirectoryToPathAndMakeSureThatItEndsWithSlash(WorkingDirectory, value); }
         }
 
         /// <summary>
@@ -1016,11 +1000,11 @@
 
         [JsonIgnore]
         public AggregateCatalog Catalog { get; set; }
-
         public bool RunInUnreliableYetFastModeThatIsNotSuitableForProduction { get; set; }
 
         private string indexStoragePath;
 
+        private string countersDataDirectory;
         private int? maxNumberOfParallelIndexTasks;
 
         //this is static so repeated initializations in the same process would not trigger reflection on all MEF plugins
@@ -1693,9 +1677,6 @@
             }
         }
 
-        public class WebSocketsConfiguration
-        {
-            public int InitialBufferPoolSize { get; set; }
         }
 
         public void UpdateDataDirForLegacySystemDb()
