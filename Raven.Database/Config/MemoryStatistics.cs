--- conflicted
+++ resolved
@@ -7,11 +7,7 @@
 using System.Runtime.InteropServices;
 using System.Text.RegularExpressions;
 using System.Threading;
-<<<<<<< HEAD
 using Raven.Abstractions;
-=======
-using Microsoft.Isam.Esent.Interop;
->>>>>>> eb2cac86
 using Raven.Abstractions.Logging;
 using Raven.Unix.Native;
 
@@ -58,18 +54,13 @@
         private static bool failedToGetTotalPhysicalMemory;
         private static int memoryLimit;
         private static readonly IntPtr lowMemoryNotificationHandle;
-<<<<<<< HEAD
-        private static readonly ConcurrentSet<WeakReference<ILowMemoryHandler>> LowMemoryHandlers;
-        private static readonly IntPtr LowMemorySimulationEvent;
+        private static readonly ConcurrentSet<WeakReference<ILowMemoryHandler>> LowMemoryHandlers = new ConcurrentSet<WeakReference<ILowMemoryHandler>>();
+        private static readonly IntPtr LowMemorySimulationEvent = CreateEvent(IntPtr.Zero, false, false, null);
+		private static readonly IntPtr SoftMemoryReleaseEvent = CreateEvent(IntPtr.Zero, false, false, null);
 
 		private static ManualResetEvent stopPosixLowMemThreadEvent = new ManualResetEvent (false);
 		private static ManualResetEvent lowPosixMemorySimulationEvent = new ManualResetEvent (false);
 		public static void StopPosixLowMemThread() { stopPosixLowMemThreadEvent.Set (); }
-=======
-        private static readonly ConcurrentSet<WeakReference<ILowMemoryHandler>> LowMemoryHandlers = new ConcurrentSet<WeakReference<ILowMemoryHandler>>();
-        private static readonly IntPtr LowMemorySimulationEvent = CreateEvent(IntPtr.Zero, false, false, null);
-		private static readonly IntPtr SoftMemoryReleaseEvent = CreateEvent(IntPtr.Zero, false, false, null);
->>>>>>> eb2cac86
 
         static MemoryStatistics()
         {
@@ -92,26 +83,13 @@
 			new Thread (() => {
                 const UInt32 WAIT_FAILED = 0xFFFFFFFF;
                 const UInt32 WAIT_TIMEOUT = 0x00000102;
-<<<<<<< HEAD
-				while (true) {
-					var waitForResult = WaitForMultipleObjects (3, new[] {
-						lowMemoryNotificationHandle,
-						appDomainUnloadEvent,
-						LowMemorySimulationEvent
-					}, false, 5 * 60 * 1000);
-
-					switch (waitForResult) {
-=======
                 while (true)
                 {
                     var waitForResult = WaitForMultipleObjects(4,
 						new[] { lowMemoryNotificationHandle, appDomainUnloadEvent, LowMemorySimulationEvent, SoftMemoryReleaseEvent }, false, 
 						5 * 60 * 1000);
 
-				handleWaitResults:
-                    switch (waitForResult)
-                    {
->>>>>>> eb2cac86
+					switch (waitForResult) {
                         case 0: // lowMemoryNotificationHandle
 						log.Warn ("Low memory detected, will try to reduce memory usage...");
 
@@ -437,7 +415,7 @@
                     int availablePhysicalMemoryInMb = (int)(availableMemory / 1024 / 1024);       
 
                     if (Environment.Is64BitProcess)
-                    {                    
+                    {
                         return memoryLimitSet ? Math.Min(MemoryLimit, availablePhysicalMemoryInMb) : availablePhysicalMemoryInMb;
                     }
 
