--- conflicted
+++ resolved
@@ -24,12 +24,6 @@
 using System.Text;
 using System.Threading;
 using System.Threading.Tasks;
-<<<<<<< HEAD
-using Raven.Database.Server.Security;
-using Raven.Json.Linq;
-=======
-using Raven.Abstractions.Exceptions;
->>>>>>> 2c1332ab
 
 namespace Raven.Database.Server.Tenancy
 {
@@ -43,10 +37,6 @@
 
         public CountersLandlord(DocumentDatabase systemDatabase) : base(systemDatabase)
         {
-<<<<<<< HEAD
-=======
-            Enabled = systemDatabase.Documents.Get("Raven/Counters/Enabled", null) != null;
->>>>>>> 2c1332ab
             Init();
         }
 
@@ -77,11 +67,7 @@
             if (document == null)
                 return null;
 
-<<<<<<< HEAD
             return CreateConfiguration(tenantId, document, Constants.Counter.DataDirectory, systemDatabase.Configuration);		
-=======
-            return CreateConfiguration(tenantId, document, "Raven/Counters/DataDir", systemDatabase.Configuration);
->>>>>>> 2c1332ab
         }
 
         protected InMemoryRavenConfiguration CreateConfiguration(
@@ -190,7 +176,12 @@
             var hasAcquired = false;
             try
             {
-<<<<<<< HEAD
+                if (!ResourceSemaphore.Wait(ConcurrentDatabaseLoadTimeout))
+                    throw new ConcurrentLoadTimeoutException("Too much counters loading concurrently, timed out waiting for them to load.");
+
+                hasAcquired = true;
+            counter = ResourcesStoresCache.GetOrAdd(tenantId, __ => Task.Factory.StartNew(() =>
+            {
                 var transportState = ResourseTransportStates.GetOrAdd(tenantId, s => new TransportState());
                 var cs = new CounterStorage(systemDatabase.ServerUrl, tenantId, config, transportState);
                 AssertLicenseParameters(config);
@@ -201,31 +192,13 @@
             }).ContinueWith(task =>
             {
                 if (task.Status == TaskStatus.Faulted) // this observes the task exception
-=======
-                if (!ResourceSemaphore.Wait(ConcurrentDatabaseLoadTimeout))
-                    throw new ConcurrentLoadTimeoutException("Too much counters loading concurrently, timed out waiting for them to load.");
-
-                hasAcquired = true;
-                counter = ResourcesStoresCache.GetOrAdd(tenantId, __ => Task.Factory.StartNew(() =>
->>>>>>> 2c1332ab
-                {
-                    var transportState = ResourseTransportStates.GetOrAdd(tenantId, s => new TransportState());
-                    var cs = new CounterStorage(systemDatabase.ServerUrl, tenantId, config, transportState);
-                    AssertLicenseParameters();
-
-                    // if we have a very long init process, make sure that we reset the last idle time for this db.
-                    LastRecentlyUsed.AddOrUpdate(tenantId, SystemTime.UtcNow, (_, time) => SystemTime.UtcNow);
-                    return cs;
-                }).ContinueWith(task =>
-                {
-                    if (task.Status == TaskStatus.Faulted) // this observes the task exception
-                    {
-                        Logger.WarnException("Failed to create counters " + tenantId, task.Exception);
-                    }
-                    return task;
-                }).Unwrap());
-                return true;
-            }
+                {
+                    Logger.WarnException("Failed to create counters " + tenantId, task.Exception);
+                }
+                return task;
+            }).Unwrap());
+            return true;
+        }
             finally
             {
                 if (hasAcquired)
@@ -301,7 +274,7 @@
             }
 
             if (Authentication.IsLicensedForCounters == false)
-            {
+        {
                 throw new InvalidOperationException("Your license does not allow the use of the Counters");
         }
 
