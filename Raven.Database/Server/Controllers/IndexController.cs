﻿using System;
using System.Collections.Concurrent;
using System.Collections.Generic;
using System.Diagnostics;
using System.Globalization;
using System.Linq;
using System.Net;
using System.Net.Http;
using System.Text;
using System.Text.RegularExpressions;
using System.Threading;
using System.Threading.Tasks;
using System.Web;
using System.Web.Http;
using JetBrains.Annotations;
using Lucene.Net.Search;
using Mono.CSharp;
using Raven.Abstractions;
using Raven.Abstractions.Connection;
using Raven.Abstractions.Data;
using Raven.Abstractions.Exceptions;
using Raven.Abstractions.Extensions;
using Raven.Abstractions.Indexing;
using Raven.Abstractions.Logging;
using Raven.Abstractions.Replication;
using Raven.Database.Data;
using Raven.Database.Extensions;
using Raven.Database.Indexing;
using Raven.Database.Queries;
using Raven.Database.Server.WebApi.Attributes;
using Raven.Database.Storage;
using Raven.Json.Linq;
using Enum = System.Enum;

namespace Raven.Database.Server.Controllers
{
	public class IndexController : RavenDbApiController
	{
		[HttpGet]
		[RavenRoute("indexes")]
		[RavenRoute("databases/{databaseName}/indexes")]
		public HttpResponseMessage IndexesGet()
		{
			var namesOnlyString = GetQueryStringValue("namesOnly");
			bool namesOnly;
			RavenJArray indexes;
			if (bool.TryParse(namesOnlyString, out namesOnly) && namesOnly)
				indexes = Database.Indexes.GetIndexNames(GetStart(), GetPageSize(Database.Configuration.MaxPageSize));
			else
				indexes = Database.Indexes.GetIndexes(GetStart(), GetPageSize(Database.Configuration.MaxPageSize));

			return GetMessageWithObject(indexes);
		}

		[HttpGet]
		[RavenRoute("indexes/{*id}")]
		[RavenRoute("databases/{databaseName}/indexes/{*id}")]
		public HttpResponseMessage IndexGet(string id)
		{
            using (var cts = new CancellationTokenSource())
            using (cts.TimeoutAfter(DatabasesLandlord.SystemConfiguration.DatabaseOperationTimeout))
            {
                var index = id;
                if (string.IsNullOrEmpty(GetQueryStringValue("definition")) == false) 
                    return GetIndexDefinition(index);

                if (string.IsNullOrEmpty(GetQueryStringValue("source")) == false) 
                    return GetIndexSource(index);

                if (string.IsNullOrEmpty(GetQueryStringValue("debug")) == false) 
                    return DebugIndex(index);

                if (string.IsNullOrEmpty(GetQueryStringValue("explain")) == false) 
                    return GetExplanation(index);

                return GetIndexQueryResult(index, cts.Token);
            }
		}

<<<<<<< HEAD
	
=======
		[HttpPost]
		[RavenRoute("indexes/replicate-all")]
		[RavenRoute("databases/{databaseName}/indexes/replicate-all")]
		public HttpResponseMessage IndexReplicate()
		{
			//check for replication document before doing work on getting index definitions.
			//if there is no replication set up --> no point in doing any other work
			HttpResponseMessage erroResponseMessage;
			var replicationDocument = GetReplicationDocument(out erroResponseMessage);
			if (replicationDocument == null)
				return erroResponseMessage;

			var indexDefinitions = Database.IndexDefinitionStorage
										   .IndexDefinitions
										   .Select(x => x.Value)
										   .ToList();

			var httpRavenRequestFactory = new HttpRavenRequestFactory { RequestTimeoutInMs = Database.Configuration.Replication.ReplicationRequestTimeoutInMilliseconds };
			var enabledReplicationDestinations = replicationDocument.Destinations
																	.Where(dest => dest.Disabled == false && dest.SkipIndexReplication == false)
																	.ToList();

			if (enabledReplicationDestinations.Count == 0)
				return GetMessageWithString("Replication is configured, but no enabled destinations found.", HttpStatusCode.NotFound);

			var replicationRequestTasks = new List<Task>(enabledReplicationDestinations.Count * indexDefinitions.Count);

			var failedDestinations = new ConcurrentBag<string>();
			foreach (var definition in indexDefinitions)
			{
				replicationRequestTasks.AddRange(
					enabledReplicationDestinations
									   .Select(destination => 
										   Task.Run(() => 
											   ReplicateIndex(definition.Name, destination, 
													RavenJObject.FromObject(definition), 
													failedDestinations, 
													httpRavenRequestFactory))).ToList());
			}

			Task.WaitAll(replicationRequestTasks.ToArray());

			return GetMessageWithObject(new
			{
				IndexesCount = indexDefinitions.Count,
				EnabledDestinationsCount = enabledReplicationDestinations.Count,
				SuccessfulReplicationCount = ((enabledReplicationDestinations.Count * indexDefinitions.Count) - failedDestinations.Count),
				FailedDestinationUrls = failedDestinations
			});
		}
>>>>>>> 7344baf2

		[HttpPost]
		[RavenRoute("indexes/last-queried")]
		[RavenRoute("databases/{databaseName}/indexes/last-queried")]
		public HttpResponseMessage IndexUpdateLastQueried([FromBody] Dictionary<string, DateTime> lastQueriedByIndexId)
		{
			Database.TransactionalStorage.Batch(accessor =>
			{
				foreach (var timestamp in lastQueriedByIndexId)
				{
					var indexInstance = Database.IndexStorage.GetIndexInstance(timestamp.Key);
					if (indexInstance == null) continue;
					indexInstance.MarkQueried(timestamp.Value);
				}
			});
			return GetEmptyMessage();
		}



		[HttpPut]
		[RavenRoute("indexes/{*id}")]
		[RavenRoute("databases/{databaseName}/indexes/{*id}")]
		public async Task<HttpResponseMessage> IndexPut(string id)
		{
			var index = id;
			var jsonIndex = await ReadJsonAsync();

			var data = jsonIndex.JsonDeserialization<IndexDefinition>();

			if (data == null || (data.Map == null && (data.Maps == null || data.Maps.Count == 0)))
				return GetMessageWithString("Expected json document with 'Map' or 'Maps' property", HttpStatusCode.BadRequest);

			// older clients (pre 3.0) might try to create the index without MaxIndexOutputsPerDocument set
			// in order to ensure that they don't reset the default value for old clients, we force the default
			// value to maintain the existing behavior
			if (jsonIndex.ContainsKey("MaxIndexOutputsPerDocument") == false)
				data.MaxIndexOutputsPerDocument = 16*1024;

			try
			{
				Database.Indexes.PutIndex(index, data);
				return GetMessageWithObject(new { Index = index }, HttpStatusCode.Created);
			}
			catch (Exception ex)
			{
				var compilationException = ex as IndexCompilationException;

				return GetMessageWithObject(new
				{
					ex.Message,
					IndexDefinitionProperty = compilationException != null ? compilationException.IndexDefinitionProperty : "",
					ProblematicText = compilationException != null ? compilationException.ProblematicText : "",
					Error = ex.ToString()
				}, HttpStatusCode.BadRequest);
			}
		}

		[HttpHead]
		[RavenRoute("indexes/{*id}")]
		[RavenRoute("databases/{databaseName}/indexes/{*id}")]
		public HttpResponseMessage IndexHead(string id)
		{
			var index = id;
			if (Database.IndexDefinitionStorage.IndexNames.Contains(index, StringComparer.OrdinalIgnoreCase) == false)
				return GetEmptyMessage(HttpStatusCode.NotFound);
			return GetEmptyMessage();
		}

		[HttpPost]
		[RavenRoute("indexes/{*id}")]
		[RavenRoute("databases/{databaseName}/indexes/{*id}")]
		public async Task<HttpResponseMessage >IndexPost(string id)
		{
			var index = id;
			if ("forceWriteToDisk".Equals(GetQueryStringValue("op"), StringComparison.InvariantCultureIgnoreCase))
			{
                Database.IndexStorage.ForceWriteToDiskAndWriteInMemoryIndexToDiskIfNecessary(index);
				return GetEmptyMessage();
			}

            if ("hasChanged".Equals(GetQueryStringValue("op"), StringComparison.InvariantCultureIgnoreCase))
            {
                var data = await ReadJsonObjectAsync<IndexDefinition>();
                if (data == null || (data.Map == null && (data.Maps == null || data.Maps.Count == 0)))
                    return GetMessageWithString("Expected json document with 'Map' or 'Maps' property", HttpStatusCode.BadRequest);

                return GetMessageWithObject(new { Name = index, Changed = Database.Indexes.IndexHasChanged(index, data) });
            }

			if ("lockModeChange".Equals(GetQueryStringValue("op"), StringComparison.InvariantCultureIgnoreCase))
				return HandleIndexLockModeChange(index);

			if ("true".Equals(GetQueryStringValue("postQuery"), StringComparison.InvariantCultureIgnoreCase))
			{
				var postedQuery = await ReadStringAsync();
				
				SetPostRequestQuery(postedQuery);

				return IndexGet(id);
			}

			return GetMessageWithString("Not idea how to handle a POST on " + index + " with op=" +
										(GetQueryStringValue("op") ?? "<no val specified>"));
		}

		[HttpReset]
		[RavenRoute("indexes/{*id}")]
		[RavenRoute("databases/{databaseName}/indexes/{*id}")]
		public HttpResponseMessage IndexReset(string id)
		{
			var index = id;
			Database.Indexes.ResetIndex(index);
			return GetMessageWithObject(new { Reset = index });
		}

		[HttpDelete]
		[RavenRoute("indexes/{*id}")]
		[RavenRoute("databases/{databaseName}/indexes/{*id}")]
		public HttpResponseMessage IndexDelete(string id)
		{
			var index = id;
			Database.Indexes.DeleteIndex(index);
			return GetEmptyMessage(HttpStatusCode.NoContent);
		}

		[HttpPost]
		[RavenRoute("indexes/set-priority/{*id}")]
		[RavenRoute("databases/{databaseName}/indexes/set-priority/{*id}")]
		public HttpResponseMessage SetPriority(string id)
		{
			var index = id;

			IndexingPriority indexingPriority;
			if (Enum.TryParse(GetQueryStringValue("priority"), out indexingPriority) == false)
			{
				return GetMessageWithObject(new
				{
					Error = "Could not parse priority value: " + GetQueryStringValue("priority")
				}, HttpStatusCode.BadRequest);
			}

			var instance = Database.IndexStorage.GetIndexInstance(index);
			Database.TransactionalStorage.Batch(accessor => accessor.Indexing.SetIndexPriority(instance.indexId, indexingPriority));

			return GetEmptyMessage();
		}

		[HttpGet]
        [RavenRoute("c-sharp-index-definition/{*fullIndexName}")]
		[RavenRoute("databases/{databaseName}/c-sharp-index-definition/{*fullIndexName}")]
		public HttpResponseMessage GenerateCSharpIndexDefinition(string fullIndexName)
		{
			var indexDefinition = Database.Indexes.GetIndexDefinition(fullIndexName);
			if (indexDefinition == null)
				return GetEmptyMessage(HttpStatusCode.NotFound);

		    var text = new IndexDefinitionCodeGenerator(indexDefinition).Generate();

		    return GetMessageWithObject(text);
		}

	
		private HttpResponseMessage GetIndexDefinition(string index)
		{
			var indexDefinition = Database.Indexes.GetIndexDefinition(index);
			if (indexDefinition == null)
				return GetEmptyMessage(HttpStatusCode.NotFound);

			indexDefinition.Fields = Database.Indexes.GetIndexFields(index);

			return GetMessageWithObject(new
			{
				Index = indexDefinition,
			});
		}

		private HttpResponseMessage GetIndexSource(string index)
		{
			var viewGenerator = Database.IndexDefinitionStorage.GetViewGenerator(index);
			if (viewGenerator == null)
				return GetEmptyMessage(HttpStatusCode.NotFound);

			return GetMessageWithString(viewGenerator.SourceCode);
		}

		private HttpResponseMessage DebugIndex(string index)
		{
			switch (GetQueryStringValue("debug").ToLowerInvariant())
			{
                case "docs":
			        return GetDocsStartsWith(index);
				case "map":
					return GetIndexMappedResult(index);
				case "reduce":
					return GetIndexReducedResult(index);
				case "schedules":
					return GetIndexScheduledReduces(index);
				case "keys":
					return GetIndexKeysStats(index);
				case "entries":
					return GetIndexEntries(index);
				case "stats":
					return GetIndexStats(index);
				default:
					return GetMessageWithString("Unknown debug option " + GetQueryStringValue("debug"), HttpStatusCode.BadRequest);
			}
		}

        private HttpResponseMessage GetDocsStartsWith(string index)
        {
            var definition = Database.IndexDefinitionStorage.GetIndexDefinition(index);
            if (definition == null)
                return GetEmptyMessage(HttpStatusCode.NotFound);

            var prefix = GetQueryStringValue("startsWith");
            List<string> keys = null;
            Database.TransactionalStorage.Batch(accessor =>
            {
                keys = accessor.MapReduce.GetSourcesForIndexForDebug(definition.IndexId, prefix, GetPageSize(Database.Configuration.MaxPageSize))
                    .ToList(); 
            });
            return GetMessageWithObject(new { keys.Count, Results = keys });
        }

		private HttpResponseMessage GetIndexMappedResult(string index)
		{
			var definition = Database.IndexDefinitionStorage.GetIndexDefinition(index);
			if (definition == null)
				return GetEmptyMessage(HttpStatusCode.NotFound);

			var key = GetQueryStringValue("key");
			if (string.IsNullOrEmpty(key))
			{
                var startsWith = GetQueryStringValue("startsWith");
				var sourceId = GetQueryStringValue("sourceId");

				List<string> keys = null;
				Database.TransactionalStorage.Batch(accessor =>
				{
                    keys = accessor.MapReduce.GetKeysForIndexForDebug(definition.IndexId, startsWith, sourceId, GetStart(), GetPageSize(Database.Configuration.MaxPageSize))
						.ToList();
				});
			    var keyToSearch = GetQueryStringValue("contains");
                if (!String.IsNullOrEmpty(keyToSearch))
                    return GetMessageWithObject(new
                    {
                        Results = keys.Contains(keyToSearch)
                    });
				return GetMessageWithObject(new
				{
					keys.Count,
					Results = keys
				});
			}

			List<MappedResultInfo> mappedResult = null;
			Database.TransactionalStorage.Batch(accessor =>
			{
				mappedResult = accessor.MapReduce.GetMappedResultsForDebug(definition.IndexId, key, GetStart(), GetPageSize(Database.Configuration.MaxPageSize))
					.ToList();
			});
			return GetMessageWithObject(new
			{
				mappedResult.Count,
				Results = mappedResult
			});
		}

		private HttpResponseMessage GetExplanation(string index)
		{
			var dynamicIndex = index.StartsWith("dynamic/", StringComparison.OrdinalIgnoreCase) ||
							   index.Equals("dynamic", StringComparison.OrdinalIgnoreCase);

			if (dynamicIndex == false)
			{
				return GetMessageWithObject(new
				{
					Error = "Explain can only work on dynamic indexes"
				}, HttpStatusCode.BadRequest);
			}

			var indexQuery = GetIndexQuery(Database.Configuration.MaxPageSize);
			string entityName = null;
			if (index.StartsWith("dynamic/", StringComparison.OrdinalIgnoreCase))
				entityName = index.Substring("dynamic/".Length);

			var explanations = Database.ExplainDynamicIndexSelection(entityName, indexQuery);

			return GetMessageWithObject(explanations);
		}

		private HttpResponseMessage GetIndexQueryResult(string index, CancellationToken token)
		{
			Etag indexEtag;
			var msg = GetEmptyMessage();
			var queryResult = ExecuteQuery(index, out indexEtag, msg, token);

			if (queryResult == null)
				return msg;

			var includes = GetQueryStringValues("include") ?? new string[0];
			var loadedIds = new HashSet<string>(
				queryResult.Results
					.Where(x => x != null && x["@metadata"] != null)
					.Select(x => x["@metadata"].Value<string>("@id"))
					.Where(x => x != null)
				);
			var command = new AddIncludesCommand(Database, GetRequestTransaction(),
												 (etag, doc) => queryResult.Includes.Add(doc), includes, loadedIds);
			foreach (var result in queryResult.Results)
			{
				command.Execute(result);
			}
			command.AlsoInclude(queryResult.IdsToInclude);

			return GetMessageWithObject(queryResult, queryResult.NonAuthoritativeInformation ? HttpStatusCode.NonAuthoritativeInformation : HttpStatusCode.OK, indexEtag);
		}

		private QueryResultWithIncludes ExecuteQuery(string index, out Etag indexEtag, HttpResponseMessage msg, CancellationToken token)
		{
			var indexQuery = GetIndexQuery(Database.Configuration.MaxPageSize);
			RewriteDateQueriesFromOldClients(indexQuery);

			var sp = Stopwatch.StartNew();
			var result = index.StartsWith("dynamic/", StringComparison.OrdinalIgnoreCase) || index.Equals("dynamic", StringComparison.OrdinalIgnoreCase) ?
				PerformQueryAgainstDynamicIndex(index, indexQuery, out indexEtag, msg, token) :
				PerformQueryAgainstExistingIndex(index, indexQuery, out indexEtag, msg, token);

			sp.Stop();
            Log.Debug(() =>
            {
                var sb = new StringBuilder();
                ReportQuery(sb, indexQuery, sp, result);
                return sb.ToString();
            });
			AddRequestTraceInfo(sb => ReportQuery(sb, indexQuery, sp, result));

			return result;
		}

	    private static void ReportQuery(StringBuilder sb, IndexQuery indexQuery, Stopwatch sp, QueryResultWithIncludes result)
	    {
	        sb.Append("\tQuery: ")
	            .Append(indexQuery.Query)
	            .AppendLine();
	        sb.Append("\t").AppendFormat("Time: {0:#,#;;0} ms", sp.ElapsedMilliseconds).AppendLine();

	        if (result == null)
	            return;

	        sb.Append("\tIndex: ")
	            .AppendLine(result.IndexName);
	        sb.Append("\t").AppendFormat("Results: {0:#,#;;0} returned out of {1:#,#;;0} total.", result.Results.Count, result.TotalResults).AppendLine();

			if (result.TimingsInMilliseconds != null)
			{
				sb.Append("\tTiming:").AppendLine();
			    foreach (var timing in result.TimingsInMilliseconds)
			    {
				    sb.Append("\t").Append(timing.Key).Append(": ").Append(timing.Value).AppendLine();
			    }
		    }
	    }

	    private QueryResultWithIncludes PerformQueryAgainstExistingIndex(string index, IndexQuery indexQuery, out Etag indexEtag, HttpResponseMessage msg, CancellationToken token)
	    {
			indexEtag = Database.Indexes.GetIndexEtag(index, null, indexQuery.ResultsTransformer);

			if (MatchEtag(indexEtag))
			{
				Database.IndexStorage.MarkCachedQuery(index);
				msg.StatusCode = HttpStatusCode.NotModified;
				return null;
			}

			var queryResult = Database.Queries.Query(index, indexQuery, token);
			indexEtag = Database.Indexes.GetIndexEtag(index, queryResult.ResultEtag, indexQuery.ResultsTransformer);

			Database.IndexStorage.SetLastQueryTime(queryResult.IndexName, queryResult.LastQueryTime);
			return queryResult;
		}

		private QueryResultWithIncludes PerformQueryAgainstDynamicIndex(string index, IndexQuery indexQuery, out Etag indexEtag, HttpResponseMessage msg, CancellationToken token)
		{
			string entityName;
			var dynamicIndexName = GetDynamicIndexName(index, indexQuery, out entityName);

			if (index.Contains("UserIndex"))
				Debugger.Launch();
			if (dynamicIndexName != null && Database.IndexStorage.HasIndex(dynamicIndexName))
			{
				indexEtag = Database.Indexes.GetIndexEtag(dynamicIndexName, null, indexQuery.ResultsTransformer);
				if (MatchEtag(indexEtag))
				{
					Database.IndexStorage.MarkCachedQuery(dynamicIndexName);
					msg.StatusCode = HttpStatusCode.NotModified;
					return null;
				}
			}

			if (dynamicIndexName == null && // would have to create a dynamic index
				Database.Configuration.CreateAutoIndexesForAdHocQueriesIfNeeded == false) // but it is disabled
			{
				indexEtag = Etag.InvalidEtag;
				var explanations = Database.ExplainDynamicIndexSelection(entityName, indexQuery);

				msg.StatusCode = HttpStatusCode.BadRequest;
				
				var target = entityName == null ? "all documents" : entityName + " documents";

				msg.Content = JsonContent(RavenJToken.FromObject(
					new
					{
						Error =
							"Executing the query " + indexQuery.Query + " on " + target +
							" require creation of temporary index, and it has been explicitly disabled.",
						Explanations = explanations
					}));
				return null;
			}

			var queryResult = Database.ExecuteDynamicQuery(entityName, indexQuery, token);

			// have to check here because we might be getting the index etag just 
			// as we make a switch from temp to auto, and we need to refresh the etag
			// if that is the case. This can also happen when the optimizer
			// decided to switch indexes for a query.
			indexEtag = (dynamicIndexName == null || queryResult.IndexName == dynamicIndexName)
							? Database.Indexes.GetIndexEtag(queryResult.IndexName, queryResult.ResultEtag, indexQuery.ResultsTransformer)
							: Etag.InvalidEtag;

			Database.IndexStorage.SetLastQueryTime(queryResult.IndexName, queryResult.LastQueryTime);
			return queryResult;
		}

		private string GetDynamicIndexName(string index, IndexQuery indexQuery, out string entityName)
		{
			entityName = null;
			if (index.StartsWith("dynamic/", StringComparison.OrdinalIgnoreCase))
				entityName = index.Substring("dynamic/".Length);

			var dynamicIndexName = Database.FindDynamicIndexName(entityName, indexQuery);
			return dynamicIndexName;
		}

		static Regex oldDateTimeFormat = new Regex(@"(\:|\[|{|TO\s) \s* (\d{17})", RegexOptions.Compiled | RegexOptions.IgnorePatternWhitespace);

		private void RewriteDateQueriesFromOldClients(IndexQuery indexQuery)
		{
			var clientVersion = GetQueryStringValue("Raven-Client-Version");
			if (string.IsNullOrEmpty(clientVersion) == false) // new client
				return;

			var matches = oldDateTimeFormat.Matches(indexQuery.Query);
			if (matches.Count == 0)
				return;
			var builder = new StringBuilder(indexQuery.Query);
			for (int i = matches.Count - 1; i >= 0; i--) // working in reverse so as to avoid invalidating previous indexes
			{
				var dateTimeString = matches[i].Groups[2].Value;

				DateTime time;
				if (DateTime.TryParseExact(dateTimeString, "yyyyMMddHHmmssfff", CultureInfo.InvariantCulture, DateTimeStyles.None, out time) == false)
					continue;

				builder.Remove(matches[i].Groups[2].Index, matches[i].Groups[2].Length);
				var newDateTimeFormat = time.ToString(Default.DateTimeFormatsToWrite);
				builder.Insert(matches[i].Groups[2].Index, newDateTimeFormat);
			}
			indexQuery.Query = builder.ToString();
		}

		private HttpResponseMessage HandleIndexLockModeChange(string index)
		{
			var lockModeStr = GetQueryStringValue("mode");

			IndexLockMode indexLockMode;
			if (Enum.TryParse(lockModeStr, out indexLockMode) == false)
				return GetMessageWithString("Cannot understand index lock mode: " + lockModeStr, HttpStatusCode.BadRequest);

			var indexDefinition = Database.IndexDefinitionStorage.GetIndexDefinition(index);
			if (indexDefinition == null)
				return GetMessageWithString("Cannot find index : " + index, HttpStatusCode.NotFound);
			
			var definition = indexDefinition.Clone();
			definition.LockMode = indexLockMode;
			Database.IndexDefinitionStorage.UpdateIndexDefinitionWithoutUpdatingCompiledIndex(definition);

			return GetEmptyMessage();
		}

		private HttpResponseMessage GetIndexReducedResult(string index)
		{
			var definition = Database.IndexDefinitionStorage.GetIndexDefinition(index);
			if (definition == null)
				return GetEmptyMessage(HttpStatusCode.NotFound);
			
			var key = GetQueryStringValue("key");
			if (string.IsNullOrEmpty(key))
				return GetMessageWithString("Query string argument 'key' is required", HttpStatusCode.BadRequest);

			int level;
			if (int.TryParse(GetQueryStringValue("level"), out level) == false || (level != 1 && level != 2))
				return GetMessageWithString("Query string argument 'level' is required and must be 1 or 2",
					HttpStatusCode.BadRequest);

			List<MappedResultInfo> mappedResult = null;
			Database.TransactionalStorage.Batch(accessor =>
			{
				mappedResult = accessor.MapReduce.GetReducedResultsForDebug(definition.IndexId, key, level, GetStart(), GetPageSize(Database.Configuration.MaxPageSize))
					.ToList();
			});

			return GetMessageWithObject(new
			{
				mappedResult.Count,
				Results = mappedResult
			});
		}

		private HttpResponseMessage GetIndexScheduledReduces(string index)
		{
			List<ScheduledReductionDebugInfo> mappedResult = null;
			Database.TransactionalStorage.Batch(accessor =>
			{
				var instance = Database.IndexStorage.GetIndexInstance(index);
				mappedResult = accessor.MapReduce.GetScheduledReductionForDebug(instance.indexId, GetStart(), GetPageSize(Database.Configuration.MaxPageSize))
					.ToList();
			});

			return GetMessageWithObject(new
			{
				mappedResult.Count,
				Results = mappedResult
			});
		}

		private HttpResponseMessage GetIndexKeysStats(string index)
		{
			var definition = Database.IndexDefinitionStorage.GetIndexDefinition(index);
			if (definition == null)
			{
				return GetEmptyMessage(HttpStatusCode.NotFound);
			}

			List<ReduceKeyAndCount> keys = null;
			Database.TransactionalStorage.Batch(accessor =>
			{
				keys = accessor.MapReduce.GetKeysStats(definition.IndexId,
						 GetStart(),
						 GetPageSize(Database.Configuration.MaxPageSize))
					.ToList();
			});

			return GetMessageWithObject(new
			{
				keys.Count,
				Results = keys
			});
		}

		private HttpResponseMessage GetIndexEntries(string index)
		{
			var indexQuery = GetIndexQuery(Database.Configuration.MaxPageSize);
		    var reduceKeys = GetQueryStringValues("reduceKeys").Select(x => x.Trim()).ToList();

			if (string.IsNullOrEmpty(indexQuery.Query) == false && reduceKeys.Count > 0)
			{
				return GetMessageWithObject(new
				{
					Error = "Cannot specity 'query' and 'reducedKeys' at the same time"
				}, HttpStatusCode.BadRequest);
			}

			if (reduceKeys.Count > 0)
			{
                // overwrite indexQueryPagining as __reduce_key field is not indexed, and we don't have simple method to obtain column alias
			    indexQuery.Start = 0;
			    indexQuery.PageSize = int.MaxValue;
			}
				

			var totalResults = new Reference<int>();

			var isDynamic = index.StartsWith("dynamic/", StringComparison.OrdinalIgnoreCase)
							|| index.Equals("dynamic", StringComparison.OrdinalIgnoreCase);

			if (isDynamic)
				return GetIndexEntriesForDynamicIndex(index, indexQuery, reduceKeys, totalResults);

			return GetIndexEntriesForExistingIndex(index, indexQuery, reduceKeys, totalResults);
		}

		private HttpResponseMessage GetIndexEntriesForDynamicIndex(string index, IndexQuery indexQuery, List<string> reduceKeys, Reference<int> totalResults)
		{
			string entityName;
			var dynamicIndexName = GetDynamicIndexName(index, indexQuery, out entityName);

			if (dynamicIndexName == null)
				return GetEmptyMessage(HttpStatusCode.NotFound);

			return GetIndexEntriesForExistingIndex(dynamicIndexName, indexQuery, reduceKeys, totalResults);
		}

		private HttpResponseMessage GetIndexEntriesForExistingIndex(string index, IndexQuery indexQuery, List<string> reduceKeys, Reference<int> totalResults)
		{
			var results = Database
					.IndexStorage
					.IndexEntires(index, indexQuery, reduceKeys, Database.IndexQueryTriggers, totalResults)
					.ToArray();

			Tuple<DateTime, Etag> indexTimestamp = null;
			bool isIndexStale = false;

			var definition = Database.IndexDefinitionStorage.GetIndexDefinition(index);

			Database.TransactionalStorage.Batch(
				accessor =>
				{
					isIndexStale = accessor.Staleness.IsIndexStale(definition.IndexId, indexQuery.Cutoff, indexQuery.CutoffEtag);
					if (isIndexStale == false && indexQuery.Cutoff == null && indexQuery.CutoffEtag == null)
					{
						var indexInstance = Database.IndexStorage.GetIndexInstance(index);
						isIndexStale = isIndexStale || (indexInstance != null && indexInstance.IsMapIndexingInProgress);
					}

					indexTimestamp = accessor.Staleness.IndexLastUpdatedAt(definition.IndexId);
				});
			var indexEtag = Database.Indexes.GetIndexEtag(index, null, indexQuery.ResultsTransformer);

			return GetMessageWithObject(
				new
				{
					Count = results.Length,
					Results = results,
					Includes = new string[0],
					IndexTimestamp = indexTimestamp.Item1,
					IndexEtag = indexTimestamp.Item2,
					TotalResults = totalResults.Value,
					SkippedResults = 0,
					NonAuthoritativeInformation = false,
					ResultEtag = indexEtag,
					IsStale = isIndexStale,
					IndexName = index,
					LastQueryTime = Database.IndexStorage.GetLastQueryTime(index)
				}, HttpStatusCode.OK, indexEtag);
		}

		private HttpResponseMessage GetIndexStats(string index)
		{
			IndexStats stats = null;
			Etag lastEtag = null;
			var instance = Database.IndexStorage.GetIndexInstance(index);
			Database.TransactionalStorage.Batch(accessor =>
			{
				stats = accessor.Indexing.GetIndexStats(instance.indexId);
				lastEtag = accessor.Staleness.GetMostRecentDocumentEtag();
			});

			if (stats == null)
				return GetEmptyMessage(HttpStatusCode.NotFound);

			stats.LastQueryTimestamp = Database.IndexStorage.GetLastQueryTime(instance.indexId);
			stats.Performance = Database.IndexStorage.GetIndexingPerformance(instance.indexId);
			stats.SetLastDocumentEtag(lastEtag);
			return GetMessageWithObject(stats);
		}


	}
}<|MERGE_RESOLUTION|>--- conflicted
+++ resolved
@@ -77,60 +77,7 @@
             }
 		}
 
-<<<<<<< HEAD
-	
-=======
-		[HttpPost]
-		[RavenRoute("indexes/replicate-all")]
-		[RavenRoute("databases/{databaseName}/indexes/replicate-all")]
-		public HttpResponseMessage IndexReplicate()
-		{
-			//check for replication document before doing work on getting index definitions.
-			//if there is no replication set up --> no point in doing any other work
-			HttpResponseMessage erroResponseMessage;
-			var replicationDocument = GetReplicationDocument(out erroResponseMessage);
-			if (replicationDocument == null)
-				return erroResponseMessage;
-
-			var indexDefinitions = Database.IndexDefinitionStorage
-										   .IndexDefinitions
-										   .Select(x => x.Value)
-										   .ToList();
-
-			var httpRavenRequestFactory = new HttpRavenRequestFactory { RequestTimeoutInMs = Database.Configuration.Replication.ReplicationRequestTimeoutInMilliseconds };
-			var enabledReplicationDestinations = replicationDocument.Destinations
-																	.Where(dest => dest.Disabled == false && dest.SkipIndexReplication == false)
-																	.ToList();
-
-			if (enabledReplicationDestinations.Count == 0)
-				return GetMessageWithString("Replication is configured, but no enabled destinations found.", HttpStatusCode.NotFound);
-
-			var replicationRequestTasks = new List<Task>(enabledReplicationDestinations.Count * indexDefinitions.Count);
-
-			var failedDestinations = new ConcurrentBag<string>();
-			foreach (var definition in indexDefinitions)
-			{
-				replicationRequestTasks.AddRange(
-					enabledReplicationDestinations
-									   .Select(destination => 
-										   Task.Run(() => 
-											   ReplicateIndex(definition.Name, destination, 
-													RavenJObject.FromObject(definition), 
-													failedDestinations, 
-													httpRavenRequestFactory))).ToList());
-			}
-
-			Task.WaitAll(replicationRequestTasks.ToArray());
-
-			return GetMessageWithObject(new
-			{
-				IndexesCount = indexDefinitions.Count,
-				EnabledDestinationsCount = enabledReplicationDestinations.Count,
-				SuccessfulReplicationCount = ((enabledReplicationDestinations.Count * indexDefinitions.Count) - failedDestinations.Count),
-				FailedDestinationUrls = failedDestinations
-			});
-		}
->>>>>>> 7344baf2
+		
 
 		[HttpPost]
 		[RavenRoute("indexes/last-queried")]
