﻿using System;
<<<<<<< HEAD
using FastTests.Server.Documents.Replication;
=======
using System.Collections.Generic;
using System.Diagnostics;
using System.Globalization;
using System.IO;
using System.IO.Compression;
using System.Linq;
using System.Runtime.InteropServices;
using System.Threading.Tasks;
using Raven.Abstractions;
using Raven.Abstractions.Json;
using Raven.Client.Document;
using Raven.Client.Extensions;
using Raven.Imports.Newtonsoft.Json;
using Raven.Json.Linq;
using FastTests;
>>>>>>> 748cd0e7

namespace Tryouts
{
    public class Util
    {
        public static readonly bool RunningOnPosix = RuntimeInformation.IsOSPlatform(OSPlatform.Linux) ||
                                                     RuntimeInformation.IsOSPlatform(OSPlatform.OSX);

        public static void CreateDb(DocumentStore store, string dbname = null)
        {
            try
            {
                if (dbname == null)
                    dbname = "test";
                var doc = MultiDatabase.CreateDatabaseDocument(dbname);
                store.AsyncDatabaseCommands.GlobalAdmin.CreateDatabaseAsync(doc).Wait();
            }
            catch (Exception ex)
            {
                if (ex.Message.Contains("already exists"))
                {
                    Console.WriteLine($"Database '{dbname}' already exists!");
                }
                else
                {
                    Console.WriteLine("Cannot create DB " + dbname + ". Exception : " + ex.Message, true);
                    throw;
                }
            }
        }
    }

    public class Importer : RavenTestBase
    {
        public async Task ImportTask(bool inMem)
        {
            using (var store = await GetDocumentStore().ConfigureAwait(false))
            {
                {
                    store.Initialize();
                    ImportData(store, inMem).Wait();
                }
                Console.WriteLine("End test");
                Console.ReadKey();
            }
        }

        public static async Task ImportData(DocumentStore store, bool inMem)
        {
            var buf = new List<DocInfo>();
            long totalLen = 0;

            string filePath;
            if (Util.RunningOnPosix == false)
                filePath = @"C:\freedb.raven.dump";
            else
                filePath = @"/home/adi/Sources/freedb.raven.dump";

            Stream dumpStream = File.OpenRead(filePath);
            var gZipStream = new GZipStream(dumpStream, CompressionMode.Decompress, leaveOpen: true);
            using (var streamReader = new StreamReader(gZipStream))
            using (var reader = new RavenJsonTextReader(streamReader))
            {

                if (reader.Read() == false /* { */|| reader.Read() == false /* prop*/)
                    throw new InvalidOperationException("empty document?");

                if (reader.TokenType != JsonToken.PropertyName)
                    throw new InvalidOperationException("Expected property");

                if ((string)reader.Value != "Docs")
                    throw new InvalidOperationException("Expected property name 'Docs'");

                if (reader.Read() == false)
                    throw new InvalidOperationException("corrupt document");

                if (reader.TokenType != JsonToken.StartArray)
                    throw new InvalidOperationException("corrupt document, missing array");

                if (reader.Read() == false)
                    throw new InvalidOperationException("corrupt document, array value");



                var sp = new Stopwatch();

                if (inMem == false)
                {
                    sp.Start();
                    int i = 0;
                    using (var bulk = store.BulkInsert())
                    {
                        while (reader.TokenType != JsonToken.EndArray)
                        {
                            var document = RavenJObject.Load(reader);
                            var metadata = document.Value<RavenJObject>("@metadata");
                            var key = metadata.Value<string>("@id");
                            document.Remove("@metadata");
                            await bulk.StoreAsync(document, metadata, key).ConfigureAwait(false);

                            if (i % (100 * 1000) == 0)
                                Console.WriteLine($"Progress {i:N} ...");
                            i++;

                            if (reader.Read() == false)
                                throw new InvalidOperationException("corrupt document, array value");
                        }
                    }
                    sp.Stop();
                }
                else
                {
                    // in mem:
                    int i = 0;

                    while (reader.TokenType != JsonToken.EndArray)
                    {
                        var document = RavenJObject.Load(reader);
                        var metadata = document.Value<RavenJObject>("@metadata");
                        var key = metadata.Value<string>("@id");
                        document.Remove("@metadata");
                        // await bulk.StoreAsync(document, metadata, key).ConfigureAwait(false);

                        var inf = new DocInfo
                        {
                            Document = document,
                            MetaData = metadata,
                            Key = key
                        };

                        buf.Add(inf);

                        //  totalLen += document.ToString().Length + metadata.ToString().Length + key.Length;

                        if (i % (100 * 1000) == 0)
                            Console.WriteLine($"Progress {i:N} ...");
                        i++;
                        if (i == 1 * 1000 * 1000)
                            break;
                        if (reader.Read() == false)
                            throw new InvalidOperationException("corrupt document, array value");
                    }


                    using (var bulk = store.BulkInsert())
                    {
                        sp.Start();

                        foreach (var x in buf)
                        {
                            await bulk.StoreAsync(x.Document, x.MetaData, x.Key).ConfigureAwait(false);
                        }

                    }
                }
                sp.Stop();

                Console.WriteLine($"Ellapsed time = {sp.ElapsedMilliseconds:#,#}, total={totalLen:#,#}");
            }
        }
    }

    public class DocInfo
    {
        public RavenJObject Document;
        public RavenJObject MetaData;
        public string Key;
    }


    public class MassiveTest : IDisposable
    {
        private readonly Random _seedRandom = new Random();
        private readonly Random _random;
        private string _logFilename;
        private readonly DocumentStore _store;
        private long _seqId;

        private class DocEntity
        {
            public int RandomId { get; set; }
            public long SerialId { get; set; }
            public object SomeRandomText { get; set; }
            public string[] Tags { get; set; }
        }

        public MassiveTest(string url, int? seed = null)
        {
            int usedSeed;
            if (seed == null)
                usedSeed = _seedRandom.Next();
            else
                usedSeed = seed.Value;

            _random = new Random(usedSeed);

            Log("Seed = " + usedSeed);

            _store = new DocumentStore
            {
                Url = url,
                DefaultDatabase = "test"
            };

            _store.Initialize();
        }

        private void Log(string txt, bool isError = false)
        {
            if (_logFilename == null)
            {
                _logFilename = Path.GetTempFileName();
                Console.ForegroundColor = ConsoleColor.Green;
                Console.WriteLine("Loggin into " + _logFilename);
                Console.ResetColor();
            }
            var errorStr = isError ? " *** ERROR ***" : "";
            string txtToLog = SystemTime.UtcNow.ToString("G", new CultureInfo("he-il")) + errorStr + " : " + txt;
            File.AppendAllText(_logFilename, txtToLog + Environment.NewLine);

            Console.WriteLine(txtToLog);
        }

        public void CreateDb(string dbname = null)
        {
            try
            {
                if (dbname == null)
                    dbname = "test";
                var doc = MultiDatabase.CreateDatabaseDocument(dbname);
                _store.AsyncDatabaseCommands.GlobalAdmin.CreateDatabaseAsync(doc).Wait();
            }
            catch (Exception ex)
            {
                if (ex.Message.Contains("already exists"))
                {
                    Log($"Database '{dbname}' already exists!");
                }
                else
                {
                    Log("Cannot create DB " + dbname + ". Exception : " + ex.Message, true);
                    throw;
                }
            }
        }

        private string RandomString(int length)
        {
            // return new string(Enumerable.Repeat('A', length).ToArray());
            const string chars = "abcdefghijklmnopqrstuvwxyzABCDEFGHIJKLMNOPQRSTUVWXYZ1234567890 ";
            return new string(Enumerable.Repeat(chars, length)
                .Select(s => s[_random.Next(s.Length)]).ToArray());
        }

        public void PerformBulkInsert(string collection, long numberOfDocuments, int? sizeOfDocuments,
            bool useSeqId = true)
        {
            var docSize = sizeOfDocuments == null ? _random.Next(5 * 1024 * 1024) : sizeOfDocuments.Value;
            var sizeStr = sizeOfDocuments == null ? $"Random Size of {docSize:#,#}" : $"size of {sizeOfDocuments:#,#}";
            Log($"About to perform Bulk Insert for {numberOfDocuments:##,###} documents with " + sizeStr);

            var entities = new DocEntity[3];
            long NotSet = -1;
            var ids = new long[] { NotSet, NotSet, NotSet };

            string[] tags = null;
            long id = 1;
            var sp = Stopwatch.StartNew();
            using (var bulkInsert = _store.BulkInsert())
            {
                for (long i = 0; i < numberOfDocuments; i++)
                {
                    if (i % (numberOfDocuments / 5) == 0)
                        Console.WriteLine($"{SystemTime.UtcNow.ToString("G")} : Progress {i:##,###} out of {numberOfDocuments} ...");

                    var entity = new DocEntity
                    {
                        SerialId = i,
                        RandomId = _random.Next(),
                        SomeRandomText = RandomString(docSize),
                        Tags = tags
                    };
                    var idToUse = useSeqId ? _seqId++ : id++;
                    bulkInsert.StoreAsync(entity, $"{collection}/{idToUse}").Wait();

                    if (i == 0)
                    {
                        ids[0] = idToUse;
                        entities[0] = entity;
                    }
                    else if (i == numberOfDocuments / 2)
                    {
                        ids[1] = idToUse;
                        entities[1] = entity;
                    }
                    else if (i == numberOfDocuments - 1)
                    {
                        ids[2] = idToUse;
                        entities[2] = entity;
                    }
                }

                if (ids[0] == NotSet ||
                    ids[1] == NotSet ||
                    ids[2] == NotSet)
                    throw new Exception("Internal Error");
            }

            var elapsed = sp.ElapsedMilliseconds;

            Log($"Finished Bulk Insert {numberOfDocuments:#,#} documents of size {docSize:#,#} at " + elapsed.ToString("#,#") + " mSec");

            if (sizeOfDocuments == null)
            {
                Log($"STATISTICS: N/A - Random Size");
            }
            else
            {
                long totalSize = numberOfDocuments * docSize;
                var totalRate = (totalSize / elapsed) / 1000;
                Log($"STATISTICS: Total Size {totalSize:#,#}, {totalRate:#,#} MB/Sec");
            }


            using (var session = _store.OpenSession())
            {
                var first = session.Load<DocEntity>($"{collection}/{ids[0]}");
                var middle = session.Load<DocEntity>($"{collection}/{ids[1]}");
                var last = session.Load<DocEntity>($"{collection}/{ids[2]}");

                if (first == null || middle == null || last == null)
                {
                    Log(
                        $"Data Verification Failed : isNull :: first={first == null}, middle={middle == null}, last={last == null}",
                        true);
                }
                else if (first.SerialId == 0 &&
                    middle.SerialId == numberOfDocuments / 2 &&
                    last.SerialId == numberOfDocuments - 1)
                {
                    Log("Data Successfully Verified!");
                }
                else
                {
                    Log(
                        $"Data Verification Failed : first={first.SerialId}, middle={middle.SerialId}, last={last.SerialId}",
                        true);
                }
            }

        }

        public void Dispose()
        {
            _store.Dispose();
        }
    }

    public class Program
    {
        public static void Main(string[] args)
        {
            if (args.Length > 0 && args[0].Equals("--createdb"))
            {
<<<<<<< HEAD
                Console.WriteLine( i);
				using (var test = new ReplicationBasicTests())
					test.Master_master_replication_from_etag_zero_without_conflict_should_work().Wait();
				using (var test = new ReplicationBasicTests())
					test.Master_master_replication_with_multiple_PUTS_should_work().Wait();
				using (var test = new ReplicationBasicTests())
					test.Master_slave_replication_from_etag_zero_should_work().Wait();
				using (var test = new ReplicationBasicTests())
					test.Master_slave_replication_with_multiple_PUTS_should_work().Wait();
			}
		}
=======
                using (var massiveObj = new MassiveTest("http://localhost:8080", 1805861237))
                //             using (var massiveObj = new MassiveTest("http://10.0.0.71:8080", 1805861237))
                {
                    massiveObj.CreateDb(args[1]);
                }
                Environment.Exit(0);
            }

            if (args.Length > 0 && args[0].Equals("--import"))
            {
                // inMem - import file to memory first and then to database storage
                var inMem = args.Length > 1 && args[1].Equals("inmem", StringComparison.OrdinalIgnoreCase);
                using (var store = new DocumentStore
                {
                    // Url = "http://127.0.0.1:8080",
                    Url = "http://10.0.0.71:8080",
                    DefaultDatabase = "test"
                })
                {
                    store.Initialize();
                    Util.CreateDb(store);
                    var importTask = Importer.ImportData(store, inMem);
                    importTask.Wait();
                }
                Console.WriteLine("End test");
                Console.ReadKey();
                return;
            }

            if (args.Length > 0 && args[0].Equals("--import-pure-mem"))
            {
                var inMem = args.Length > 1 && args[1].Equals("inmem", StringComparison.OrdinalIgnoreCase);
                var d = new Importer();
                d.ImportTask(inMem).Wait();
                Console.WriteLine("End test");
                Console.ReadKey();
                return;
            }

            using (var massiveObj = new MassiveTest("http://localhost:8080", 1805861237))
            //             using (var massiveObj = new MassiveTest("http://10.0.0.71:8080", 1805861237))
            {
                massiveObj.CreateDb();
                var k = 1000;
                var kb = 1024;

                if (args.Length == 1)
                    k = Convert.ToInt32(args[0]);

                //Console.WriteLine("metoraf...");
                //massiveObj.PerformBulkInsert("warmup", 1000 * k, 30 * kb * kb);

                Console.WriteLine("warmup...");
                massiveObj.PerformBulkInsert("warmup", 10 * k, 2 * kb);
                for (var repeatCount = 1; repeatCount <= 30; repeatCount++)
                {
                    Console.WriteLine("smallSize... (" + repeatCount + ")");
                    massiveObj.PerformBulkInsert("smallSize" + repeatCount, 2*k*k, 2*kb);
                }
                Console.WriteLine("bigSize...");
                massiveObj.PerformBulkInsert("bigSize", 1 * k, 30 * kb * kb);
                Console.WriteLine("forOverrite...");
                massiveObj.PerformBulkInsert("forOverride", 500 * k, 5 * kb, false);
                Console.WriteLine("forOverrite2...");
                massiveObj.PerformBulkInsert("forOverride", 1000 * k, 5 * kb, false);
                for (int i = 1; i <= 5; i++)
                {
                    Console.WriteLine($"random {i}...");
                    massiveObj.PerformBulkInsert("random", i * k * k, null);
                }

                Console.WriteLine("Ending tests...");
            }
        }
>>>>>>> 748cd0e7
    }
}
<|MERGE_RESOLUTION|>--- conflicted
+++ resolved
@@ -1,7 +1,4 @@
 ﻿using System;
-<<<<<<< HEAD
-using FastTests.Server.Documents.Replication;
-=======
 using System.Collections.Generic;
 using System.Diagnostics;
 using System.Globalization;
@@ -17,7 +14,6 @@
 using Raven.Imports.Newtonsoft.Json;
 using Raven.Json.Linq;
 using FastTests;
->>>>>>> 748cd0e7
 
 namespace Tryouts
 {
@@ -382,19 +378,6 @@
         {
             if (args.Length > 0 && args[0].Equals("--createdb"))
             {
-<<<<<<< HEAD
-                Console.WriteLine( i);
-				using (var test = new ReplicationBasicTests())
-					test.Master_master_replication_from_etag_zero_without_conflict_should_work().Wait();
-				using (var test = new ReplicationBasicTests())
-					test.Master_master_replication_with_multiple_PUTS_should_work().Wait();
-				using (var test = new ReplicationBasicTests())
-					test.Master_slave_replication_from_etag_zero_should_work().Wait();
-				using (var test = new ReplicationBasicTests())
-					test.Master_slave_replication_with_multiple_PUTS_should_work().Wait();
-			}
-		}
-=======
                 using (var massiveObj = new MassiveTest("http://localhost:8080", 1805861237))
                 //             using (var massiveObj = new MassiveTest("http://10.0.0.71:8080", 1805861237))
                 {
@@ -469,6 +452,5 @@
                 Console.WriteLine("Ending tests...");
             }
         }
->>>>>>> 748cd0e7
     }
 }
