--- conflicted
+++ resolved
@@ -144,18 +144,11 @@
 
 			if (IsSnapshot == false && unsafeVal != null)
 			{
-<<<<<<< HEAD
-				if (unsafeVal.IsSnapshot == false)
-					unsafeVal.EnsureCannotBeChangeAndEnableSnapshotting();
-				LocalChanges[key] =  value = unsafeVal.CreateSnapshot();
-			}
-=======
 				if (unsafeVal.IsSnapshot == false && unsafeVal.Type != JTokenType.Object)
 					unsafeVal.EnsureCannotBeChangeAndEnableSnapshotting();
 			}
 
 			value = unsafeVal;
->>>>>>> 1ee03cf3
 
 			return true;
 		}
