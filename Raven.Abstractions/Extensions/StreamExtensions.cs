//-----------------------------------------------------------------------
// <copyright file="StreamExtension.cs" company="Hibernating Rhinos LTD">
//     Copyright (c) Hibernating Rhinos LTD. All rights reserved.
// </copyright>
//-----------------------------------------------------------------------
using System;
using System.Collections.Generic;
using System.IO;
using System.Linq;
using System.Threading.Tasks;
using Raven.Abstractions.Logging;
using System.Runtime.InteropServices;
using System.Text;
using Raven.Abstractions.Data;
using Raven.Abstractions.Util.Streams;

namespace Raven.Abstractions.Extensions
{
    /// <summary>
    /// Extensions for working with streams
    /// </summary>
    public static class StreamExtensions
    {
        private static readonly IBufferPool BufferPool = new BufferPool(1024 * 1024 * 1024, 65 * 1024);

        public static void CopyTo(this Stream stream, Stream other)
        {
            var buffer = BufferPool.TakeBuffer(0x1000);

            try
            {
                while (true)
                {
                    int read = stream.Read(buffer, 0, buffer.Length);
                    if (read == 0)
                        return;
                    other.Write(buffer, 0, read);
                }
            }
            finally
            {
                BufferPool.ReturnBuffer(buffer);
            }
        }

        public static void Write(this Stream stream, long value)
        {
            var buffer = BitConverter.GetBytes(value);
            stream.Write(buffer, 0, buffer.Length);
        }

        public static void Write(this Stream stream, int value)
        {
            var buffer = BitConverter.GetBytes(value);
            stream.Write(buffer, 0, buffer.Length);
        }

	    private static void SafePartialRead(this Stream stream, byte[] buffer, int size)
	    {
		    var totalRead = 0;
			while (totalRead < size)
		    {
				var bytesRead = stream.Read(buffer, totalRead, size - totalRead);
				if(bytesRead == 0 && size > totalRead)
					throw new EndOfStreamException();
				if(bytesRead == 0 && size == totalRead)
				    break;

			    totalRead += bytesRead;
		    }
	    }

        public static long ReadInt64(this Stream stream)
        {
	        var buffer = BufferPool.TakeBuffer(sizeof(long));

            try
            {
                stream.SafePartialRead(buffer,sizeof(long));
                return BitConverter.ToInt64(buffer, 0);
            }
            finally
            {
                BufferPool.ReturnBuffer(buffer);
            }
        }

<<<<<<< HEAD
=======
		public static ulong ReadUInt64(this Stream stream)
		{
			var int64Size = Marshal.SizeOf(typeof(ulong));
			var buffer = BufferPool.TakeBuffer(int64Size);

			try
			{
				stream.Read(buffer, 0, int64Size);
				return BitConverter.ToUInt64(buffer, 0);
			}
			finally
			{
				BufferPool.ReturnBuffer(buffer);
			}
		}


>>>>>>> 039cb8a3
        public static int ReadInt32(this Stream stream)
        {
	        var buffer = BufferPool.TakeBuffer(sizeof(int));

            try
            {
                stream.SafePartialRead(buffer,sizeof(int));
                return BitConverter.ToInt32(buffer, 0);
            }
            finally
            {
                BufferPool.ReturnBuffer(buffer);
            }
        }

        public static string ReadString(this Stream stream)
        {
            return ReadString(stream, Encoding.UTF8);
        }

        public static string ReadString(this Stream stream, Encoding encoding)
        {
            var stringLength = stream.ReadInt32();
            var buffer = BufferPool.TakeBuffer(stringLength);

            try
            {
	            stream.SafePartialRead(buffer,stringLength);
				return encoding.GetString(buffer, 0, stringLength);
            }
            finally
            {
                BufferPool.ReturnBuffer(buffer);
            }
        }

        public static string ReadStringWithoutPrefix(this Stream stream)
        {
            return ReadStringWithoutPrefix(stream, Encoding.UTF8);
        }

        public static string ReadStringWithoutPrefix(this Stream stream, Encoding encoding)
        {
            var buffer = stream.ReadData();

            return encoding.GetString(buffer);
        }

        public static void Write(this Stream stream, string value)
        {
            Write(stream, value, Encoding.UTF8);
        }

        public static void Write(this Stream stream, string value, Encoding encoding)
        {
            var buffer = encoding.GetBytes(value);
            stream.Write(buffer.Length);
            stream.Write(buffer, 0, buffer.Length);
        }

        public static void Write(this Stream stream, Etag etag)
        {
            var buffer = etag.ToByteArray();
            stream.Write(buffer, 0, 16);
        }

        public static Etag ReadEtag(this Stream stream)
        {
	        const int EtagSize = 16;
            var buffer = BufferPool.TakeBuffer(EtagSize); //etag size is 16 bytes

            try
            {
	            stream.SafePartialRead(buffer,EtagSize);
                return Etag.Parse(buffer);
            }
            finally
            {
                BufferPool.ReturnBuffer(buffer);
            }
        }

        /// <summary>
        /// Reads the entire request buffer to memory and return it as a byte array.
        /// </summary>
        /// <param name="stream">The stream to read.</param>
        /// <returns>The returned byte array.</returns>
        public static byte[] ReadData(this Stream stream)
        {
            var list = new List<byte[]>();
            const int DefaultBufferSize = 1024 * 16;

            var buffer = BufferPool.TakeBuffer(DefaultBufferSize);

            try
            {
                var currentOffset = 0;
                int read;
                while ((read = stream.Read(buffer, currentOffset, buffer.Length - currentOffset)) != 0)
                {
                    currentOffset += read;
                    if (currentOffset == buffer.Length)
                    {
                        list.Add(buffer);
                        buffer = BufferPool.TakeBuffer(DefaultBufferSize);
                        currentOffset = 0;
                    }
                }
                var totalSize = list.Sum(x => x.Length) + currentOffset;
                var result = new byte[totalSize];
                var resultOffset = 0;
                foreach (var partial in list)
                {
                    Buffer.BlockCopy(partial, 0, result, resultOffset, partial.Length);
                    resultOffset += partial.Length;
                }
                Buffer.BlockCopy(buffer, 0, result, resultOffset, currentOffset);
                return result;
            }
            finally
            {
                foreach (var partial in list)
                    BufferPool.ReturnBuffer(partial);

                BufferPool.ReturnBuffer(buffer);
            }
        }

        /// <summary>
        /// Asynchronously reads the entire request buffer to memory and return it as a byte array.
        /// </summary>
        /// <param name="stream">The stream to read.</param>
        /// <returns>A task that, when completed, contains the returned byte array.</returns>
        public static async Task<byte[]> ReadDataAsync(this Stream stream)
        {
            var list = new List<byte[]>();
            const int DefaultBufferSize = 1024 * 16;

            var buffer = BufferPool.TakeBuffer(DefaultBufferSize);

            try
            {
                var currentOffset = 0;
                int read;
                while ((read = await stream.ReadAsync(buffer, currentOffset, buffer.Length - currentOffset)) != 0)
                {
                    currentOffset += read;
                    if (currentOffset == buffer.Length)
                    {
                        list.Add(buffer);
                        buffer = BufferPool.TakeBuffer(DefaultBufferSize);
                        currentOffset = 0;
                    }
                }
                var totalSize = list.Sum(x => x.Length) + currentOffset;
                var result = new byte[totalSize];
                var resultOffset = 0;
                foreach (var partial in list)
                {
                    Buffer.BlockCopy(partial, 0, result, resultOffset, partial.Length);
                    resultOffset += partial.Length;
                }
                Buffer.BlockCopy(buffer, 0, result, resultOffset, currentOffset);
                return result;
            }
            finally
            {
                foreach (var partial in list)
                    BufferPool.ReturnBuffer(partial);

                BufferPool.ReturnBuffer(buffer);
            }
        }

        /// <summary>
        /// Allocates a byte array and reads an entire block from the stream
        /// </summary>
        public static byte[] ReadEntireBlock(this Stream stream, int count)
        {
            var buffer = new byte[count];
            stream.ReadEntireBlock(buffer, 0, count);

            return buffer;
        }

        /// <summary>
        /// Reads an entire block from the stream
        /// </summary>
        public static void ReadEntireBlock(this Stream stream, byte[] buffer, int start, int count)
        {
            int totalRead = 0;
            while (totalRead < count)
            {
                int read = stream.Read(buffer, start + totalRead, count - totalRead);
                if (read == 0)
                    throw new EndOfStreamException();
                totalRead += read;
            }
        }

        public static Stream DisposeTogetherWith(this Stream stream, params IDisposable[] disposables)
        {
            return new DisposingStream(stream, disposables);
        }

        private class DisposingStream : Stream
        {
            private readonly Stream stream;
            private readonly IDisposable[] disposables;

            public DisposingStream(Stream stream, IDisposable[] disposables)
            {
                this.stream = stream;
                this.disposables = disposables;
            }

            public override bool CanRead
            {
                get { return stream.CanRead; }
            }

            public override bool CanSeek
            {
                get { return stream.CanSeek; }
            }

            public override bool CanWrite
            {
                get { return stream.CanWrite; }
            }

            public override void Flush()
            {
                stream.Flush();
            }

            public override long Length
            {
                get { return stream.Length; }
            }

            public override long Position
            {
                get { return stream.Position; }
                set { stream.Position = value; }
            }

            public override int Read(byte[] buffer, int offset, int count)
            {
                return stream.Read(buffer, offset, count);
            }

            public override long Seek(long offset, SeekOrigin origin)
            {
                return stream.Seek(offset, origin);
            }

            public override void SetLength(long value)
            {
                stream.SetLength(value);
            }

            public override void Write(byte[] buffer, int offset, int count)
            {
                stream.Write(buffer, offset, count);
            }

            protected override void Dispose(bool disposing)
            {
                stream.Dispose();
                if (disposing)
                {
                    foreach (var d in disposables)
                    {
                        try
                        {
                            d.Dispose();
                        }
                        catch (Exception ex)
                        {
                            LogManager.GetCurrentClassLogger().ErrorException("Error when disposing a DisposingStream: " + ex.Message, ex);
                        }
                    }
                }
            }
        }
    }
}<|MERGE_RESOLUTION|>--- conflicted
+++ resolved
@@ -85,8 +85,6 @@
             }
         }
 
-<<<<<<< HEAD
-=======
 		public static ulong ReadUInt64(this Stream stream)
 		{
 			var int64Size = Marshal.SizeOf(typeof(ulong));
@@ -104,7 +102,6 @@
 		}
 
 
->>>>>>> 039cb8a3
         public static int ReadInt32(this Stream stream)
         {
 	        var buffer = BufferPool.TakeBuffer(sizeof(int));
