--- conflicted
+++ resolved
@@ -282,13 +282,10 @@
 		public const string IncrementalBackupState = "IncrementalBackupState.Document";
 
 		// Queries
-<<<<<<< HEAD
 		public const string MaxClauseCount = "Raven/MaxClauseCount";
-=======
 
 		public const string MaxClauseCount = "Raven/MaxClauseCount";
 
->>>>>>> 414346da
 
 		// General
 		public static class Database
