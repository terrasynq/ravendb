--- conflicted
+++ resolved
@@ -72,90 +72,6 @@
         /// </summary>
         public Dictionary<string, Dictionary<string, string[]>> Highlightings { get; set; }
 
-<<<<<<< HEAD
-		/// <summary>
-		/// The timestamp of the last time the index was queried
-		/// </summary>
-		public DateTime LastQueryTime { get; set; }
-
-		/// <summary>
-		/// The duration of actually executing the query server side
-		/// </summary>
-		public long DurationMilliseconds { get; set; }
-
-		/// <summary>
-		/// Explanations of document scores (if requested).
-		/// </summary>
-		public Dictionary<string, string> ScoreExplanations { get; set; }
-
-		/// <summary>
-		/// Detailed timings for various parts of a query (Lucene search, loading documents, transforming results) - if requested.
-		/// </summary>
-		public Dictionary<string, double> TimingsInMilliseconds { get; set; }
-
-		/// <summary>
-		/// The size of the request which were sent from the server.
-		/// This value is the _uncompressed_ size. 
-		/// </summary>
-		public long ResultSize { get; set; }
-
-		/// <summary>
-		/// Initializes a new instance of the <see cref="QueryResult"/> class.
-		/// </summary>
-		public QueryResult()
-		{
-			Results = new List<RavenJObject>();
-			Includes = new List<RavenJObject>();
-		}
-
-		/// <summary>
-		/// Ensures that the query results can be used in snapshots
-		/// </summary>
-		public void EnsureSnapshot()
-		{
-			foreach (var result in Results.Where(x => x != null))
-			{
-				result.EnsureCannotBeChangeAndEnableSnapshotting();
-			}
-			foreach (var result in Includes)
-			{
-				result.EnsureCannotBeChangeAndEnableSnapshotting();
-			}
-		}
-
-		/// <summary>
-		/// Creates a snapshot of the query results
-		/// </summary>
-		public QueryResult CreateSnapshot()
-		{
-			return new QueryResult
-			{
-				Results = new List<RavenJObject>(this.Results.Select(x => x != null ? (RavenJObject)x.CreateSnapshot() : null)),
-				Includes = new List<RavenJObject>(this.Includes.Select(x => (RavenJObject)x.CreateSnapshot())),
-				IndexEtag = this.IndexEtag,
-				IndexName = this.IndexName,
-				IndexTimestamp = this.IndexTimestamp,
-				IsStale = this.IsStale,
-				SkippedResults = this.SkippedResults,
-				TotalResults = this.TotalResults,
-				Highlightings = this.Highlightings == null ? null :  this.Highlightings.ToDictionary(
-					pair => pair.Key,
-					x => new Dictionary<string, string[]>(x.Value)),
-				ScoreExplanations = this.ScoreExplanations == null ? null : this.ScoreExplanations.ToDictionary(x => x.Key, x => x.Value),
-				TimingsInMilliseconds = this.TimingsInMilliseconds  == null ?  null :  this.TimingsInMilliseconds.ToDictionary(x => x.Key, x => x.Value),
-				LastQueryTime = this.LastQueryTime,
-				DurationMilliseconds = this.DurationMilliseconds,
-				ResultEtag = this.ResultEtag
-			};
-		}
-	}
-=======
-        /// <summary>
-        /// Indicates whether any of the documents returned by this query
-        /// are non authoritative (modified by uncommitted transaction).
-        /// </summary>
-        public bool NonAuthoritativeInformation { get; set; }
-
         /// <summary>
         /// The timestamp of the last time the index was queried
         /// </summary>
@@ -228,10 +144,8 @@
                 TimingsInMilliseconds = this.TimingsInMilliseconds  == null ?  null :  this.TimingsInMilliseconds.ToDictionary(x => x.Key, x => x.Value),
                 LastQueryTime = this.LastQueryTime,
                 DurationMilliseconds = this.DurationMilliseconds,
-                NonAuthoritativeInformation = this.NonAuthoritativeInformation,
                 ResultEtag = this.ResultEtag
             };
         }
     }
->>>>>>> 68f1ca50
 }