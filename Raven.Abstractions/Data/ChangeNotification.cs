--- conflicted
+++ resolved
@@ -102,7 +102,6 @@
         TransformerRemoved = 2
     }
 
-<<<<<<< HEAD
 	public class IndexChangeNotification : EventArgs
 	{
 		/// <summary>
@@ -129,30 +128,6 @@
 			return string.Format("{0} on {1}", Type, Name);
 		}
 	}
-=======
-    public class IndexChangeNotification : EventArgs
-    {
-        /// <summary>
-        /// Type of change that occurred on index.
-        /// </summary>
-        public IndexChangeTypes Type { get; set; }
-
-        /// <summary>
-        /// Name of index for which notification was created
-        /// </summary>
-        public string Name { get; set; }
-
-        /// <summary>
-        /// TODO [ppekrol]
-        /// </summary>
-        public Etag Etag { get; set; }
-
-        public override string ToString()
-        {
-            return string.Format("{0} on {1}", Type, Name);
-        }
-    }
->>>>>>> b19bf61a
 
     public class TransformerChangeNotification : EventArgs
     {
