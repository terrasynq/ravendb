﻿<UserControl x:Name="this"
             x:Class="Raven.Studio.Features.Indexes.EditIndexView"
             xmlns="http://schemas.microsoft.com/winfx/2006/xaml/presentation"
             xmlns:x="http://schemas.microsoft.com/winfx/2006/xaml"
             xmlns:Editors="clr-namespace:Raven.Studio.Controls.Editors"
             xmlns:sdk="http://schemas.microsoft.com/winfx/2006/xaml/presentation/sdk"
             xmlns:mc="http://schemas.openxmlformats.org/markup-compatibility/2006"
             xmlns:d="http://schemas.microsoft.com/expression/blend/2008"
             xmlns:Models="clr-namespace:Raven.Studio.Models"
             xmlns:toolkit="http://schemas.microsoft.com/winfx/2006/xaml/presentation/toolkit"
             xmlns:i="http://schemas.microsoft.com/expression/2010/interactivity"
             xmlns:Behaviors="clr-namespace:Raven.Studio.Behaviors"
             xmlns:ContextMenu="clr-namespace:Raven.Studio.Infrastructure.ContextMenu" mc:Ignorable="d"
             d:DataContext="{d:DesignInstance Models:IndexDefinitionModel, IsDesignTimeCreatable=False}">
    <UserControl.Resources>
        <DataTemplate x:Key="IndexFieldTemplate">
            <Border BorderBrush="#FFE9E9E9"
                    BorderThickness="1,1,1,1"
                    CornerRadius="4"
                    Margin="10"
                    VerticalAlignment="Center"
                    HorizontalAlignment="Center">
                <Border.Resources>
                    <Style TargetType="ComboBox" BasedOn="{StaticResource Style_ComboBox_DefaultStyle}">
                        <Setter Property="MinHeight" Value="26"/>
                    </Style>
                </Border.Resources>
                <Grid Margin="4,4,4,4">
                    <Grid.ColumnDefinitions>
                        <ColumnDefinition Width="Auto" />
                        <ColumnDefinition Width="Auto" />
                        <ColumnDefinition Width="Auto" />
                        <ColumnDefinition Width="Auto" />
                        <ColumnDefinition Width="*" />
                    </Grid.ColumnDefinitions>
                    <Grid.RowDefinitions>
                        <RowDefinition Height="Auto" />
                        <RowDefinition Height="6" />
                        <RowDefinition Height="Auto" />
                        <RowDefinition Height="6" />
                        <RowDefinition Height="Auto" />
                    </Grid.RowDefinitions>

                    <TextBlock Text="Field"
                               VerticalAlignment="Center" />
                    <TextBox Text="{Binding Name, Mode=TwoWay, UpdateSourceTrigger=PropertyChanged}"
                             Grid.Column="1"
                             Grid.ColumnSpan="3"
                             VerticalAlignment="Center" />

                    <Button x:Name="RemoveField"
                            Grid.Column="4"
                            Style="{StaticResource Style_Button_MouseOverChrome}"
                            Padding="2"
                            Margin="4 -2 -2 0"
                            ToolTipService.ToolTip="Remove this field from the index"
                            HorizontalAlignment="Right"
                            VerticalAlignment="Top"
                            Command="{Binding Path=DataContext.RemoveField, ElementName=this}"
                            CommandParameter="{Binding}">
                        <Button.Content>
                            <Image Source="{StaticResource Image_Remove_Tiny}"
                                   Width="12"
                                   Height="12" />
                        </Button.Content>
                    </Button>

                    <TextBlock Text="Storage"
                               Grid.Row="2"
                               VerticalAlignment="Center"
                               Margin="0,0,4,0" />
                    <ComboBox ItemsSource="{Binding Storage, Converter={StaticResource enumerationFromValue}, Mode=OneTime}"
                              SelectedItem="{Binding Storage, Converter={StaticResource enumeratedValue}, Mode=TwoWay}"
                              Grid.Row="2"
                              Grid.Column="1"
                              MinWidth="90"
                              VerticalAlignment="Center" />

                    <TextBlock Text="Indexing"
                               Grid.Row="2"
                               Grid.Column="2"
                               Margin="8,0,4,0"
                               VerticalAlignment="Center" />
                    <ComboBox ItemsSource="{Binding Indexing, Converter={StaticResource enumerationFromValue}, Mode=OneTime}"
                              SelectedItem="{Binding Indexing, Converter={StaticResource enumeratedValue}, Mode=TwoWay}"
                              Grid.Row="2"
                              Grid.Column="3"
                              VerticalAlignment="Center" />

                    <TextBlock Text="Sort"
                               Grid.Row="4"
                               VerticalAlignment="Center" />
                    <ComboBox ItemsSource="{Binding Sort, Converter={StaticResource enumerationFromValue}, Mode=OneTime}"
                              SelectedItem="{Binding Sort, Converter={StaticResource enumeratedValue}, Mode=TwoWay}"
                              Grid.Row="4"
                              Grid.Column="1"
                              VerticalAlignment="Center" />

                    <TextBlock Text="Analyzer"
                               Grid.Row="4"
                               Grid.Column="2"
                               Margin="8,0,4,0"
                               VerticalAlignment="Center" />
					<sdk:AutoCompleteBox Text="{Binding Analyzer, Mode=TwoWay, UpdateSourceTrigger=PropertyChanged}"
										 IsEnabled="{Binding Indexing, Converter={StaticResource TrueWhenAnalyzed}}"
										 Grid.Row="4"
										 Grid.Column="3"
										 MinWidth="160"
										 MinimumPrefixLength="0"
										 IsTextCompletionEnabled="True"
										 VerticalAlignment="Center"
										 Margin="5,5,5,0">
						<i:Interaction.Behaviors>
							<Behaviors:BindSuggestionsProvider SuggestionProvider="{Binding DataContext, RelativeSource={RelativeSource AncestorType=ItemsControl}}"/>
						</i:Interaction.Behaviors>
						<i:Interaction.Triggers>
							<i:EventTrigger EventName="GotFocus">
								<Behaviors:ShowAutoCompleteDropDown/>
							</i:EventTrigger>
						</i:Interaction.Triggers>
					</sdk:AutoCompleteBox>
                </Grid>
            </Border>
        </DataTemplate>
        <Style TargetType="TextBox" BasedOn="{StaticResource Style_TextBox_Default}">
            <Setter Property="Background"
                    Value="{StaticResource Brush_TextBox_Background}" />
        </Style>
        <Style TargetType="Editors:LinqEditor" BasedOn="{StaticResource Style_SyntaxEditor_Default}">
            <Setter Property="MinHeight"
                    Value="100" />
        </Style>
    </UserControl.Resources>
    <toolkit:HeaderedContentControl Style="{StaticResource Style_HeaderedContentControl_Stretch}" Margin="{StaticResource Margin_ContentPage}">
        <i:Interaction.Triggers>
            <Behaviors:StudioKeyTrigger Key="N"
                                        Modifiers="Control">
                <i:InvokeCommandAction Command="{StaticResource NavigateToCommand}"
                                       CommandParameter="/indexes/new?mode=new" />
            </Behaviors:StudioKeyTrigger>

            <Behaviors:StudioKeyTrigger Key="S"
                                        Modifiers="Control">
                <i:InvokeCommandAction Command="{Binding SaveIndex}" />
            </Behaviors:StudioKeyTrigger>
        </i:Interaction.Triggers>

        <toolkit:HeaderedContentControl.Header>
            <StackPanel Orientation="Horizontal" UseLayoutRounding="True">
                <Image Style="{StaticResource Style_Image_IndexPageHeader}"/>
                <HyperlinkButton Content="Indexes"
                                 Style="{StaticResource Style_Link_Breadcrumb_Header}"
                                 Command="{StaticResource NavigateToCommand}"
                                 CommandParameter="/Indexes" />
                <TextBlock Text=">"
                           VerticalAlignment="Center"
                           Margin="4,0" />
                <TextBlock Text="{Binding Header}"
                           Style="{StaticResource Style_TextBlock_Breadcrumb}"
                           VerticalAlignment="Center" />
            </StackPanel>
        </toolkit:HeaderedContentControl.Header>
        <Grid>
            <Grid.RowDefinitions>
                <RowDefinition Height="Auto"/>
              <RowDefinition Height="*"/>
              <RowDefinition Height="Auto"/>
            </Grid.RowDefinitions>
            <Border Background="{StaticResource Brush_ToolbarBackground}">
                    <StackPanel  VerticalAlignment="Center" Orientation="Horizontal" Margin="0,5">
                        <Button x:Name="Save"
                                Style="{StaticResource Style_Button_MouseOverChrome}"
                                HorizontalAlignment="Left"
                                Margin="4 0 0 0"
                                ToolTipService.ToolTip="Save Index"
                                Command="{Binding SaveIndex}">
                            <Image Source="{StaticResource Image_Save_Small}"
                                   Stretch="None" />
                        </Button>

                    <ContextMenu:Separator Style="{StaticResource Style_Separator_Toolbar}"/>

                    <Button x:Name="AddMap"
                            Style="{StaticResource Style_Button_MouseOverChrome}"
                            ToolTipService.ToolTip="Add map to the index"
                            VerticalAlignment="Center"
                            HorizontalAlignment="Left"
                            Margin="0"
                            Command="{Binding AddMap}"
                            VerticalContentAlignment="Center">
                            <Button.Content>
                                <StackPanel Orientation="Horizontal"
                                            VerticalAlignment="Center">
                                    <Image Source="{StaticResource Image_Add_Tiny}"
                                           Stretch="None"
                                           VerticalAlignment="Center" />
                                    <TextBlock Text="Add Map"
                                               VerticalAlignment="Center"
                                               Margin="2,0,0,0" />
                                </StackPanel>
                            </Button.Content>
                        </Button>

                        <Button x:Name="AddReduce"
                                Style="{StaticResource Style_Button_MouseOverChrome}"
                                Visibility="{Binding ShowReduce, Converter={StaticResource BooleanToOppositeVisibility}}"
                                Command="{Binding AddReduce}"
                                VerticalAlignment="Center"
                                HorizontalAlignment="Left"
                                Margin="0">
                            <Button.Content>
                                <StackPanel Orientation="Horizontal"
                                            VerticalAlignment="Center">
                                    <Image Source="{StaticResource Image_Add_Tiny}"
                                           Stretch="None"
                                           VerticalAlignment="Center" />
                                    <TextBlock Text="Add Reduce"
                                               VerticalAlignment="Center"
                                               Margin="2,0,0,0" />
                                </StackPanel>
                            </Button.Content>
                        </Button>

                        <Button x:Name="AddTransformResults"
                                Style="{StaticResource Style_Button_MouseOverChrome}"
                                Visibility="{Binding ShowTransformResults, Converter={StaticResource BooleanToOppositeVisibility}}"
                                Command="{Binding AddTransformResults}"
                                VerticalAlignment="Center"
                                HorizontalAlignment="Left"
                                Margin="0">
                            <Button.Content>
                                <StackPanel Orientation="Horizontal"
                                            VerticalAlignment="Center">
                                    <Image Source="{StaticResource Image_Add_Tiny}"
                                           Stretch="None"
                                           VerticalAlignment="Center" />
                                    <TextBlock Text="Add Transform"
                                               VerticalAlignment="Center"
                                               Margin="2,0,0,0" />
                                </StackPanel>
                            </Button.Content>
                        </Button>

                        <Button x:Name="AddField"
                                Style="{StaticResource Style_Button_MouseOverChrome}"
                                Command="{Binding AddField}"
                                VerticalAlignment="Center"
                                HorizontalAlignment="Left"
                                Margin="0">
                            <Button.Content>
                                <StackPanel Orientation="Horizontal"
                                            VerticalAlignment="Center">
                                    <Image Source="{StaticResource Image_Add_Tiny}"
                                           Stretch="None"
                                           VerticalAlignment="Center" />
                                    <TextBlock Text="Add Field"
                                               VerticalAlignment="Center"
                                               Margin="2,0,0,0" />
                                </StackPanel>
                            </Button.Content>
                        </Button>

                    <ContextMenu:Separator Style="{StaticResource Style_Separator_Toolbar}"/>
                        
                    <Button x:Name="Terms"
                            Style="{StaticResource Style_Button_MouseOverChrome}"
                            Command="{StaticResource NavigateToCommand}"
                            CommandParameter="{Binding Name, StringFormat=/terms/\{0\}}"
                            VerticalAlignment="Center"
                            HorizontalAlignment="Left"
                            Margin="0"
                            IsEnabled="{Binding IsNewIndex, Converter={StaticResource NegatingBool}}">
                        <Button.Content>
                            <StackPanel Orientation="Horizontal"
                                        VerticalAlignment="Center">
                                <Image Source="{StaticResource Image_ChangeView_Tiny}"
                                       Stretch="None"
                                       VerticalAlignment="Center" />
                                <TextBlock Text="Terms"
                                           VerticalAlignment="Center"
                                           Margin="2,0,0,0" />
                            </StackPanel>
                        </Button.Content>
                    </Button>

					<Button x:Name="Stats"
                            Style="{StaticResource Style_Button_MouseOverChrome}"
                            Command="{StaticResource NavigateToCommand}"
                            CommandParameter="{Binding Name, StringFormat='/statistics?index=\{0\}'}"
                            VerticalAlignment="Center"
                            HorizontalAlignment="Left"
                            Margin="0"
                            IsEnabled="{Binding IsNewIndex, Converter={StaticResource NegatingBool}}">
						<Button.Content>
							<StackPanel Orientation="Horizontal"
                                        VerticalAlignment="Center">
								<Image Source="{StaticResource Image_ChangeView_Tiny}"
                                       Stretch="None"
                                       VerticalAlignment="Center" />
								<TextBlock Text="Stats"
                                           VerticalAlignment="Center"
                                           Margin="2,0,0,0" />
							</StackPanel>
						</Button.Content>
					</Button>
					<Button x:Name="Query"
                            Style="{StaticResource Style_Button_MouseOverChrome}"
                            HorizontalAlignment="Left"
                            Margin="4 0 0 0"
                            ToolTipService.ToolTip="Query this index"
                            Command="{StaticResource NavigateToCommand}"
                            CommandParameter="{Binding Name, StringFormat='/query/\{0\}'}"
                            IsEnabled="{Binding IsNewIndex, Converter={StaticResource NegatingBool}}">
                        <Image Source="{StaticResource Image_Query_Small}"
                               Stretch="None" />
                    </Button>

                    <ContextMenu:Separator Style="{StaticResource Style_Separator_Toolbar}"/>
                        
                    <Button x:Name="Reset"
                            Style="{StaticResource Style_Button_MouseOverChrome}"
                            HorizontalAlignment="Left"
                            Margin="4 0 0 0"
                            ToolTipService.ToolTip="Undo all changes"
                            Command="{Binding ResetIndex}"
                            IsEnabled="{Binding IsNewIndex, Converter={StaticResource NegatingBool}}">
                        <Image Source="{StaticResource Image_Undo_Small}"
                               Stretch="None" />
                    </Button>

                    <Button x:Name="Delete"
                            Style="{StaticResource Style_Button_MouseOverChrome}"
                            HorizontalAlignment="Left"
                            Margin="4 0 0 0"
                            ToolTipService.ToolTip="Delete this index"
                            Command="{Binding DeleteIndex}"
                            IsEnabled="{Binding IsNewIndex, Converter={StaticResource NegatingBool}}">
                        <Image Source="{StaticResource Image_Delete_Tiny}"
                               Stretch="None" />
                    </Button>
                </StackPanel>
            </Border>
            <ScrollViewer Grid.Row="1"
                          BorderThickness="0"
                          VerticalScrollBarVisibility="Auto"
                          HorizontalScrollBarVisibility="Disabled"
                          Padding="5,5,0,0">

                <Grid>
                    <Grid.ColumnDefinitions>
                        <ColumnDefinition Width="100" />
                        <ColumnDefinition />
                    </Grid.ColumnDefinitions>
                    <Grid.RowDefinitions>
                        <RowDefinition Height="Auto" />
                        <RowDefinition Height="Auto" />
                        <RowDefinition Height="Auto" />
                        <RowDefinition Height="Auto" />
                        <RowDefinition Height="Auto" />
                        <RowDefinition Height="Auto" />
                        <RowDefinition Height="Auto" />
                        <RowDefinition Height="Auto" />
                        <RowDefinition Height="Auto" />
                        <RowDefinition Height="*" />
                        <RowDefinition Height="Auto" />
                    </Grid.RowDefinitions>

                    <TextBlock Text="Name"
                               Margin="5,10"
                               VerticalAlignment="Center"
                               Style="{StaticResource Style_TextBlock_PagePartHeader}" />
                    <TextBox Grid.Column="1"
                             Text="{Binding Name, Mode=TwoWay, UpdateSourceTrigger=PropertyChanged}"
                             Margin="0,10,24,10"
                             VerticalAlignment="Center" />

                    <StackPanel Grid.Row="1"
                                Grid.Column="1"
                                Orientation="Horizontal">
                    </StackPanel>

					<StackPanel Grid.Row="2" Margin="5,10,5,0" Orientation="Horizontal">
						 <TextBlock Text="Maps" 
									Margin="0,0,10,0"
									Style="{StaticResource Style_TextBlock_PagePartHeader}"
									VerticalAlignment="Top" />
						<Image Source="{StaticResource Image_Info_Tiny}" Stretch="Uniform" Width="14" VerticalAlignment="Top">
							<i:Interaction.Behaviors>
								<Behaviors:ShowPopupWhilstMouseOver>
									<Behaviors:ShowPopupWhilstMouseOver.Popup>
										<Popup>
											<ContentControl Style="{StaticResource Style_InfoToolTip}">
												<RichTextBlock MaxWidth="370" Margin="5">
<<<<<<< HEAD
													<Paragraph>A Map function generates a set of documents for indexing. It uses C# LINQ query syntax.</Paragraph>
=======
													<Paragraph>Maps project the fields that we want to search on (to the index) or to group by (when using map/reduce).</Paragraph>
>>>>>>> 550ea5ad
													<Paragraph>
														<LineBreak/>
														Example:
														<Span FontFamily="Consolas">
															<LineBreak/>
															<Span Foreground="Blue">from</Span> order <Span Foreground="Blue">in</Span> docs.Orders
                                                            <LineBreak/>
                                                            <Span Foreground="Blue">where</Span> order.IsShipped
                                                            <LineBreak/>
															<Span Foreground="Blue">select new</Span> { order.Date, order.Amount, RegionId = order.Region.Id }
														</Span>
														<LineBreak/>
													</Paragraph>
                                                    <Paragraph>
                                                        Each Map function in an index should project the same set of fields.
                                                    </Paragraph>
												</RichTextBlock>
											</ContentControl>
										</Popup>
									</Behaviors:ShowPopupWhilstMouseOver.Popup>
								</Behaviors:ShowPopupWhilstMouseOver>
							</i:Interaction.Behaviors>
						</Image>
					</StackPanel>
                   
                    <ItemsControl ItemsSource="{Binding Maps}"
                                  Grid.Row="2"
                                  Grid.Column="1"
                                  Margin="0,10">
                        <ItemsControl.ItemTemplate>
                            <DataTemplate>
                                <Grid>
                                    <Grid.RowDefinitions>
                                        <RowDefinition Height="Auto"
                                                       MinHeight="100" />
                                        <RowDefinition Height="Auto" />
                                        <RowDefinition Height="Auto" />
                                        <RowDefinition Height="*" />
                                    </Grid.RowDefinitions>
                                    <Grid.ColumnDefinitions>
                                        <ColumnDefinition Width="*" />
                                        <ColumnDefinition Width="24" />
                                    </Grid.ColumnDefinitions>

									<Editors:LinqEditor Text="{Binding Text, Mode=TwoWay}" Height="{Binding TextHeight}" MinHeight="100" />

                                    <sdk:GridSplitter Grid.Row="1"
                                                      Grid.ColumnSpan="2"
                                                      Background="Transparent"
                                                      HorizontalAlignment="Stretch" />

                                    <Button Grid.Column="1"
                                            Style="{StaticResource Style_Button_MouseOverChrome}"
                                            Padding="4"
                                            Margin="2,0"
                                            x:Name="RemoveMap"
                                            Visibility="{Binding DataContext.Maps.Count, ConverterParameter=1, Converter={StaticResource HiddenWhenLessOrEqualTo}, ElementName=this}"
                                            ToolTipService.ToolTip="Remove this map from the index"
                                            HorizontalAlignment="Right"
                                            VerticalAlignment="Top"
                                            Command="{Binding DataContext.RemoveMap, ElementName=this}"
                                            CommandParameter="{Binding}">
                                        <Button.Content>
                                            <Image Source="{StaticResource Image_Remove_Tiny}"
                                                   Width="12"
                                                   Height="12" />
                                        </Button.Content>
                                    </Button>
                                </Grid>
                            </DataTemplate>
                        </ItemsControl.ItemTemplate>
                    </ItemsControl>

					<StackPanel Grid.Row="3" 
								Margin="5,10,5,0" 
								Orientation="Horizontal" 
								Visibility="{Binding ShowReduce, Converter={StaticResource BooleanToVisibility}}">
						<TextBlock Text="Reduce"
								   Margin="0,0,10,0"
								   Style="{StaticResource Style_TextBlock_PagePartHeader}"
								   VerticalAlignment="Top" />

						<Image Source="{StaticResource Image_Info_Tiny}" Stretch="Uniform" Width="14" VerticalAlignment="Top">
							<i:Interaction.Behaviors>
								<Behaviors:ShowPopupWhilstMouseOver>
									<Behaviors:ShowPopupWhilstMouseOver.Popup>
										<Popup>
											<ContentControl Style="{StaticResource Style_InfoToolTip}">
												<RichTextBlock MaxWidth="370" Margin="5">
<<<<<<< HEAD
													<Paragraph>The Reduce function consolidates documents from the Map stage into a smaller set of documents. It uses C# LINQ query syntax.</Paragraph>
=======
													<Paragraph>Reduce function allows to aggregate results from multiple documents (group by).</Paragraph>
>>>>>>> 550ea5ad
													<Paragraph>
														<LineBreak/>Example:
														<Span FontFamily="Consolas">
															<LineBreak/>
															<Span Foreground="Blue">from</Span> result
															<Span Foreground="Blue">in</Span> results
															<LineBreak/>
															<Span Foreground="Blue">group</Span> result
															<Span Foreground="Blue">by new</Span> {result.RegionId, result.Date}
															<LineBreak/>
															<Span Foreground="Blue">into</Span> g
															<LineBreak/>
<<<<<<< HEAD
															<Span Foreground="Blue">select new</Span> { 
                                                            <LineBreak/> Date = g.Key.Date,
                                                            <LineBreak/> RegionId = g.Key.RegionId
                                                            <LineBreak/> Amount = g.Sum(x => x.Amount)
                                                            <LineBreak/>}
=======
															<Span Foreground="Blue">select new</Span> {
															<LineBreak/>
															<Span xml:space="preserve">    g.Key.Date, Amount = g.Sum(x => x.Amount)</Span>
															<LineBreak/>
															}
>>>>>>> 550ea5ad
														</Span>
														<LineBreak/>
													</Paragraph>
                                                    <Paragraph>The objects produced by the Reduce function should have the same fields as the inputs.</Paragraph>
												</RichTextBlock>
											</ContentControl>
										</Popup>
									</Behaviors:ShowPopupWhilstMouseOver.Popup>
								</Behaviors:ShowPopupWhilstMouseOver>
							</i:Interaction.Behaviors>
						</Image>
					</StackPanel>
                    
                    <Grid Grid.Row="3"
                          Grid.Column="1"
                          Visibility="{Binding ShowReduce, Converter={StaticResource BooleanToVisibility}}"
                          Margin="0,10">
                        <Grid.ColumnDefinitions>
                            <ColumnDefinition Width="*" />
                            <ColumnDefinition Width="Auto" />
                        </Grid.ColumnDefinitions>
						<Editors:LinqEditor Text="{Binding Reduce, Mode=TwoWay}" Height="{Binding ReduceHeight}" />
                        <Button Grid.Column="1"
                                Style="{StaticResource Style_Button_MouseOverChrome}"
                                Padding="4"
                                Margin="2,0"
                                x:Name="RemoveReduce"
                                ToolTipService.ToolTip="Remove reduce statement from the index definition"
                                HorizontalAlignment="Right"
                                VerticalAlignment="Top"
                                Command="{Binding RemoveReduce}"
                                CommandParameter="{Binding}">
                            <Button.Content>
                                <Image Source="{StaticResource Image_Remove_Tiny}"
                                       Width="12"
                                       Height="12" />
                            </Button.Content>
                        </Button>
                    </Grid>

                    <sdk:GridSplitter Grid.Row="4"
                                      Grid.Column="1"
                                      Visibility="{Binding ShowReduce, Converter={StaticResource BooleanToVisibility}}"
                                      Background="Transparent"
                                      HorizontalAlignment="Stretch" />
                    
					<StackPanel Grid.Row="5" 
								Margin="5,10,5,0" 
								Visibility="{Binding ShowTransformResults, Converter={StaticResource BooleanToVisibility}}" 
								Orientation="Horizontal">
						 <TextBlock Text="Transform"
									Margin="0,0,10,0"
									Style="{StaticResource Style_TextBlock_PagePartHeader}"
									VerticalAlignment="Top" />

						<Image Source="{StaticResource Image_Info_Tiny}" Stretch="Uniform" Width="14" VerticalAlignment="Top">
							<i:Interaction.Behaviors>
								<Behaviors:ShowPopupWhilstMouseOver>
									<Behaviors:ShowPopupWhilstMouseOver.Popup>
										<Popup>
											<ContentControl Style="{StaticResource Style_InfoToolTip}">
												<RichTextBlock MaxWidth="370" Margin="5">
<<<<<<< HEAD
													<Paragraph>The Transform function allows you to change the shape of individual result documents before the server returns them. It uses C# LINQ query syntax</Paragraph>

=======
													<Paragraph>Transform function happens during the query, and allow to transform the results on the server side.</Paragraph>
>>>>>>> 550ea5ad
													<Paragraph>
														<LineBreak/>Example:
														<Span FontFamily="Consolas">
															<LineBreak/>
															<Span Foreground="Blue">from</Span> order
															<Span Foreground="Blue">in</Span> orders
															<LineBreak/>
															<Span Foreground="Blue">let</Span> customer = database.Load(order.CustomerId)
															<LineBreak/>
<<<<<<< HEAD
															<Span Foreground="Blue">let</Span> region = Database.Load(result.RegionId)
                                                            <LineBreak/><Span Foreground="Blue">select new</Span> {
                                                            <LineBreak/> result.Date,
                                                            <LineBreak/> result.Amount,
                                                            <LineBreak/> Region = region.Name,
                                                            <LineBreak/> Manager = region.Manager
                                                            <LineBreak/>}
=======
															<Span Foreground="Blue">select new</Span> {order.Date, order.Amount, customer.Name}
>>>>>>> 550ea5ad
														</Span>
														<LineBreak/>
													</Paragraph>
												</RichTextBlock>
											</ContentControl>
										</Popup>
									</Behaviors:ShowPopupWhilstMouseOver.Popup>
								</Behaviors:ShowPopupWhilstMouseOver>
							</i:Interaction.Behaviors>
						</Image>
					</StackPanel>
                   
                    <Grid Grid.Row="5"
                          Grid.Column="1"
                          Visibility="{Binding ShowTransformResults, Converter={StaticResource BooleanToVisibility}}"
                          Margin="0,10">
                        <Grid.ColumnDefinitions>
                            <ColumnDefinition Width="*" />
                            <ColumnDefinition Width="Auto" />
                        </Grid.ColumnDefinitions>
						<Editors:LinqEditor Text="{Binding TransformResults, Mode=TwoWay}" Height="{Binding TransformHeight}"/>
                        <Button Grid.Column="1"
                                Style="{StaticResource Style_Button_MouseOverChrome}"
                                Padding="4"
                                Margin="2,0"
                                x:Name="RemoveTransformResults"
                                ToolTipService.ToolTip="Remove transform results statement from the index definition"
                                HorizontalAlignment="Right"
                                VerticalAlignment="Top"
                                Command="{Binding RemoveTransformResults}"
                                CommandParameter="{Binding}">
                            <Button.Content>
                                <Image Source="{StaticResource Image_Remove_Tiny}"
                                       Width="12"
                                       Height="12" />
                            </Button.Content>
                        </Button>
                    </Grid>

                    <sdk:GridSplitter Grid.Row="6"
                                      Grid.Column="1"
                                      Visibility="{Binding ShowTransformResults, Converter={StaticResource BooleanToVisibility}}"
                                      Background="Transparent"
                                      HorizontalAlignment="Stretch" />

                    <TextBlock Text="Fields"
                               Visibility="{Binding Fields.Count, Converter={StaticResource HiddenWhenEmpty}}"
                               Grid.Row="7"
                               Margin="5,10,5,0"
                               Style="{StaticResource Style_TextBlock_PagePartHeader}"
                               VerticalAlignment="Top" />
                    <ItemsControl ItemsSource="{Binding Fields}"
                                  Visibility="{Binding Fields.Count, Converter={StaticResource HiddenWhenEmpty}}"
                                  Style="{StaticResource Style_ItemsControl_IndexFields}"
                                  Grid.Row="7"
                                  Grid.Column="1"
                                  Margin="0,10,24,10"
                                  ItemTemplate="{StaticResource IndexFieldTemplate}">
                    </ItemsControl>
                </Grid>
            </ScrollViewer>

            <Grid Grid.Row="2">
                <Border Visibility="{Binding ErrorsCount, Converter={StaticResource HiddenWhenEmpty}}">
                    <Border.Background>
                        <LinearGradientBrush EndPoint="0.5,1" StartPoint="0.5,0">
                            <GradientStop Color="#D67171"/>
                            <GradientStop Color="#C25858" Offset="1"/>
                        </LinearGradientBrush>
                    </Border.Background>
                    <StackPanel Margin="5">
                        <HyperlinkButton Content="{Binding ErrorsCount, StringFormat='\{0\} errors encountered when processing index'}"
                                         Command="{StaticResource NavigateToCommand}"
                                         CommandParameter="{Binding Name, StringFormat=/indexes-errors/\{0\}}" 
                                         Foreground="White" HorizontalAlignment="Center"/>
                    </StackPanel>
                </Border>
            </Grid>
        </Grid>
    </toolkit:HeaderedContentControl>
</UserControl><|MERGE_RESOLUTION|>--- conflicted
+++ resolved
@@ -391,11 +391,7 @@
 										<Popup>
 											<ContentControl Style="{StaticResource Style_InfoToolTip}">
 												<RichTextBlock MaxWidth="370" Margin="5">
-<<<<<<< HEAD
-													<Paragraph>A Map function generates a set of documents for indexing. It uses C# LINQ query syntax.</Paragraph>
-=======
-													<Paragraph>Maps project the fields that we want to search on (to the index) or to group by (when using map/reduce).</Paragraph>
->>>>>>> 550ea5ad
+													<Paragraph>Maps tells how to find the data you are intrested in</Paragraph>
 													<Paragraph>
 														<LineBreak/>
 														Example:
@@ -485,11 +481,7 @@
 										<Popup>
 											<ContentControl Style="{StaticResource Style_InfoToolTip}">
 												<RichTextBlock MaxWidth="370" Margin="5">
-<<<<<<< HEAD
 													<Paragraph>The Reduce function consolidates documents from the Map stage into a smaller set of documents. It uses C# LINQ query syntax.</Paragraph>
-=======
-													<Paragraph>Reduce function allows to aggregate results from multiple documents (group by).</Paragraph>
->>>>>>> 550ea5ad
 													<Paragraph>
 														<LineBreak/>Example:
 														<Span FontFamily="Consolas">
@@ -502,19 +494,11 @@
 															<LineBreak/>
 															<Span Foreground="Blue">into</Span> g
 															<LineBreak/>
-<<<<<<< HEAD
 															<Span Foreground="Blue">select new</Span> { 
                                                             <LineBreak/> Date = g.Key.Date,
                                                             <LineBreak/> RegionId = g.Key.RegionId
                                                             <LineBreak/> Amount = g.Sum(x => x.Amount)
                                                             <LineBreak/>}
-=======
-															<Span Foreground="Blue">select new</Span> {
-															<LineBreak/>
-															<Span xml:space="preserve">    g.Key.Date, Amount = g.Sum(x => x.Amount)</Span>
-															<LineBreak/>
-															}
->>>>>>> 550ea5ad
 														</Span>
 														<LineBreak/>
 													</Paragraph>
@@ -577,12 +561,8 @@
 										<Popup>
 											<ContentControl Style="{StaticResource Style_InfoToolTip}">
 												<RichTextBlock MaxWidth="370" Margin="5">
-<<<<<<< HEAD
 													<Paragraph>The Transform function allows you to change the shape of individual result documents before the server returns them. It uses C# LINQ query syntax</Paragraph>
 
-=======
-													<Paragraph>Transform function happens during the query, and allow to transform the results on the server side.</Paragraph>
->>>>>>> 550ea5ad
 													<Paragraph>
 														<LineBreak/>Example:
 														<Span FontFamily="Consolas">
@@ -590,9 +570,6 @@
 															<Span Foreground="Blue">from</Span> order
 															<Span Foreground="Blue">in</Span> orders
 															<LineBreak/>
-															<Span Foreground="Blue">let</Span> customer = database.Load(order.CustomerId)
-															<LineBreak/>
-<<<<<<< HEAD
 															<Span Foreground="Blue">let</Span> region = Database.Load(result.RegionId)
                                                             <LineBreak/><Span Foreground="Blue">select new</Span> {
                                                             <LineBreak/> result.Date,
@@ -600,9 +577,6 @@
                                                             <LineBreak/> Region = region.Name,
                                                             <LineBreak/> Manager = region.Manager
                                                             <LineBreak/>}
-=======
-															<Span Foreground="Blue">select new</Span> {order.Date, order.Amount, customer.Name}
->>>>>>> 550ea5ad
 														</Span>
 														<LineBreak/>
 													</Paragraph>
