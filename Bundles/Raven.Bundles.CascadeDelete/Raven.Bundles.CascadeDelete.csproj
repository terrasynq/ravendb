--- conflicted
+++ resolved
@@ -12,11 +12,8 @@
     <AssemblyName>Raven.Bundles.CascadeDelete</AssemblyName>
     <TargetFrameworkVersion>v4.0</TargetFrameworkVersion>
     <FileAlignment>512</FileAlignment>
-<<<<<<< HEAD
     <SolutionDir Condition="$(SolutionDir) == '' Or $(SolutionDir) == '*Undefined*'">..\..\</SolutionDir>
     <RestorePackages>true</RestorePackages>
-=======
->>>>>>> 8a3c46c5
   </PropertyGroup>
   <PropertyGroup Condition=" '$(Configuration)|$(Platform)' == 'Debug|AnyCPU' ">
     <DebugSymbols>true</DebugSymbols>
@@ -43,7 +40,6 @@
     <AssemblyOriginatorKeyFile>..\..\Raven.Database\RavenDB.snk</AssemblyOriginatorKeyFile>
   </PropertyGroup>
   <ItemGroup>
-<<<<<<< HEAD
     <Reference Include="Microsoft.Threading.Tasks">
       <HintPath>..\..\packages\Microsoft.Bcl.Async.1.0.12-beta\lib\net40\Microsoft.Threading.Tasks.dll</HintPath>
     </Reference>
@@ -61,10 +57,8 @@
     <Reference Include="System.Threading.Tasks">
       <HintPath>..\..\packages\Microsoft.Bcl.1.0.11-beta\lib\net40\System.Threading.Tasks.dll</HintPath>
     </Reference>
-=======
     <Reference Include="System" />
     <Reference Include="System.Core" />
->>>>>>> 8a3c46c5
     <Reference Include="System.Xml.Linq" />
     <Reference Include="System.Data.DataSetExtensions" />
     <Reference Include="Microsoft.CSharp" />
@@ -93,7 +87,6 @@
     <None Include="..\..\Raven.Database\RavenDB.snk">
       <Link>RavenDB.snk</Link>
     </None>
-<<<<<<< HEAD
     <None Include="app.config" />
     <None Include="packages.config" />
   </ItemGroup>
@@ -101,11 +94,9 @@
   <Import Project="$(MSBuildProjectDirectory)\..\..\Tools\StyleCop\StyleCop.Targets" />
   <Import Project="$(SolutionDir)\.nuget\nuget.targets" />
   <Import Project="..\..\packages\Microsoft.Bcl.1.0.11-beta\tools\portable-net40+sl4+win8+wp71\Microsoft.Bcl.targets" />
-=======
   </ItemGroup>
   <Import Project="$(MSBuildToolsPath)\Microsoft.CSharp.targets" />
   <Import Project="$(MSBuildProjectDirectory)\..\..\Tools\StyleCop\StyleCop.Targets" />
->>>>>>> 8a3c46c5
   <!-- To modify your build process, add your task inside one of the targets below and uncomment it. 
        Other similar extension points exist, see Microsoft.Common.targets.
   <Target Name="BeforeBuild">
