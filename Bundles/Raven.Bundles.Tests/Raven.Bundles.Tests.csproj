--- conflicted
+++ resolved
@@ -1,240 +1,237 @@
-﻿<?xml version="1.0" encoding="utf-8"?>
-<Project ToolsVersion="4.0" DefaultTargets="Build" xmlns="http://schemas.microsoft.com/developer/msbuild/2003">
-  <PropertyGroup>
-    <Configuration Condition=" '$(Configuration)' == '' ">Debug</Configuration>
-    <Platform Condition=" '$(Platform)' == '' ">AnyCPU</Platform>
-    <ProductVersion>8.0.30703</ProductVersion>
-    <SchemaVersion>2.0</SchemaVersion>
-    <ProjectGuid>{35CFAB1C-7934-4481-AC0D-7102F7DEE7F8}</ProjectGuid>
-    <OutputType>Library</OutputType>
-    <AppDesignerFolder>Properties</AppDesignerFolder>
-    <RootNamespace>Raven.Bundles.Tests</RootNamespace>
-    <AssemblyName>Raven.Bundles.Tests</AssemblyName>
-    <TargetFrameworkVersion>v4.0</TargetFrameworkVersion>
-    <FileAlignment>512</FileAlignment>
-  </PropertyGroup>
-  <PropertyGroup Condition=" '$(Configuration)|$(Platform)' == 'Debug|AnyCPU' ">
-    <DebugSymbols>true</DebugSymbols>
-    <DebugType>full</DebugType>
-    <Optimize>false</Optimize>
-    <OutputPath>bin\Debug\</OutputPath>
-    <DefineConstants>DEBUG;TRACE</DefineConstants>
-    <ErrorReport>prompt</ErrorReport>
-    <WarningLevel>4</WarningLevel>
-  </PropertyGroup>
-  <PropertyGroup Condition=" '$(Configuration)|$(Platform)' == 'Release|AnyCPU' ">
-    <DebugType>pdbonly</DebugType>
-    <Optimize>true</Optimize>
-    <OutputPath>bin\Release\</OutputPath>
-    <DefineConstants>TRACE</DefineConstants>
-    <ErrorReport>prompt</ErrorReport>
-    <WarningLevel>4</WarningLevel>
-    <StyleCopTreatErrorsAsWarnings>false</StyleCopTreatErrorsAsWarnings>
-  </PropertyGroup>
-  <ItemGroup>
-    <Reference Include="Lucene.Net, Version=2.9.4.1, Culture=neutral, PublicKeyToken=85089178b9ac3181, processorArchitecture=MSIL">
-      <SpecificVersion>False</SpecificVersion>
-      <HintPath>..\..\SharedLibs\Lucene.Net.dll</HintPath>
-    </Reference>
-    <Reference Include="System" />
-    <Reference Include="System.ComponentModel.Composition" />
-    <Reference Include="System.Configuration" />
-    <Reference Include="System.Core" />
-    <Reference Include="System.Transactions" />
-    <Reference Include="System.Web" />
-    <Reference Include="System.Xml.Linq" />
-    <Reference Include="System.Data.DataSetExtensions" />
-    <Reference Include="Microsoft.CSharp" />
-    <Reference Include="System.Data" />
-    <Reference Include="System.Xml" />
-    <Reference Include="xunit">
-      <HintPath>..\..\Packages\xunit.1.9.0.1566\lib\xunit.dll</HintPath>
-    </Reference>
-  </ItemGroup>
-  <ItemGroup>
-    <Compile Include="..\..\CommonAssemblyInfo.cs">
-      <Link>Properties\CommonAssemblyInfo.cs</Link>
-    </Compile>
-    <Compile Include="Authentication\AuthorizationTest.cs" />
-    <Compile Include="Authentication\AsyncSimpleLogin.cs" />
-    <Compile Include="Authentication\Bugs\Mojo2.cs" />
-    <Compile Include="Authentication\Bugs\Mojo2_Failed.cs" />
-    <Compile Include="Authentication\HttpWebRequestExtensions.cs" />
-    <Compile Include="Authentication\SimpleLogin.cs" />
-    <Compile Include="Authentication\SmugglerOAuth.cs" />
-    <Compile Include="Authentication\UsingDatabaseCommands.cs" />
-    <Compile Include="Authorization\AuthorizationTest.cs" />
-    <Compile Include="Authorization\Bugs\fampinheiro.cs" />
-    <Compile Include="Authorization\Bugs\Jalchr.cs" />
-    <Compile Include="Authorization\Bugs\Kwal.cs" />
-    <Compile Include="Authorization\Bugs\LoadingSavedInfo.cs" />
-    <Compile Include="Authorization\Bugs\WhenUsingMultiTenancy.cs" />
-    <Compile Include="Authorization\Bugs\WithChangingOfUser.cs" />
-    <Compile Include="Authorization\CanAskAuthQuestions.cs" />
-    <Compile Include="Authorization\CanHandleAuthQuestions.cs" />
-    <Compile Include="Authorization\Deleting.cs" />
-    <Compile Include="Authorization\Reading.cs" />
-    <Compile Include="Authorization\Writing.cs" />
-    <Compile Include="CascadeDelete\CascadeDelete.cs" />
-    <Compile Include="Expiration\Expiration.cs" />
-    <Compile Include="Expiration\WithCascade.cs" />
-    <Compile Include="IndexedProperties\IndexedProperties.cs" />
-    <Compile Include="IndexReplication\FactIfSqlServerIsAvailable.cs" />
-    <Compile Include="IndexReplication\ReplicateToSql.cs" />
-    <Compile Include="MoreLikeThis\MoreLikeThisQueryParametersTests.cs" />
-    <Compile Include="MoreLikeThis\MoreLikeThisTests.cs" />
-    <Compile Include="MoreLikeThis\MoreLikeThis_should_support_MapReduce_indexes.cs" />
-    <Compile Include="MoreLikeThis\TestWithInMemoryDatabase.cs" />
-    <Compile Include="Replication\Async\AttachmentReplication.cs" />
-    <Compile Include="Replication\Async\ConflictWhenReplicating.cs" />
-    <Compile Include="Replication\Async\FailoverBetweenTwoMultiTenantDatabases.cs" />
-    <Compile Include="Replication\Async\FailureHandling.cs" />
-    <Compile Include="Replication\Async\MultihopReplication.cs" />
-    <Compile Include="Replication\Async\ReadStriping.cs" />
-    <Compile Include="Replication\Async\ReplicationWithOAuth.cs" />
-    <Compile Include="Replication\Async\SimpleReplication.cs" />
-    <Compile Include="Replication\Async\WritesDuringFailover.cs" />
-    <Compile Include="Replication\AttachmentReplication.cs" />
-    <Compile Include="Replication\AttachmentReplicationBugs.cs" />
-    <Compile Include="Replication\Bugs\David.cs" />
-    <Compile Include="Replication\Bugs\MultipleWritesInReplicationWindow.cs" />
-    <Compile Include="Replication\Bugs\ReplicatingDanish.cs" />
-    <Compile Include="Replication\Bugs\SameEtagFromDifferentServers.cs" />
-    <Compile Include="Replication\Bugs\Vlad.cs" />
-    <Compile Include="Replication\FailoverBetweenTwoMultiTenantDatabases.cs" />
-    <Compile Include="Replication\MultihopReplication.cs" />
-    <Compile Include="Replication\ConflictWhenReplicating.cs" />
-    <Compile Include="Replication\FailureHandling.cs" />
-    <Compile Include="Replication\ReadStriping.cs" />
-    <Compile Include="Replication\ReplicationWithOAuth.cs" />
-    <Compile Include="Replication\ReplicationBase.cs" />
-    <Compile Include="Replication\SimpleReplication.cs" />
-    <Compile Include="Replication\WritesDuringFailover.cs" />
-    <Compile Include="Replication\WritesDuringFailover2.cs" />
-<<<<<<< HEAD
-=======
-    <Compile Include="TestUtil.cs" />
->>>>>>> 6748872b
-    <Compile Include="UniqueConstraints\Bugs\Lars.cs" />
-    <Compile Include="UniqueConstraints\Bugs\Troy.cs" />
-    <Compile Include="UniqueConstraints\Bugs\Troy2.cs" />
-    <Compile Include="UniqueConstraints\CreateTests.cs" />
-    <Compile Include="UniqueConstraints\DeleteTests.cs" />
-    <Compile Include="UniqueConstraints\ExtensionCheckTests.cs" />
-    <Compile Include="UniqueConstraints\ExtensionLoadTests.cs" />
-    <Compile Include="UniqueConstraints\UniqueConstraintsTest.cs" />
-    <Compile Include="UniqueConstraints\UpdateTests.cs" />
-    <Compile Include="Versioning\Bugs\MultipleVersions.cs" />
-    <Compile Include="Versioning\Bugs\VersioningWithGuidIds.cs" />
-    <Compile Include="Versioning\Versioning.cs" />
-    <Compile Include="Versioning\VersioningTest.cs" />
-  </ItemGroup>
-  <ItemGroup>
-    <ProjectReference Include="..\..\Raven.Abstractions\Raven.Abstractions.csproj">
-      <Project>{41AC479E-1EB2-4D23-AAF2-E4C8DF1BC2BA}</Project>
-      <Name>Raven.Abstractions</Name>
-    </ProjectReference>
-    <ProjectReference Include="..\..\Raven.Client.Embedded\Raven.Client.Embedded.csproj">
-      <Project>{0F5287AD-37B3-4375-BA3E-3CED64B1FC5B}</Project>
-      <Name>Raven.Client.Embedded</Name>
-    </ProjectReference>
-    <ProjectReference Include="..\..\Raven.Client.Lightweight\Raven.Client.Lightweight.csproj">
-      <Project>{4E087ECB-E7CA-4891-AC3C-3C76702715B6}</Project>
-      <Name>Raven.Client.Lightweight</Name>
-    </ProjectReference>
-    <ProjectReference Include="..\..\Raven.Database\Raven.Database.csproj">
-      <Project>{212823CD-25E1-41AC-92D1-D6DF4D53FC85}</Project>
-      <Name>Raven.Database</Name>
-      <Aliases>database</Aliases>
-    </ProjectReference>
-    <ProjectReference Include="..\..\Raven.Server\Raven.Server.csproj">
-      <Project>{3B90EB20-AEA3-4972-8219-936F1A62768C}</Project>
-      <Name>Raven.Server</Name>
-    </ProjectReference>
-    <ProjectReference Include="..\..\Raven.Storage.Esent\Raven.Storage.Esent.csproj">
-      <Project>{9DEE8674-D0CD-430D-BD9B-6CD95F3CAB22}</Project>
-      <Name>Raven.Storage.Esent</Name>
-    </ProjectReference>
-    <ProjectReference Include="..\..\Raven.Storage.Managed\Raven.Storage.Managed.csproj">
-      <Project>{DA99A419-E137-40DB-9495-0C363B479D4B}</Project>
-      <Name>Raven.Storage.Managed</Name>
-    </ProjectReference>
-    <ProjectReference Include="..\Raven.Bundles.Authentication\Raven.Bundles.Authentication.csproj">
-      <Project>{53DA3AE4-1648-43B9-A814-BAFD89AEBF2A}</Project>
-      <Name>Raven.Bundles.Authentication</Name>
-    </ProjectReference>
-    <ProjectReference Include="..\Raven.Bundles.Authorization\Raven.Bundles.Authorization.csproj">
-      <Project>{034FFD8F-F917-4A45-B920-9C460CD66BAF}</Project>
-      <Name>Raven.Bundles.Authorization</Name>
-    </ProjectReference>
-    <ProjectReference Include="..\Raven.Bundles.CascadeDelete\Raven.Bundles.CascadeDelete.csproj">
-      <Project>{D9CCC62F-0B4E-4B37-BE7E-203D34B4EC4F}</Project>
-      <Name>Raven.Bundles.CascadeDelete</Name>
-    </ProjectReference>
-    <ProjectReference Include="..\Raven.Bundles.Expiration\Raven.Bundles.Expiration.csproj">
-      <Project>{5E2C2AAA-31E4-4F2B-A3E3-E1332D2D338A}</Project>
-      <Name>Raven.Bundles.Expiration</Name>
-    </ProjectReference>
-    <ProjectReference Include="..\Raven.Bundles.IndexedProperties\Raven.Bundles.IndexedProperties.csproj">
-      <Project>{012F5E7B-DDC3-4B8C-BA39-1394536D58BE}</Project>
-      <Name>Raven.Bundles.IndexedProperties</Name>
-    </ProjectReference>
-    <ProjectReference Include="..\Raven.Bundles.IndexReplication\Raven.Bundles.IndexReplication.csproj">
-      <Project>{2728BBA7-5142-445E-BAA5-142A25E0666D}</Project>
-      <Name>Raven.Bundles.IndexReplication</Name>
-    </ProjectReference>
-    <ProjectReference Include="..\Raven.Bundles.MoreLikeThis\Raven.Bundles.MoreLikeThis.csproj">
-      <Project>{EA00C89B-161A-4D62-8A88-9063900F0BC2}</Project>
-      <Name>Raven.Bundles.MoreLikeThis</Name>
-    </ProjectReference>
-    <ProjectReference Include="..\Raven.Bundles.Replication\Raven.Bundles.Replication.csproj">
-      <Project>{2EA316E8-629A-45C2-80B8-48F9CDB5BF57}</Project>
-      <Name>Raven.Bundles.Replication</Name>
-      <Aliases>replication</Aliases>
-    </ProjectReference>
-    <ProjectReference Include="..\Raven.Bundles.UniqueConstraints\Raven.Bundles.UniqueConstraints.csproj">
-      <Project>{4C026F8A-FB36-4A30-82E9-324D207F6B48}</Project>
-      <Name>Raven.Bundles.UniqueConstraints</Name>
-    </ProjectReference>
-    <ProjectReference Include="..\Raven.Bundles.Versioning\Raven.Bundles.Versioning.csproj">
-      <Project>{22BCC20F-FC1F-4523-A717-77CDF8519C1D}</Project>
-      <Name>Raven.Bundles.Versioning</Name>
-    </ProjectReference>
-    <ProjectReference Include="..\Raven.Client.Authorization\Raven.Client.Authorization.csproj">
-      <Project>{3A852FD2-E0F9-449C-8F66-0C6A180D030A}</Project>
-      <Name>Raven.Client.Authorization</Name>
-      <Aliases>client</Aliases>
-    </ProjectReference>
-    <ProjectReference Include="..\Raven.Client.IndexedProperties\Raven.Client.IndexedProperties.csproj">
-      <Project>{F41C7F7E-A287-449A-A545-E7152937EF77}</Project>
-      <Name>Raven.Client.IndexedProperties</Name>
-    </ProjectReference>
-    <ProjectReference Include="..\Raven.Client.MoreLikeThis\Raven.Client.MoreLikeThis.csproj">
-      <Project>{039CB1C3-C4F3-4D87-A2C0-7531E386E6A3}</Project>
-      <Name>Raven.Client.MoreLikeThis</Name>
-      <Aliases>global</Aliases>
-    </ProjectReference>
-    <ProjectReference Include="..\Raven.Client.UniqueConstraints\Raven.Client.UniqueConstraints.csproj">
-      <Project>{D185331D-2B7C-4251-8EBE-140EDE1FAB9F}</Project>
-      <Name>Raven.Client.UniqueConstraints</Name>
-    </ProjectReference>
-    <ProjectReference Include="..\Raven.Client.Versioning\Raven.Client.Versioning.csproj">
-      <Project>{ADC25452-35F2-488E-9F2F-40C76F4927DB}</Project>
-      <Name>Raven.Client.Versioning</Name>
-    </ProjectReference>
-  </ItemGroup>
-  <ItemGroup>
-    <None Include="App.config" />
-    <None Include="packages.config" />
-  </ItemGroup>
-  <ItemGroup />
-  <Import Project="$(MSBuildToolsPath)\Microsoft.CSharp.targets" />
-  <Import Project="$(MSBuildProjectDirectory)\..\..\Tools\StyleCop\StyleCop.Targets" />
-  <!-- To modify your build process, add your task inside one of the targets below and uncomment it. 
-       Other similar extension points exist, see Microsoft.Common.targets.
-  <Target Name="BeforeBuild">
-  </Target>
-  <Target Name="AfterBuild">
-  </Target>
-  -->
-</Project>
+﻿<?xml version="1.0" encoding="utf-8"?>
+<Project ToolsVersion="4.0" DefaultTargets="Build" xmlns="http://schemas.microsoft.com/developer/msbuild/2003">
+  <PropertyGroup>
+    <Configuration Condition=" '$(Configuration)' == '' ">Debug</Configuration>
+    <Platform Condition=" '$(Platform)' == '' ">AnyCPU</Platform>
+    <ProductVersion>8.0.30703</ProductVersion>
+    <SchemaVersion>2.0</SchemaVersion>
+    <ProjectGuid>{35CFAB1C-7934-4481-AC0D-7102F7DEE7F8}</ProjectGuid>
+    <OutputType>Library</OutputType>
+    <AppDesignerFolder>Properties</AppDesignerFolder>
+    <RootNamespace>Raven.Bundles.Tests</RootNamespace>
+    <AssemblyName>Raven.Bundles.Tests</AssemblyName>
+    <TargetFrameworkVersion>v4.0</TargetFrameworkVersion>
+    <FileAlignment>512</FileAlignment>
+  </PropertyGroup>
+  <PropertyGroup Condition=" '$(Configuration)|$(Platform)' == 'Debug|AnyCPU' ">
+    <DebugSymbols>true</DebugSymbols>
+    <DebugType>full</DebugType>
+    <Optimize>false</Optimize>
+    <OutputPath>bin\Debug\</OutputPath>
+    <DefineConstants>DEBUG;TRACE</DefineConstants>
+    <ErrorReport>prompt</ErrorReport>
+    <WarningLevel>4</WarningLevel>
+  </PropertyGroup>
+  <PropertyGroup Condition=" '$(Configuration)|$(Platform)' == 'Release|AnyCPU' ">
+    <DebugType>pdbonly</DebugType>
+    <Optimize>true</Optimize>
+    <OutputPath>bin\Release\</OutputPath>
+    <DefineConstants>TRACE</DefineConstants>
+    <ErrorReport>prompt</ErrorReport>
+    <WarningLevel>4</WarningLevel>
+    <StyleCopTreatErrorsAsWarnings>false</StyleCopTreatErrorsAsWarnings>
+  </PropertyGroup>
+  <ItemGroup>
+    <Reference Include="Lucene.Net, Version=2.9.4.1, Culture=neutral, PublicKeyToken=85089178b9ac3181, processorArchitecture=MSIL">
+      <SpecificVersion>False</SpecificVersion>
+      <HintPath>..\..\SharedLibs\Lucene.Net.dll</HintPath>
+    </Reference>
+    <Reference Include="System" />
+    <Reference Include="System.ComponentModel.Composition" />
+    <Reference Include="System.Configuration" />
+    <Reference Include="System.Core" />
+    <Reference Include="System.Transactions" />
+    <Reference Include="System.Web" />
+    <Reference Include="System.Xml.Linq" />
+    <Reference Include="System.Data.DataSetExtensions" />
+    <Reference Include="Microsoft.CSharp" />
+    <Reference Include="System.Data" />
+    <Reference Include="System.Xml" />
+    <Reference Include="xunit">
+      <HintPath>..\..\Packages\xunit.1.9.0.1566\lib\xunit.dll</HintPath>
+    </Reference>
+  </ItemGroup>
+  <ItemGroup>
+    <Compile Include="..\..\CommonAssemblyInfo.cs">
+      <Link>Properties\CommonAssemblyInfo.cs</Link>
+    </Compile>
+    <Compile Include="Authentication\AuthorizationTest.cs" />
+    <Compile Include="Authentication\AsyncSimpleLogin.cs" />
+    <Compile Include="Authentication\Bugs\Mojo2.cs" />
+    <Compile Include="Authentication\Bugs\Mojo2_Failed.cs" />
+    <Compile Include="Authentication\HttpWebRequestExtensions.cs" />
+    <Compile Include="Authentication\SimpleLogin.cs" />
+    <Compile Include="Authentication\SmugglerOAuth.cs" />
+    <Compile Include="Authentication\UsingDatabaseCommands.cs" />
+    <Compile Include="Authorization\AuthorizationTest.cs" />
+    <Compile Include="Authorization\Bugs\fampinheiro.cs" />
+    <Compile Include="Authorization\Bugs\Jalchr.cs" />
+    <Compile Include="Authorization\Bugs\Kwal.cs" />
+    <Compile Include="Authorization\Bugs\LoadingSavedInfo.cs" />
+    <Compile Include="Authorization\Bugs\WhenUsingMultiTenancy.cs" />
+    <Compile Include="Authorization\Bugs\WithChangingOfUser.cs" />
+    <Compile Include="Authorization\CanAskAuthQuestions.cs" />
+    <Compile Include="Authorization\CanHandleAuthQuestions.cs" />
+    <Compile Include="Authorization\Deleting.cs" />
+    <Compile Include="Authorization\Reading.cs" />
+    <Compile Include="Authorization\Writing.cs" />
+    <Compile Include="CascadeDelete\CascadeDelete.cs" />
+    <Compile Include="Expiration\Expiration.cs" />
+    <Compile Include="Expiration\WithCascade.cs" />
+    <Compile Include="IndexedProperties\IndexedProperties.cs" />
+    <Compile Include="IndexReplication\FactIfSqlServerIsAvailable.cs" />
+    <Compile Include="IndexReplication\ReplicateToSql.cs" />
+    <Compile Include="MoreLikeThis\MoreLikeThisQueryParametersTests.cs" />
+    <Compile Include="MoreLikeThis\MoreLikeThisTests.cs" />
+    <Compile Include="MoreLikeThis\MoreLikeThis_should_support_MapReduce_indexes.cs" />
+    <Compile Include="MoreLikeThis\TestWithInMemoryDatabase.cs" />
+    <Compile Include="Replication\Async\AttachmentReplication.cs" />
+    <Compile Include="Replication\Async\ConflictWhenReplicating.cs" />
+    <Compile Include="Replication\Async\FailoverBetweenTwoMultiTenantDatabases.cs" />
+    <Compile Include="Replication\Async\FailureHandling.cs" />
+    <Compile Include="Replication\Async\MultihopReplication.cs" />
+    <Compile Include="Replication\Async\ReadStriping.cs" />
+    <Compile Include="Replication\Async\ReplicationWithOAuth.cs" />
+    <Compile Include="Replication\Async\SimpleReplication.cs" />
+    <Compile Include="Replication\Async\WritesDuringFailover.cs" />
+    <Compile Include="Replication\AttachmentReplication.cs" />
+    <Compile Include="Replication\AttachmentReplicationBugs.cs" />
+    <Compile Include="Replication\Bugs\David.cs" />
+    <Compile Include="Replication\Bugs\MultipleWritesInReplicationWindow.cs" />
+    <Compile Include="Replication\Bugs\ReplicatingDanish.cs" />
+    <Compile Include="Replication\Bugs\SameEtagFromDifferentServers.cs" />
+    <Compile Include="Replication\Bugs\Vlad.cs" />
+    <Compile Include="Replication\FailoverBetweenTwoMultiTenantDatabases.cs" />
+    <Compile Include="Replication\MultihopReplication.cs" />
+    <Compile Include="Replication\ConflictWhenReplicating.cs" />
+    <Compile Include="Replication\FailureHandling.cs" />
+    <Compile Include="Replication\ReadStriping.cs" />
+    <Compile Include="Replication\ReplicationWithOAuth.cs" />
+    <Compile Include="Replication\ReplicationBase.cs" />
+    <Compile Include="Replication\SimpleReplication.cs" />
+    <Compile Include="Replication\WritesDuringFailover.cs" />
+    <Compile Include="Replication\WritesDuringFailover2.cs" />
+    <Compile Include="TestUtil.cs" />
+    <Compile Include="UniqueConstraints\Bugs\Lars.cs" />
+    <Compile Include="UniqueConstraints\Bugs\Troy.cs" />
+    <Compile Include="UniqueConstraints\Bugs\Troy2.cs" />
+    <Compile Include="UniqueConstraints\CreateTests.cs" />
+    <Compile Include="UniqueConstraints\DeleteTests.cs" />
+    <Compile Include="UniqueConstraints\ExtensionCheckTests.cs" />
+    <Compile Include="UniqueConstraints\ExtensionLoadTests.cs" />
+    <Compile Include="UniqueConstraints\UniqueConstraintsTest.cs" />
+    <Compile Include="UniqueConstraints\UpdateTests.cs" />
+    <Compile Include="Versioning\Bugs\MultipleVersions.cs" />
+    <Compile Include="Versioning\Bugs\VersioningWithGuidIds.cs" />
+    <Compile Include="Versioning\Versioning.cs" />
+    <Compile Include="Versioning\VersioningTest.cs" />
+  </ItemGroup>
+  <ItemGroup>
+    <ProjectReference Include="..\..\Raven.Abstractions\Raven.Abstractions.csproj">
+      <Project>{41AC479E-1EB2-4D23-AAF2-E4C8DF1BC2BA}</Project>
+      <Name>Raven.Abstractions</Name>
+    </ProjectReference>
+    <ProjectReference Include="..\..\Raven.Client.Embedded\Raven.Client.Embedded.csproj">
+      <Project>{0F5287AD-37B3-4375-BA3E-3CED64B1FC5B}</Project>
+      <Name>Raven.Client.Embedded</Name>
+    </ProjectReference>
+    <ProjectReference Include="..\..\Raven.Client.Lightweight\Raven.Client.Lightweight.csproj">
+      <Project>{4E087ECB-E7CA-4891-AC3C-3C76702715B6}</Project>
+      <Name>Raven.Client.Lightweight</Name>
+    </ProjectReference>
+    <ProjectReference Include="..\..\Raven.Database\Raven.Database.csproj">
+      <Project>{212823CD-25E1-41AC-92D1-D6DF4D53FC85}</Project>
+      <Name>Raven.Database</Name>
+      <Aliases>database</Aliases>
+    </ProjectReference>
+    <ProjectReference Include="..\..\Raven.Server\Raven.Server.csproj">
+      <Project>{3B90EB20-AEA3-4972-8219-936F1A62768C}</Project>
+      <Name>Raven.Server</Name>
+    </ProjectReference>
+    <ProjectReference Include="..\..\Raven.Storage.Esent\Raven.Storage.Esent.csproj">
+      <Project>{9DEE8674-D0CD-430D-BD9B-6CD95F3CAB22}</Project>
+      <Name>Raven.Storage.Esent</Name>
+    </ProjectReference>
+    <ProjectReference Include="..\..\Raven.Storage.Managed\Raven.Storage.Managed.csproj">
+      <Project>{DA99A419-E137-40DB-9495-0C363B479D4B}</Project>
+      <Name>Raven.Storage.Managed</Name>
+    </ProjectReference>
+    <ProjectReference Include="..\Raven.Bundles.Authentication\Raven.Bundles.Authentication.csproj">
+      <Project>{53DA3AE4-1648-43B9-A814-BAFD89AEBF2A}</Project>
+      <Name>Raven.Bundles.Authentication</Name>
+    </ProjectReference>
+    <ProjectReference Include="..\Raven.Bundles.Authorization\Raven.Bundles.Authorization.csproj">
+      <Project>{034FFD8F-F917-4A45-B920-9C460CD66BAF}</Project>
+      <Name>Raven.Bundles.Authorization</Name>
+    </ProjectReference>
+    <ProjectReference Include="..\Raven.Bundles.CascadeDelete\Raven.Bundles.CascadeDelete.csproj">
+      <Project>{D9CCC62F-0B4E-4B37-BE7E-203D34B4EC4F}</Project>
+      <Name>Raven.Bundles.CascadeDelete</Name>
+    </ProjectReference>
+    <ProjectReference Include="..\Raven.Bundles.Expiration\Raven.Bundles.Expiration.csproj">
+      <Project>{5E2C2AAA-31E4-4F2B-A3E3-E1332D2D338A}</Project>
+      <Name>Raven.Bundles.Expiration</Name>
+    </ProjectReference>
+    <ProjectReference Include="..\Raven.Bundles.IndexedProperties\Raven.Bundles.IndexedProperties.csproj">
+      <Project>{012F5E7B-DDC3-4B8C-BA39-1394536D58BE}</Project>
+      <Name>Raven.Bundles.IndexedProperties</Name>
+    </ProjectReference>
+    <ProjectReference Include="..\Raven.Bundles.IndexReplication\Raven.Bundles.IndexReplication.csproj">
+      <Project>{2728BBA7-5142-445E-BAA5-142A25E0666D}</Project>
+      <Name>Raven.Bundles.IndexReplication</Name>
+    </ProjectReference>
+    <ProjectReference Include="..\Raven.Bundles.MoreLikeThis\Raven.Bundles.MoreLikeThis.csproj">
+      <Project>{EA00C89B-161A-4D62-8A88-9063900F0BC2}</Project>
+      <Name>Raven.Bundles.MoreLikeThis</Name>
+    </ProjectReference>
+    <ProjectReference Include="..\Raven.Bundles.Replication\Raven.Bundles.Replication.csproj">
+      <Project>{2EA316E8-629A-45C2-80B8-48F9CDB5BF57}</Project>
+      <Name>Raven.Bundles.Replication</Name>
+      <Aliases>replication</Aliases>
+    </ProjectReference>
+    <ProjectReference Include="..\Raven.Bundles.UniqueConstraints\Raven.Bundles.UniqueConstraints.csproj">
+      <Project>{4C026F8A-FB36-4A30-82E9-324D207F6B48}</Project>
+      <Name>Raven.Bundles.UniqueConstraints</Name>
+    </ProjectReference>
+    <ProjectReference Include="..\Raven.Bundles.Versioning\Raven.Bundles.Versioning.csproj">
+      <Project>{22BCC20F-FC1F-4523-A717-77CDF8519C1D}</Project>
+      <Name>Raven.Bundles.Versioning</Name>
+    </ProjectReference>
+    <ProjectReference Include="..\Raven.Client.Authorization\Raven.Client.Authorization.csproj">
+      <Project>{3A852FD2-E0F9-449C-8F66-0C6A180D030A}</Project>
+      <Name>Raven.Client.Authorization</Name>
+      <Aliases>client</Aliases>
+    </ProjectReference>
+    <ProjectReference Include="..\Raven.Client.IndexedProperties\Raven.Client.IndexedProperties.csproj">
+      <Project>{F41C7F7E-A287-449A-A545-E7152937EF77}</Project>
+      <Name>Raven.Client.IndexedProperties</Name>
+    </ProjectReference>
+    <ProjectReference Include="..\Raven.Client.MoreLikeThis\Raven.Client.MoreLikeThis.csproj">
+      <Project>{039CB1C3-C4F3-4D87-A2C0-7531E386E6A3}</Project>
+      <Name>Raven.Client.MoreLikeThis</Name>
+      <Aliases>global</Aliases>
+    </ProjectReference>
+    <ProjectReference Include="..\Raven.Client.UniqueConstraints\Raven.Client.UniqueConstraints.csproj">
+      <Project>{D185331D-2B7C-4251-8EBE-140EDE1FAB9F}</Project>
+      <Name>Raven.Client.UniqueConstraints</Name>
+    </ProjectReference>
+    <ProjectReference Include="..\Raven.Client.Versioning\Raven.Client.Versioning.csproj">
+      <Project>{ADC25452-35F2-488E-9F2F-40C76F4927DB}</Project>
+      <Name>Raven.Client.Versioning</Name>
+    </ProjectReference>
+  </ItemGroup>
+  <ItemGroup>
+    <None Include="App.config" />
+    <None Include="packages.config" />
+  </ItemGroup>
+  <ItemGroup />
+  <Import Project="$(MSBuildToolsPath)\Microsoft.CSharp.targets" />
+  <Import Project="$(MSBuildProjectDirectory)\..\..\Tools\StyleCop\StyleCop.Targets" />
+  <!-- To modify your build process, add your task inside one of the targets below and uncomment it. 
+       Other similar extension points exist, see Microsoft.Common.targets.
+  <Target Name="BeforeBuild">
+  </Target>
+  <Target Name="AfterBuild">
+  </Target>
+  -->
+</Project>