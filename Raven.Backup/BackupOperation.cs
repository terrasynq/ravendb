﻿using Raven.Abstractions.Data;
using Raven.Client.Connection;
using Raven.Client.Document;
using Raven.Json.Linq;
<<<<<<< HEAD
using System;
using System.Net;
using System.Threading;
=======
using System.Collections.Generic;
>>>>>>> ab0038ad

namespace Raven.Backup
{
	using Raven.Abstractions.Connection;

	public class BackupOperation : IDisposable
	{
		private DocumentStore store;
		public string ServerUrl { get; set; }
		public string BackupPath { get; set; }
		public bool NoWait { get; set; }
		public NetworkCredential Credentials { get; set; }

		public bool Incremental { get; set; }
		public int? Timeout { get; set; }
		public string ApiKey { get; set; }
		public string Database { get; set; }

		public BackupOperation()
		{
			Credentials = CredentialCache.DefaultNetworkCredentials;
		}

		public bool InitBackup()
		{
			ServerUrl = ServerUrl.TrimEnd('/');
			try //precaution - to show error properly just in case
			{
				var serverUri = new Uri(ServerUrl);
				if ((String.IsNullOrWhiteSpace(serverUri.PathAndQuery) || serverUri.PathAndQuery.Equals("/")) &&
					String.IsNullOrWhiteSpace(Database))
					Database = Constants.SystemDatabase;

				var serverHostname = serverUri.Scheme + Uri.SchemeDelimiter + serverUri.Host + ":" + serverUri.Port;

				store = new DocumentStore { Url = serverHostname, DefaultDatabase = Database, ApiKey = ApiKey };
				store.Initialize();
			}
			catch (Exception exc)
			{
				Console.WriteLine(exc.Message);
				try
				{
					store.Dispose();
				}
				// ReSharper disable once EmptyGeneralCatchClause
				catch (Exception) { }
				return false;
			}


			var backupRequest = new
			{
				BackupLocation = BackupPath.Replace("\\", "\\\\"),
				DatabaseDocument = new DatabaseDocument { Id = Database }
			};

			var json = RavenJObject.FromObject(backupRequest).ToString();

			var url = "/admin/backup";
			if (Incremental)
				url += "?incremental=true";
			try
			{
				var req = CreateRequest(url, "POST");

				req.WriteAsync(json).Wait();

				Console.WriteLine("Sending json {0} to {1}", json, ServerUrl);

				var response = req.ReadResponseJson();
				Console.WriteLine(response);
			}
			catch (Exception exc)
			{
				Console.WriteLine(exc.Message);
				return false;
			}

			return true;
		}

		private HttpJsonRequest CreateRequest(string url, string method)
		{
			var uriString = ServerUrl;
			if (string.IsNullOrWhiteSpace(Database) == false && !Database.Equals(Constants.SystemDatabase, StringComparison.OrdinalIgnoreCase))
			{
				uriString += "/databases/" + Database;
			}

			uriString += url;

			var req = store.JsonRequestFactory.CreateHttpJsonRequest(new CreateHttpJsonRequestParams(null, uriString, method, new OperationCredentials(ApiKey, CredentialCache.DefaultCredentials), store.Conventions));
			Console.WriteLine("Request url - " + uriString);
			if (Timeout.HasValue)
			{
				req.Timeout = TimeSpan.FromMilliseconds(Timeout.Value);
			}

			return req;
		}

		public void WaitForBackup()
		{
			BackupStatus status = null;
			var messagesSeenSoFar = new Queue<BackupStatus.BackupMessage>();

			while (status == null)
			{
				Thread.Sleep(100); // Allow the server to process the request
				status = GetStatusDoc();
			}

			if (NoWait)
			{
				Console.WriteLine("Backup operation has started, status is logged at Raven/Backup/Status");
				return;
			}

			while (status.IsRunning)
			{
				// Write out the messages as we poll for them, don't wait until the end, this allows "live" updates
				foreach (var msg in status.Messages)
				{
					if (messagesSeenSoFar.Contains(msg) == false)
					{
						messagesSeenSoFar.Enqueue(msg);
						Console.WriteLine("[{0}] {1}", msg.Timestamp, msg.Message);
					}
				}

				Thread.Sleep(1000);
				status = GetStatusDoc();
			}

<<<<<<< HEAD
=======
			// After we've know it's finished, write out any remaining messages
>>>>>>> ab0038ad
			foreach (var msg in status.Messages)
			{
				if (messagesSeenSoFar.Contains(msg) == false)
				{
					messagesSeenSoFar.Enqueue(msg);
					Console.WriteLine("[{0}] {1}", msg.Timestamp, msg.Message);
				}
			}
		}

		public BackupStatus GetStatusDoc()
		{
			var req = CreateRequest("/docs/" + BackupStatus.RavenBackupStatusDocumentKey, "GET");

			try
			{
				var json = (RavenJObject)req.ReadResponseJson();
				return json.Deserialize<BackupStatus>(store.Conventions);
			}
			catch (WebException ex)
			{
				var res = ex.Response as HttpWebResponse;
				if (res == null)
				{
					throw new Exception("Network error");
				}
				if (res.StatusCode == HttpStatusCode.NotFound)
				{
					return null;
				}
			}

			return null;
		}

		public void Dispose()
		{
			var _store = store;
			if (_store != null)
				_store.Dispose();
		}
	}
}<|MERGE_RESOLUTION|>--- conflicted
+++ resolved
@@ -2,13 +2,9 @@
 using Raven.Client.Connection;
 using Raven.Client.Document;
 using Raven.Json.Linq;
-<<<<<<< HEAD
 using System;
 using System.Net;
 using System.Threading;
-=======
-using System.Collections.Generic;
->>>>>>> ab0038ad
 
 namespace Raven.Backup
 {
@@ -144,18 +140,15 @@
 				status = GetStatusDoc();
 			}
 
-<<<<<<< HEAD
-=======
 			// After we've know it's finished, write out any remaining messages
->>>>>>> ab0038ad
 			foreach (var msg in status.Messages)
 			{
 				if (messagesSeenSoFar.Contains(msg) == false)
 				{
 					messagesSeenSoFar.Enqueue(msg);
-					Console.WriteLine("[{0}] {1}", msg.Timestamp, msg.Message);
-				}
+				Console.WriteLine("[{0}] {1}", msg.Timestamp, msg.Message);
 			}
+		}
 		}
 
 		public BackupStatus GetStatusDoc()
