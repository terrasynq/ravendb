﻿using Sparrow.Binary;
using System;
using System.Collections.Concurrent;
using System.Collections.Generic;
using System.Diagnostics;
using System.Linq;
using System.Runtime.CompilerServices;
using System.Runtime.InteropServices;
using System.Text;
using System.Threading;
using System.Threading.Tasks;
using Sparrow.Global;
using Sparrow.Json;
using Sparrow.Utils;

namespace Sparrow
{
    [Flags]
    public enum ByteStringType : byte
    {
        Immutable = 0x00, // This is a shorthand for an internal-immutable string. 
        Mutable = 0x01,
        External = 0x02,
        Disposed = 0x04,
        Reserved2 = 0x08, // This bit is reserved for future uses.

        // These flags are unused and can be used by users to store custom information on the instance.
        UserDefined1 = 0x10,
        UserDefined2 = 0x20,
        UserDefined3 = 0x40,
        UserDefined4 = 0x80,

        /// <summary>
        /// Use this value to mask out the user defined bits using the (Bitwise AND) operator.
        /// </summary>
        ByteStringMask = 0x0F,

        /// <summary>
        /// Use this value to mask out the ByteStringType bits using the (Bitwise AND) operator.
        /// </summary>
        UserDefinedMask = 0xF0
    }

    [StructLayout(LayoutKind.Sequential)]
    unsafe struct ByteStringStorage
    {
        /// <summary>
        /// The actual type for the byte string
        /// </summary>
        public ByteStringType Flags;

        /// <summary>
        /// The actual length of the byte string
        /// </summary>
        public int Length;

        /// <summary>
        /// This is the pointer to the start of the byte stream. 
        /// </summary>
        public byte* Ptr;

        /// <summary>
        /// This is the total storage size for this byte string. Length will always be smaller than Size - 1.
        /// </summary>
        public int Size;

#if VALIDATE
        public const ulong NullKey = unchecked((ulong)-1);

        /// <summary>
        /// The validation key for the storage value.
        /// </summary>
        public ulong Key;
#endif

        [MethodImpl(MethodImplOptions.AggressiveInlining)]
        public ulong GetContentHash()
        {
            // Given how the size of slices can vary it is better to lose a bit (10%) on smaller slices 
            // (less than 20 bytes) and to win big on the bigger ones. 
            //
            // After 24 bytes the gain is 10%
            // After 64 bytes the gain is 2x
            // After 128 bytes the gain is 4x.
            //
            // We should control the distribution of this over time.

            // JIT will remove the corresponding line based on the target architecture using dead code removal.
            if (IntPtr.Size == 4)
                return Hashing.XXHash32.CalculateInline(Ptr, Length);
            else
                return Hashing.XXHash64.CalculateInline(Ptr, (ulong)Length);
        }
    }

    public unsafe struct ByteString : IEquatable<ByteString>
    {
        internal ByteStringStorage* _pointer;

#if VALIDATE
        internal ByteString(ByteStringStorage* ptr)
        {
            this._pointer = ptr;
            this.Key = ptr->Key; // We store the storage key
        }

        internal readonly ulong Key;
#else
        internal ByteString(ByteStringStorage* ptr)
        {
            this._pointer = ptr;
        }
#endif
        public ByteStringType Flags
        {
            [MethodImpl(MethodImplOptions.AggressiveInlining)]
            get
            {
                Debug.Assert(HasValue);
                EnsureIsNotBadPointer();

                return _pointer->Flags;
            }
        }

        public byte* Ptr
        {
            [MethodImpl(MethodImplOptions.AggressiveInlining)]
            get
            {
                Debug.Assert(HasValue);
                EnsureIsNotBadPointer();

                return _pointer->Ptr;
            }
        }

        [MethodImpl(MethodImplOptions.AggressiveInlining)]
        public void SetUserDefinedFlags(ByteStringType flags)
        {
            if ((flags & ByteStringType.ByteStringMask) != 0)
                throw new ArgumentException("The flags passed contains reserved bits.");

            _pointer->Flags |= flags;
        }

        public bool IsMutable
        {
            [MethodImpl(MethodImplOptions.AggressiveInlining)]
            get
            {
                Debug.Assert(HasValue);
                EnsureIsNotBadPointer();

                return (_pointer->Flags & ByteStringType.Mutable) != 0;
            }
        }

        public bool IsExternal
        {
            [MethodImpl(MethodImplOptions.AggressiveInlining)]
            get
            {
                Debug.Assert(HasValue);
                EnsureIsNotBadPointer();

                return (_pointer->Flags & ByteStringType.External) != 0;
            }
        }

        public int Length
        {
            [MethodImpl(MethodImplOptions.AggressiveInlining)]
            get
            {
                if (_pointer == null)
                    return 0;

                EnsureIsNotBadPointer();

                return _pointer->Length;
            }
        }

        public bool HasValue
        {
            [MethodImpl(MethodImplOptions.AggressiveInlining)]
            get
            {
                return _pointer != null && _pointer->Flags != ByteStringType.Disposed;
            }
        }

        public byte this[int index]
        {
            [MethodImpl(MethodImplOptions.AggressiveInlining)]
            get
            {
                Debug.Assert(HasValue);
                EnsureIsNotBadPointer();

                return *(_pointer->Ptr + (sizeof(byte) * index));
            }
        }

        public void CopyTo(int from, byte* dest, int offset, int count)
        {
            Debug.Assert(HasValue);

            if (from + count > _pointer->Length)
                throw new ArgumentOutOfRangeException(nameof(from), "Cannot copy data after the end of the slice");

            EnsureIsNotBadPointer();
            Memory.CopyInline(dest + offset, _pointer->Ptr + from, count);
        }

        public void CopyTo(byte* dest)
        {
            Debug.Assert(HasValue);

            EnsureIsNotBadPointer();
            Memory.CopyInline(dest, _pointer->Ptr, _pointer->Length);
        }

        public void CopyTo(byte[] dest)
        {
            Debug.Assert(HasValue);

            EnsureIsNotBadPointer();
            fixed (byte* p = dest)
            {
                Memory.CopyInline(p, _pointer->Ptr, _pointer->Length);
            }
        }

#if VALIDATE

        [Conditional("VALIDATE")]
        internal void EnsureIsNotBadPointer()
        {
            if (_pointer->Ptr == null)
                throw new InvalidOperationException("The inner storage pointer is not initialized. This is a defect on the implementation of the ByteStringContext class");

            if (_pointer->Key == ByteStringStorage.NullKey)
                throw new InvalidOperationException("The memory referenced has already being released. This is a dangling pointer. Check your .Release() statements and aliases in the calling code.");

            if ( this.Key != _pointer->Key)
            {
                if (this.Key >> 16 != _pointer->Key >> 16)
                    throw new InvalidOperationException("The owner context for the ByteString and the unmanaged storage are different. Make sure you havent killed the allocator and kept a reference to the ByteString outside of its scope.");

                Debug.Assert((this.Key & 0x0000000FFFFFFFF) != (_pointer->Key & 0x0000000FFFFFFFF));
                throw new InvalidOperationException("The key for the ByteString and the unmanaged storage are different. This is a dangling pointer. Check your .Release() statements and aliases in the calling code.");                                    
            }
        }

#else
        [Conditional("VALIDATE")]
        internal void EnsureIsNotBadPointer() { }
#endif

        public void CopyTo(int from, byte[] dest, int offset, int count)
        {
            Debug.Assert(HasValue);

            if (from + count > _pointer->Length)
                throw new ArgumentOutOfRangeException(nameof(from), "Cannot copy data after the end of the slice");
            if (offset + count > dest.Length)
                throw new ArgumentOutOfRangeException(nameof(from), "Cannot copy data after the end of the buffer");

            EnsureIsNotBadPointer();
            fixed (byte* p = dest)
            {
                Memory.CopyInline(p + offset, _pointer->Ptr + from, count);
            }
        }

        public override string ToString()
        {
            if (!HasValue)
                return string.Empty;

            EnsureIsNotBadPointer();

            return new string((char*)_pointer->Ptr, 0, _pointer->Length);
        }

        public string ToString(Encoding encoding)
        {
            if (!HasValue)
                return string.Empty;

            EnsureIsNotBadPointer();

            return encoding.GetString(_pointer->Ptr, _pointer->Length);
        }

        public override bool Equals(object obj)
        {
            return obj is ByteString && this == (ByteString)obj;
        }

        [MethodImpl(MethodImplOptions.AggressiveInlining)]
        public ulong GetContentHash()
        {
            // Given how the size of slices can vary it is better to lose a bit (10%) on smaller slices 
            // (less than 20 bytes) and to win big on the bigger ones. 
            //
            // After 24 bytes the gain is 10%
            // After 64 bytes the gain is 2x
            // After 128 bytes the gain is 4x.
            //
            // We should control the distribution of this over time.

            if (_pointer == null)
                return 0;

            return _pointer->GetContentHash();
        }

        public override int GetHashCode()
        {
            return (int)GetContentHash();
        }

        public static bool operator ==(ByteString x, ByteString y)
        {
            return x._pointer == y._pointer;
        }
        public static bool operator !=(ByteString x, ByteString y)
        {
            return !(x == y);
        }

        [MethodImpl(MethodImplOptions.AggressiveInlining)]
        public bool Equals(ByteString other)
        {
            return this == other;
        }
    }

    public sealed unsafe class UnmanagedGlobalSegment : IDisposable
    {
        public readonly byte* Segment;
        public readonly int Size;

        public UnmanagedGlobalSegment(int size)
        {
            Size = size;
            Segment = NativeMemory.AllocateMemory(size);
        }

        #region IDisposable Support
        private bool disposedValue = false; // To detect redundant calls

        void Dispose(bool disposing)
        {
            if (!disposedValue)
            {
                disposedValue = true;

                if (disposing)
                {

                }

                if (Segment != null)
                {
                    NativeMemory.Free(Segment, Size);
                }
            }
        }

        ~UnmanagedGlobalSegment()
        {
            // Do not change this code. Put cleanup code in Dispose(bool disposing) above.
            Dispose(false);
        }

        // This code added to correctly implement the disposable pattern.
        public void Dispose()
        {
            GC.SuppressFinalize(this);

            // Do not change this code. Put cleanup code in Dispose(bool disposing) above.
            Dispose(true);
        }
        #endregion
    }

    public interface IByteStringAllocator
    {
        UnmanagedGlobalSegment Allocate(int size);
        void Free(UnmanagedGlobalSegment memory);
    }

    /// <summary>
    /// This class implements a direct allocator, mostly used for testing.   
    /// </summary>
    public struct ByteStringDirectAllocator : IByteStringAllocator
    {
        public UnmanagedGlobalSegment Allocate(int size)
        {
            return new UnmanagedGlobalSegment(size);
        }

        public void Free(UnmanagedGlobalSegment memory)
        {
            memory.Dispose();
        }
    }

    /// <summary>
    /// This class implements a two tier memory pooling support, first using thread local storage
    /// and then stealing from other threads 
    /// </summary>
    public struct ByteStringMemoryCache : IByteStringAllocator
    {
        //TODO: policy for reducing this when they are not needed
        [ThreadStatic]
        private static Stack<UnmanagedGlobalSegment> _threadLocal;

        [ThreadStatic]
        private static int _minSize;

        public static void Clean(int keep = 1)
        {
            // we are expecting to be called here when there is no
            // more work to be done, and we want to release resources
            // to the system

            // By reversing the stack, we ensure that we keep however many
            // segments need, that they are the newest, and that they are 
            // the largest around, so we shouldn't need more allocation

            if (_threadLocal == null || _threadLocal.Count == 0)
                return; // nothing to do;

            var latest = _threadLocal.Peek();

            var reversed = new Stack<UnmanagedGlobalSegment>(_threadLocal.Count);
            foreach (var segment in _threadLocal)
            {
                reversed.Push(segment);
            }
            _threadLocal.Clear();
            while (keep-- > 0 && reversed.Count > 0)
            {
                var current = reversed.Pop();
                if (current.Size < latest.Size)
                {
                    current.Dispose();
                    continue;
                }
                _threadLocal.Push(current);
            }
            while (reversed.Count > 0)
            {
                reversed.Pop().Dispose();
            }

        }

        [MethodImpl(MethodImplOptions.AggressiveInlining)]
        private static Stack<UnmanagedGlobalSegment> GetThreadLocalCollection()
        {
            return _threadLocal ?? (_threadLocal = new Stack<UnmanagedGlobalSegment>());
        }

        public UnmanagedGlobalSegment Allocate(int size)
        {
            if (_minSize < size)
                _minSize = size;

            var local = GetThreadLocalCollection();
            while (local.Count > 0)
            {
                var memorySegment = local.Pop();
                if (memorySegment.Size >= size)
                {
                    return memorySegment;
                }
                // not big enough, so we'll discard it and create a bigger instance
                // it will go into the pool afterward and be available for future use
                memorySegment.Dispose();
            }

            // have to allocate it directly
            return new UnmanagedGlobalSegment(size);
        }

        public void Free(UnmanagedGlobalSegment memory)
        {
            if (_minSize > memory.Size)
            {
                memory.Dispose();
                return;
            }

            var local = GetThreadLocalCollection();
            local.Push(memory);
        }
    }

    public class ByteStringContext : ByteStringContext<ByteStringMemoryCache>
    {
        public const int MinBlockSizeInBytes = 64 * 1024; // If this is changed, we need to change also LogMinBlockSize.
        public const int MaxAllocationBlockSizeInBytes = 256 * MinBlockSizeInBytes;
        public const int DefaultAllocationBlockSizeInBytes = 1 * MinBlockSizeInBytes;
        public const int MinReusableBlockSizeInBytes = 8;

        public ByteStringContext(int allocationBlockSize = DefaultAllocationBlockSizeInBytes) : base(allocationBlockSize)
        { }
    }

    public unsafe class ByteStringContext<TAllocator> : IDisposable where TAllocator : struct, IByteStringAllocator
    {
        public static TAllocator _allocator;

        private class SegmentInformation
        {
            public bool CanDispose;

            public UnmanagedGlobalSegment Memory;

            public byte* Start;
            public byte* Current;
            public byte* End;

            public int Size
            {
                [MethodImpl(MethodImplOptions.AggressiveInlining)]
                get { return (int)(End - Start); }
            }

            public int SizeLeft
            {
                [MethodImpl(MethodImplOptions.AggressiveInlining)]
                get { return (int)(End - Current); }
            }
        }

        private const int LogMinBlockSize = 16;

        /// <summary>
        /// This list keeps all the segments already instantiated in order to release them after context finalization. 
        /// </summary>
        private readonly List<SegmentInformation> _wholeSegments;
        private int _allocationBlockSize;

        /// <summary>
        /// This list keeps the hot segments released for use. It is important to note that we will never put into this list
        /// a segment with less space than the MinBlockSize value.
        /// </summary>
        private readonly List<SegmentInformation> _internalReadyToUseMemorySegments;
        private readonly int[] _internalReusableStringPoolCount;
        private readonly Stack<IntPtr>[] _internalReusableStringPool;
        private SegmentInformation _internalCurrent;


        private const int ExternalFastPoolSize = 16;
        private int _externalAlignedSize = 0;
        private int _externalCurrentLeft = 0;
        private int _externalFastPoolCount = 0;
        private readonly IntPtr[] _externalFastPool = new IntPtr[ExternalFastPoolSize];
        private readonly Stack<IntPtr> _externalStringPool;
        private SegmentInformation _externalCurrent;

        public ByteStringContext(int allocationBlockSize = ByteStringContext.DefaultAllocationBlockSizeInBytes)
        {
            if (allocationBlockSize < ByteStringContext.MinBlockSizeInBytes)
                throw new ArgumentException($"It is not a good idea to allocate chunks of less than the {nameof(ByteStringContext.MinBlockSizeInBytes)} value of {ByteStringContext.MinBlockSizeInBytes}");

            this._allocationBlockSize = allocationBlockSize;

            this._wholeSegments = new List<SegmentInformation>();
            this._internalReadyToUseMemorySegments = new List<SegmentInformation>();

            this._internalReusableStringPool = new Stack<IntPtr>[LogMinBlockSize];
            this._internalReusableStringPoolCount = new int[LogMinBlockSize];

            this._internalCurrent = AllocateSegment(allocationBlockSize);
            this._externalCurrent = AllocateSegment(allocationBlockSize);

            this._externalStringPool = new Stack<IntPtr>(64);


            PrepareForValidation();
        }

        private void ThrowSingleUseTaken()
        {
            throw new NotSupportedException("Attempt to call SingleUse when SingleUse scope is still in use");
        }

        [MethodImpl(MethodImplOptions.AggressiveInlining)]
        public ByteString Allocate(int length)
        {
            return AllocateInternal(length, ByteStringType.Mutable);
        }

        [MethodImpl(MethodImplOptions.AggressiveInlining)]
        private static int GetPoolIndexForReuse(int size)
        {
            return Bits.CeilLog2(size) - 1; // x^0 = 1 therefore we start counting at 1 instead.
        }

        [MethodImpl(MethodImplOptions.AggressiveInlining)]
        private static int GetPoolIndexForReservation(int size)
        {
            return Bits.MostSignificantBit(size) - 1; // x^0 = 1 therefore we start counting at 1 instead.
        }

        private ByteString AllocateExternal(byte* valuePtr, int size, ByteStringType type)
        {
            Debug.Assert((type & ByteStringType.External) != 0, "This allocation routine is only for use with external storage byte strings.");

            ByteStringStorage* storagePtr;
            if (_externalFastPoolCount > 0)
            {
                storagePtr = (ByteStringStorage*)_externalFastPool[--_externalFastPoolCount].ToPointer();
            }
            else if (_externalStringPool.Count != 0)
            {
                storagePtr = (ByteStringStorage*)_externalStringPool.Pop().ToPointer();
            }
            else
            {
                if (_externalCurrentLeft == 0)
                {
                    _allocationBlockSize = Math.Min(16 * Constants.Size.Megabyte, _allocationBlockSize * 2);
                    AllocateExternalSegment(_allocationBlockSize);
                }

                storagePtr = (ByteStringStorage*)_externalCurrent.Current;
                _externalCurrent.Current += _externalAlignedSize;
                _externalCurrentLeft--;
            }

            storagePtr->Flags = type;
            storagePtr->Length = size;
            storagePtr->Ptr = valuePtr;

            // We are registering the storage for validation here. Not the ByteString itself
            RegisterForValidation(storagePtr);

            return new ByteString(storagePtr);
        }

        private ByteString AllocateInternal(int length, ByteStringType type)
        {
            Debug.Assert((type & ByteStringType.External) == 0, "This allocation routine is only for use with internal storage byte strings.");
            type &= ~ByteStringType.External; // We are allocating internal, so we will force it (even if we are checking for it in debug).

            int allocationSize = length + sizeof(ByteStringStorage);

            // This is even bigger than the configured allocation block size. There is no reason why we shouldn't
            // allocate it directly. When released (if released) this will be reused as a segment, ensuring that the context
            // could handle that.
            if (allocationSize > _allocationBlockSize)
                return AllocateWholeSegment(length, type); // We will pass the length because this is a whole allocated segment able to hold a length size ByteString.

            int reusablePoolIndex = GetPoolIndexForReuse(allocationSize);
            int allocationUnit = Bits.NextPowerOf2(allocationSize);

            // The allocation unit is bigger than MinBlockSize (therefore it wont be 2^n aligned).
            // Then we will 64bits align the allocation.
            if (allocationUnit > ByteStringContext.MinBlockSizeInBytes)
                allocationUnit += sizeof(long) - allocationUnit % sizeof(long);

            // All allocation units are 32 bits aligned. If not we will have a performance issue.
            Debug.Assert(allocationUnit % sizeof(int) == 0);

            // If we can reuse... we retrieve those.
            if (allocationSize <= ByteStringContext.MinBlockSizeInBytes && _internalReusableStringPoolCount[reusablePoolIndex] != 0)
            {
                // This is a stack because hotter memory will be on top. 
                Stack<IntPtr> pool = _internalReusableStringPool[reusablePoolIndex];

                _internalReusableStringPoolCount[reusablePoolIndex]--;
                void* ptr = pool.Pop().ToPointer();

                return Create(ptr, length, allocationUnit, type);
            }
            else
            {
                int currentSizeLeft = _internalCurrent.SizeLeft;
                if (allocationUnit > currentSizeLeft) // This shouldn't happen that much, if it does you should increase your default allocation block. 
                {
                    SegmentInformation segment = null;

                    // We will try to find a hot segment with enough space if available.
                    // Older (colder) segments are at the front of the list. That's why we would start scanning backwards.
                    for (int i = _internalReadyToUseMemorySegments.Count - 1; i >= 0; i--)
                    {
                        var segmentValue = _internalReadyToUseMemorySegments[i];
                        if (segmentValue.SizeLeft >= allocationUnit)
                        {
                            // Put the last where this one is (if it is the same, this is a no-op) and remove it from the list.
                            _internalReadyToUseMemorySegments[i] = _internalReadyToUseMemorySegments[_internalReadyToUseMemorySegments.Count - 1];
                            _internalReadyToUseMemorySegments.RemoveAt(_internalReadyToUseMemorySegments.Count - 1);

                            segment = segmentValue;
                            break;
                        }
                    }

                    // If the size left is bigger than MinBlockSize, we release current as a reusable segment
                    if (currentSizeLeft > ByteStringContext.MinBlockSizeInBytes)
                    {
                        byte* start = _internalCurrent.Current;
                        byte* end = start + currentSizeLeft;

                        _internalReadyToUseMemorySegments.Add(new SegmentInformation { Start = start, Current = start, End = end, CanDispose = false });
                    }
                    else if (currentSizeLeft > sizeof(ByteStringType) + ByteStringContext.MinReusableBlockSizeInBytes)
                    {
                        // The memory chunk left is big enough to make sense to reuse it.
                        reusablePoolIndex = GetPoolIndexForReservation(currentSizeLeft);

                        Stack<IntPtr> pool = this._internalReusableStringPool[reusablePoolIndex];
                        if (pool == null)
                        {
                            pool = new Stack<IntPtr>();
                            this._internalReusableStringPool[reusablePoolIndex] = pool;
                        }

                        pool.Push(new IntPtr(_internalCurrent.Current));
                        this._internalReusableStringPoolCount[reusablePoolIndex]++;
                    }

                    // Use the segment and if there is no segment available that matches the request, just get a new one.
                    if (segment != null)
                    {
                        _internalCurrent = segment;
                    }
                    else
                    {
                        _allocationBlockSize = Math.Min(16 * Constants.Size.Megabyte, _allocationBlockSize * 2);
                        _internalCurrent = AllocateSegment(_allocationBlockSize);
                    }
                }

                var byteString = Create(_internalCurrent.Current, length, allocationUnit, type);
                _internalCurrent.Current += byteString._pointer->Size;

                return byteString;
            }
        }

        [ThreadStatic]
        private static char[] _toLowerTempBuffer;

        /// <summary>
        /// Mutate the string to lower case
        /// </summary>
        public void ToLowerCase(ref ByteString str)
        {
            if (str.Length == 0)
                return;

            if (str.IsMutable == false)
                throw new InvalidOperationException("Cannot mutate an immutable ByteString");

            var charCount = Encoding.UTF8.GetCharCount(str._pointer->Ptr, str.Length);
            if (_toLowerTempBuffer == null || _toLowerTempBuffer.Length < charCount)
            {
                _toLowerTempBuffer = new char[Bits.NextPowerOf2(charCount)];
            }
            fixed (char* pChars = _toLowerTempBuffer)
            {
                charCount = Encoding.UTF8.GetChars(str._pointer->Ptr, str.Length, pChars, _toLowerTempBuffer.Length);
                for (int i = 0; i < charCount; i++)
                {
                    _toLowerTempBuffer[i] = char.ToLowerInvariant(_toLowerTempBuffer[i]);
                }
                var byteCount = Encoding.UTF8.GetByteCount(pChars, charCount);
                if (// we can't mutate external memory!
                    str.IsExternal ||
                    // calling to lower has increased the size, and we can't fit in the space
                    // provided, so we must allocate a new string here
                    byteCount > str._pointer->Size)
                {
                    str = Allocate(byteCount);
                }
                str._pointer->Length = Encoding.UTF8.GetBytes(pChars, charCount, str._pointer->Ptr, str._pointer->Size);
            }
        }

        [MethodImpl(MethodImplOptions.AggressiveInlining)]
        private ByteString Create(void* ptr, int length, int size, ByteStringType type = ByteStringType.Immutable)
        {
            Debug.Assert(length <= size - sizeof(ByteStringStorage));

            var basePtr = (ByteStringStorage*)ptr;
            basePtr->Flags = type;
            basePtr->Length = length;
            basePtr->Ptr = (byte*)ptr + sizeof(ByteStringStorage);
            basePtr->Size = size;

            // We are registering the storage for validation here. Not the ByteString itself
            RegisterForValidation(basePtr);

            return new ByteString(basePtr);
        }

        private ByteString AllocateWholeSegment(int length, ByteStringType type)
        {
            var size = Bits.NextPowerOf2(length + sizeof(ByteStringStorage));
            SegmentInformation segment = AllocateSegment(size);

            var byteString = Create(segment.Current, length, segment.Size, type);
            segment.Current += byteString._pointer->Size;

            return byteString;
        }

        /// <summary>
        /// This method is intended to be used to release read-only properties in disposing patterns implementations.
        /// WARNING: Other uses are discouraged because the resulting ByteString will be a dangling pointer that will fail
        /// when compiled in VALIDATE mode and have an undefined behavior on normal mode of operation. 
        /// </summary>
        /// <param name="value"></param>
        public void ReleaseReadonly(ByteString value)
        {
            Release(ref value);
        }

        [MethodImpl(MethodImplOptions.AggressiveInlining)]
        public void ReleaseExternal(ref ByteString value)
        {
            Debug.Assert(value._pointer != null, "Pointer cannot be null. You have a defect in your code.");
            if (value._pointer == null)
                return;

<<<<<<< HEAD
            Debug.Assert(value.IsExternal, "Cannot release as external an internal pointer.");
=======
            value._pointer->Flags = ByteStringType.Disposed;
>>>>>>> 24c0565d

            // We are releasing, therefore we should validate among other things if an immutable string changed and if we are the owners.
            ValidateAndUnregister(value);

            // We release the pointer in the appropriate reuse pool.
            if (this._externalFastPoolCount < ExternalFastPoolSize)
            {
                // Release in the fast pool. 
                this._externalFastPool[this._externalFastPoolCount++] = new IntPtr(value._pointer);
            }
            else
            {
                this._externalStringPool.Push(new IntPtr(value._pointer));
            }

#if VALIDATE
            // Setting the null key ensures that in between we can validate that no further deallocation
            // happens on this memory segment.
            value._pointer->Key = ByteStringStorage.NullKey;

            // Setting the length to zero ensures that the hash returns 0 and do not 
            // fail with an AccessViolationException because there is garbage stored here.
            value._pointer->Length = 0;
#endif

            // WE WANT it to happen, no matter what. 
            value._pointer = null;
        }

        public void Release(ref ByteString value)
        {
            Debug.Assert(value._pointer != null, "Pointer cannot be null. You have a defect in your code.");
            if (value._pointer == null)
                return;
            Debug.Assert(value._pointer->Flags != ByteStringType.Disposed, "Double free");

            Debug.Assert(!value.IsExternal, "Cannot release as internal an external pointer.");

            // We are releasing, therefore we should validate among other things if an immutable string changed and if we are the owners.
            ValidateAndUnregister(value);

            if (value.IsExternal)
            {
                // We release the pointer in the appropriate reuse pool.
                if (this._externalFastPoolCount < ExternalFastPoolSize)
                {
                    // Release in the fast pool. 
                    this._externalFastPool[this._externalFastPoolCount++] = new IntPtr(value._pointer);
                }
                else
                {
                    this._externalStringPool.Push(new IntPtr(value._pointer));
                }
            }
            else
            {
                int reusablePoolIndex = GetPoolIndexForReuse(value._pointer->Size);

                if (value._pointer->Size <= ByteStringContext.MinBlockSizeInBytes)
                {
                    Stack<IntPtr> pool = this._internalReusableStringPool[reusablePoolIndex];
                    if (pool == null)
                    {
                        pool = new Stack<IntPtr>();
                        this._internalReusableStringPool[reusablePoolIndex] = pool;
                    }

                    pool.Push(new IntPtr(value._pointer));
                    this._internalReusableStringPoolCount[reusablePoolIndex]++;
                }
                else  // The released memory is big enough, we will just release it as a new segment. 
                {
                    byte* start = (byte*)value._pointer;
                    byte* end = start + value._pointer->Size;

                    // Given that this is put into a reuse queue, we are not providing the Segment because it has no ownership of it.
                    var segment = new SegmentInformation { Start = start, Current = start, End = end, CanDispose = false };
                    _internalReadyToUseMemorySegments.Add(segment);
                }
            }

#if VALIDATE
            // Setting the null key ensures that in between we can validate that no further deallocation
            // happens on this memory segment.
            value._pointer->Key = ByteStringStorage.NullKey;

            // Setting the length to zero ensures that the hash returns 0 and do not 
            // fail with an AccessViolationException because there is garbage stored here.
            value._pointer->Length = 0;
#endif

            // WE WANT it to happen, no matter what. 
            value._pointer = null;
        }

        private SegmentInformation AllocateSegment(int size)
        {
            var memorySegment = _allocator.Allocate(size);

            byte* start = memorySegment.Segment;
            byte* end = start + memorySegment.Size;

            var segment = new SegmentInformation { Memory = memorySegment, Start = start, Current = start, End = end, CanDispose = true };
            _wholeSegments.Add(segment);

            return segment;
        }


        private void AllocateExternalSegment(int size)
        {
            var memorySegment = _allocator.Allocate(size);

            byte* start = memorySegment.Segment;
            byte* end = start + memorySegment.Size;

            _externalCurrent = new SegmentInformation { Memory = memorySegment, Start = start, Current = start, End = end, CanDispose = true };
            _externalAlignedSize = (sizeof(ByteStringStorage) + (sizeof(long) - sizeof(ByteStringStorage) % sizeof(long)));
            _externalCurrentLeft = (int)(_externalCurrent.End - _externalCurrent.Start) / _externalAlignedSize;

            _wholeSegments.Add(_externalCurrent);
        }

        public ByteString Skip(ByteString value, int bytesToSkip, ByteStringType type = ByteStringType.Mutable)
        {
            Debug.Assert(value._pointer != null, "ByteString cant be null.");

            if (bytesToSkip < 0)
                throw new ArgumentException($"'{nameof(bytesToSkip)}' cannot be smaller than 0.");

            if (bytesToSkip > value.Length)
                throw new ArgumentException($"'{nameof(bytesToSkip)}' cannot be bigger than '{nameof(value)}.Length' 0.");

            // TODO: If origin and destination are immutable, we can create external references.

            int size = value.Length - bytesToSkip;
            var result = AllocateInternal(size, type);
            Memory.CopyInline(result._pointer->Ptr, value._pointer->Ptr + bytesToSkip, size);

            RegisterForValidation(result);
            return result;
        }

        public ByteString Clone(ByteString value, ByteStringType type = ByteStringType.Mutable)
        {
            Debug.Assert(value._pointer != null, $"{nameof(value)} cant be null.");

            // TODO: If origin and destination are immutable, we can create external references.

            var result = AllocateInternal(value.Length, type);
            Memory.CopyInline(result._pointer->Ptr, value._pointer->Ptr, value._pointer->Length);

            RegisterForValidation(result);
            return result;
        }

        public Scope From(string value, out ByteString str)
        {
            return From(value, ByteStringType.Mutable, out str);
        }

        public Scope From(string value, ByteStringType type, out ByteString str)
        {
            Debug.Assert(value != null, $"{nameof(value)} cant be null.");

            var byteCount = Encoding.UTF8.GetByteCount(value);
            str = AllocateInternal(byteCount, type);
            fixed (char* ptr = value)
            {
                int length = Encoding.UTF8.GetBytes(ptr, value.Length, str.Ptr, byteCount);

                // We can do this because it is internal. See if it makes sense to actually give this ability. 
                str._pointer->Length = length;
            }

            RegisterForValidation(str);
            return new Scope(this, str);
        }

        public Scope From(string value, Encoding encoding, out ByteString str)
        {
            return From(value, encoding, ByteStringType.Immutable, out str);
        }

        public Scope From(string value, Encoding encoding, ByteStringType type, out ByteString str)
        {
            Debug.Assert(value != null, $"{nameof(value)} cant be null.");

            var byteCount = Encoding.UTF8.GetByteCount(value);

            str = AllocateInternal(byteCount, type);
            fixed (char* ptr = value)
            {
                int length = encoding.GetBytes(ptr, value.Length, str.Ptr, byteCount);

                // We can do this because it is internal. See if it makes sense to actually give this ability. 
                str._pointer->Length = length;
            }

            RegisterForValidation(str);
            return new Scope(this, str);
        }

        public Scope From(byte[] value, int offset, int count, out ByteString str)
        {
            return From(value, offset, count, ByteStringType.Immutable, out str);
        }

        public Scope From(byte[] value, int offset, int count, ByteStringType type, out ByteString str)
        {
            Debug.Assert(value != null, $"{nameof(value)} cant be null.");

            str = AllocateInternal(count, type);
            fixed (byte* ptr = value)
            {
                Memory.Copy(str._pointer->Ptr, ptr + offset, count);
            }

            RegisterForValidation(str);
            return new Scope(this, str);
        }

        public Scope From(byte[] value, int size, out ByteString str)
        {
            return From(value, size, ByteStringType.Immutable, out str);
        }

        public Scope From(byte[] value, int size, ByteStringType type, out ByteString str)
        {
            Debug.Assert(value != null, $"{nameof(value)} cant be null.");

            str = AllocateInternal(size, type);
            fixed (byte* ptr = value)
            {
                Memory.Copy(str._pointer->Ptr, ptr, size);
            }

            RegisterForValidation(str);
            return new Scope(this, str);
        }

        public Scope From(int value, out ByteString str)
        {
            return From(value, ByteStringType.Immutable, out str);
        }

        public Scope From(int value, ByteStringType type, out ByteString str)
        {
            str = AllocateInternal(sizeof(int), type);
            ((int*)str._pointer->Ptr)[0] = value;

            RegisterForValidation(str);
            return new Scope(this, str);
        }

        public Scope From(long value, out ByteString str)
        {
            return From(value, ByteStringType.Immutable, out str);
        }

        public Scope From(long value, ByteStringType type, out ByteString str)
        {
            str = AllocateInternal(sizeof(long), type);
            ((long*)str._pointer->Ptr)[0] = value;

            RegisterForValidation(str);
            return new Scope(this, str);
        }

        public Scope From(short value, out ByteString str)
        {
            return From(value, ByteStringType.Immutable, out str);
        }

        public Scope From(short value, ByteStringType type, out ByteString str)
        {
            str = AllocateInternal(sizeof(short), type);
            ((short*)str._pointer->Ptr)[0] = value;

            RegisterForValidation(str);
            return new Scope(this, str);
        }

        public Scope From(byte value, out ByteString str)
        {
            return From(value, ByteStringType.Immutable, out str);
        }

        public Scope From(byte value, ByteStringType type, out ByteString str)
        {
            str = AllocateInternal(1, type);
            str._pointer->Ptr[0] = value;

            RegisterForValidation(str);
            return new Scope(this, str);
        }

        public Scope From(byte* valuePtr, int size, out ByteString str)
        {
            return From(valuePtr, size, ByteStringType.Immutable, out str);
        }

        public Scope From(byte* valuePtr, int size, ByteStringType type, out ByteString str)
        {
            Debug.Assert(valuePtr != null, $"{nameof(valuePtr)} cant be null.");
            Debug.Assert((type & ByteStringType.External) == 0, $"{nameof(From)} is not expected to be called with the '{nameof(ByteStringType.External)}' requested type, use {nameof(FromPtr)} instead.");

            str = AllocateInternal(size, type);
            Memory.Copy(str._pointer->Ptr, valuePtr, size);

            RegisterForValidation(str);
            return new Scope(this, str);
        }

        public struct Scope : IDisposable
        {
            private ByteStringContext<TAllocator> _parent;
            private ByteString _str;

            public Scope(ByteStringContext<TAllocator> parent, ByteString str)
            {
                _parent = parent;
                _str = str;
            }

            public void Dispose()
            {
                _parent?.Release(ref _str);
                _parent = null;
            }
        }

        public Scope FromPtr(byte* valuePtr, int size,
            ByteStringType type,
            out ByteString str)
        {
            Debug.Assert(valuePtr != null, $"{nameof(valuePtr)} cant be null.");
            Debug.Assert(size >= 0, $"{nameof(size)} cannot be negative.");

            str = AllocateExternal(valuePtr, size, type | ByteStringType.External); // We are allocating external, so we will force it (even if we are checking for it in debug).

            RegisterForValidation(str);

            return new Scope(this, str);
        }

#if VALIDATE

        private static int globalContextId;
        private int _allocationCount;

        protected int ContextId;

        private void PrepareForValidation()
        {
            this.ContextId = Interlocked.Increment(ref globalContextId);
        }

        private void RegisterForValidation(void* storage)
        {
            // There shouldn't be reuse for the storage, unless we have a different allocation on reused memory.
            // Therefore, monotonically increasing the key we ensure that we can check when we have dangling pointers in our code.
            // We use interlocked in order to avoid validation bugs when validating (we are playing it safe).
            ((ByteStringStorage*)storage)->Key = (ulong)(((long)this.ContextId << 32) + Interlocked.Increment(ref _allocationCount));
        }

        private void RegisterForValidation(ByteString value)
        {
            value.EnsureIsNotBadPointer();

            if (!value.IsMutable)
            {
                ulong index = (ulong)value._pointer;
                ulong hash = value.GetContentHash();

                _immutableTracker[index] = new Tuple<IntPtr, ulong, string>(new IntPtr(value._pointer), hash, Environment.StackTrace);
            }                
        }        

        private void ValidateAndUnregister(ByteString value)
        {
            value.EnsureIsNotBadPointer();

            if (value._pointer->Key == ByteStringStorage.NullKey)
                throw new ByteStringValidationException("Trying to release an alias of an already removed object. You have a dangling pointer in hand.");

            if (value._pointer->Key >> 32 != (ulong)this.ContextId)
                throw new ByteStringValidationException("The owner of the ByteString is a different context. You are mixing contexts, which has undefined behavior.");

            if (!value.IsMutable)
            {                
                ValidateAndUnregister(value._pointer);
            }
        }

        private void ValidateAndUnregister(ByteStringStorage* value)
        {
            ulong index = (ulong)value;
            ulong hash = value->GetContentHash();

            try
            {                
                Tuple<IntPtr, ulong, string> item;
                if (!_immutableTracker.TryGetValue(index, out item))
                    throw new ByteStringValidationException($"The ByteStream is being released as Immutable, but it was not registered. Potential buffer overflow detected.");

                if (hash != item.Item2)
                    throw new ByteStringValidationException($"The ByteString in location {(ulong)value} and size {value->Length} was modified but it was created as immutable. {Environment.NewLine} {item.Item3}" );
            }
            finally
            {
                _immutableTracker.Remove(index);
            }
        }

        private readonly Dictionary<ulong, Tuple<IntPtr, ulong, string>> _immutableTracker = new Dictionary<ulong, Tuple<IntPtr, ulong, string>>();

#else
        [Conditional("VALIDATE")]
        private void PrepareForValidation() { }

        [Conditional("VALIDATE")]
        private void RegisterForValidation(void* _) { }

        [Conditional("VALIDATE")]
        private void RegisterForValidation(ByteString _) { }

        [Conditional("VALIDATE")]
        private void ValidateAndUnregister(ByteString _) { }

#endif

        #region IDisposable

        private bool isDisposed = false; // To detect redundant calls

        protected virtual void Dispose(bool disposing)
        {
            if (!isDisposed)
            {
                if (disposing)
                {
                    // TODO: dispose managed state (managed objects).
#if VALIDATE
                    foreach (var item in _immutableTracker.ToArray())
                    {
                        var storage = (ByteStringStorage*)item.Value.Item1.ToPointer();

                        ValidateAndUnregister(storage);
                    }
#endif

                    foreach (var segment in _wholeSegments)
                    {
                        if (segment.CanDispose)
                        {
                            // Check if we can release this memory segment back to the pool.
                            if (segment.Memory.Size > ByteStringContext.MaxAllocationBlockSizeInBytes)
                            {
                                segment.Memory.Dispose();
                            }
                            else
                            {
                                _allocator.Free(segment.Memory);
                            }
                        }
                    }

                    _wholeSegments.Clear();
                    _internalReadyToUseMemorySegments.Clear();
                }

                isDisposed = true;
            }
        }

        // TODO: override a finalizer only if Dispose(bool disposing) above has code to free unmanaged resources.
        ~ByteStringContext()
        {


            // Do not change this code. Put cleanup code in Dispose(bool disposing) above.
            Dispose(false);
        }

        // This code added to correctly implement the disposable pattern.
        public void Dispose()
        {
            // Do not change this code. Put cleanup code in Dispose(bool disposing) above.
            Dispose(true);
            GC.SuppressFinalize(this);
        }

        #endregion
    }

    public class ByteStringValidationException : Exception
    {
        public ByteStringValidationException()
        {
        }

        public ByteStringValidationException(string message)
            : base(message)
        {
        }

        public ByteStringValidationException(string message, Exception inner)
            : base(message, inner)
        {
        }
    }
}<|MERGE_RESOLUTION|>--- conflicted
+++ resolved
@@ -132,11 +132,11 @@
                 EnsureIsNotBadPointer();
 
                 return _pointer->Ptr;
-            }
+            }            
         }
 
         [MethodImpl(MethodImplOptions.AggressiveInlining)]
-        public void SetUserDefinedFlags(ByteStringType flags)
+        public void SetUserDefinedFlags( ByteStringType flags)
         {
             if ((flags & ByteStringType.ByteStringMask) != 0)
                 throw new ArgumentException("The flags passed contains reserved bits.");
@@ -223,7 +223,7 @@
         }
 
         public void CopyTo(byte[] dest)
-        {
+        { 
             Debug.Assert(HasValue);
 
             EnsureIsNotBadPointer();
@@ -372,7 +372,7 @@
         }
 
         ~UnmanagedGlobalSegment()
-        {
+        {            
             // Do not change this code. Put cleanup code in Dispose(bool disposing) above.
             Dispose(false);
         }
@@ -383,7 +383,7 @@
             GC.SuppressFinalize(this);
 
             // Do not change this code. Put cleanup code in Dispose(bool disposing) above.
-            Dispose(true);
+            Dispose(true);            
         }
         #endregion
     }
@@ -420,9 +420,6 @@
         [ThreadStatic]
         private static Stack<UnmanagedGlobalSegment> _threadLocal;
 
-        [ThreadStatic]
-        private static int _minSize;
-
         public static void Clean(int keep = 1)
         {
             // we are expecting to be called here when there is no
@@ -460,6 +457,9 @@
             }
 
         }
+
+        [ThreadStatic]
+        private static int _minSize;
 
         [MethodImpl(MethodImplOptions.AggressiveInlining)]
         private static Stack<UnmanagedGlobalSegment> GetThreadLocalCollection()
@@ -509,7 +509,7 @@
         public const int DefaultAllocationBlockSizeInBytes = 1 * MinBlockSizeInBytes;
         public const int MinReusableBlockSizeInBytes = 8;
 
-        public ByteStringContext(int allocationBlockSize = DefaultAllocationBlockSizeInBytes) : base(allocationBlockSize)
+        public ByteStringContext(int allocationBlockSize = DefaultAllocationBlockSizeInBytes) : base (allocationBlockSize)
         { }
     }
 
@@ -541,7 +541,7 @@
         }
 
         private const int LogMinBlockSize = 16;
-
+        
         /// <summary>
         /// This list keeps all the segments already instantiated in order to release them after context finalization. 
         /// </summary>
@@ -555,8 +555,8 @@
         private readonly List<SegmentInformation> _internalReadyToUseMemorySegments;
         private readonly int[] _internalReusableStringPoolCount;
         private readonly Stack<IntPtr>[] _internalReusableStringPool;
-        private SegmentInformation _internalCurrent;
-
+        private SegmentInformation _internalCurrent;        
+        
 
         private const int ExternalFastPoolSize = 16;
         private int _externalAlignedSize = 0;
@@ -574,7 +574,7 @@
             this._allocationBlockSize = allocationBlockSize;
 
             this._wholeSegments = new List<SegmentInformation>();
-            this._internalReadyToUseMemorySegments = new List<SegmentInformation>();
+            this._internalReadyToUseMemorySegments = new List<SegmentInformation>();            
 
             this._internalReusableStringPool = new Stack<IntPtr>[LogMinBlockSize];
             this._internalReusableStringPoolCount = new int[LogMinBlockSize];
@@ -583,7 +583,6 @@
             this._externalCurrent = AllocateSegment(allocationBlockSize);
 
             this._externalStringPool = new Stack<IntPtr>(64);
-
 
             PrepareForValidation();
         }
@@ -795,7 +794,7 @@
             var basePtr = (ByteStringStorage*)ptr;
             basePtr->Flags = type;
             basePtr->Length = length;
-            basePtr->Ptr = (byte*)ptr + sizeof(ByteStringStorage);
+            basePtr->Ptr = (byte*)ptr + sizeof(ByteStringStorage);                        
             basePtr->Size = size;
 
             // We are registering the storage for validation here. Not the ByteString itself
@@ -833,12 +832,10 @@
             if (value._pointer == null)
                 return;
 
-<<<<<<< HEAD
             Debug.Assert(value.IsExternal, "Cannot release as external an internal pointer.");
-=======
-            value._pointer->Flags = ByteStringType.Disposed;
->>>>>>> 24c0565d
-
+
+			value._pointer->Flags = ByteStringType.Disposed;
+			
             // We are releasing, therefore we should validate among other things if an immutable string changed and if we are the owners.
             ValidateAndUnregister(value);
 
@@ -994,12 +991,12 @@
             return result;
         }
 
-        public Scope From(string value, out ByteString str)
+        public InternalScope From(string value, out ByteString str)
         {
             return From(value, ByteStringType.Mutable, out str);
         }
 
-        public Scope From(string value, ByteStringType type, out ByteString str)
+        public InternalScope From(string value, ByteStringType type, out ByteString str)
         {
             Debug.Assert(value != null, $"{nameof(value)} cant be null.");
 
@@ -1014,15 +1011,15 @@
             }
 
             RegisterForValidation(str);
-            return new Scope(this, str);
-        }
-
-        public Scope From(string value, Encoding encoding, out ByteString str)
+            return new InternalScope(this, str);
+        }
+
+        public InternalScope From(string value, Encoding encoding, out ByteString str)
         {
             return From(value, encoding, ByteStringType.Immutable, out str);
         }
 
-        public Scope From(string value, Encoding encoding, ByteStringType type, out ByteString str)
+        public InternalScope From(string value, Encoding encoding, ByteStringType type, out ByteString str)
         {
             Debug.Assert(value != null, $"{nameof(value)} cant be null.");
 
@@ -1038,15 +1035,10 @@
             }
 
             RegisterForValidation(str);
-            return new Scope(this, str);
-        }
-
-        public Scope From(byte[] value, int offset, int count, out ByteString str)
-        {
-            return From(value, offset, count, ByteStringType.Immutable, out str);
-        }
-
-        public Scope From(byte[] value, int offset, int count, ByteStringType type, out ByteString str)
+            return new InternalScope(this, str);
+        }
+
+        public InternalScope From(byte[] value, int offset, int count, ByteStringType type, out ByteString str)
         {
             Debug.Assert(value != null, $"{nameof(value)} cant be null.");
 
@@ -1057,15 +1049,15 @@
             }
 
             RegisterForValidation(str);
-            return new Scope(this, str);
-        }
-
-        public Scope From(byte[] value, int size, out ByteString str)
-        {
-            return From(value, size, ByteStringType.Immutable, out str);
-        }
-
-        public Scope From(byte[] value, int size, ByteStringType type, out ByteString str)
+            return new InternalScope(this, str);
+        }
+
+        public InternalScope From(byte[] value, int offset, int count, out ByteString str)
+        {
+            return From(value, offset, count, ByteStringType.Immutable, out str);
+        }
+
+        public InternalScope From(byte[] value, int size, ByteStringType type, out ByteString str)
         {
             Debug.Assert(value != null, $"{nameof(value)} cant be null.");
 
@@ -1076,71 +1068,76 @@
             }
 
             RegisterForValidation(str);
-            return new Scope(this, str);
-        }
-
-        public Scope From(int value, out ByteString str)
+            return new InternalScope(this, str);
+        }
+
+        public InternalScope From(byte[] value, int size, out ByteString str)
+        {
+            return From(value, size, ByteStringType.Immutable, out str);
+        }
+
+        public InternalScope From(int value, out ByteString str)
         {
             return From(value, ByteStringType.Immutable, out str);
         }
 
-        public Scope From(int value, ByteStringType type, out ByteString str)
+        public InternalScope From(int value, ByteStringType type, out ByteString str)
         {
             str = AllocateInternal(sizeof(int), type);
             ((int*)str._pointer->Ptr)[0] = value;
 
             RegisterForValidation(str);
-            return new Scope(this, str);
-        }
-
-        public Scope From(long value, out ByteString str)
+            return new InternalScope(this, str);
+        }
+
+        public InternalScope From(long value, out ByteString str)
         {
             return From(value, ByteStringType.Immutable, out str);
         }
 
-        public Scope From(long value, ByteStringType type, out ByteString str)
+        public InternalScope From(long value, ByteStringType type, out ByteString str)
         {
             str = AllocateInternal(sizeof(long), type);
             ((long*)str._pointer->Ptr)[0] = value;
 
             RegisterForValidation(str);
-            return new Scope(this, str);
-        }
-
-        public Scope From(short value, out ByteString str)
+            return new InternalScope(this, str);
+        }
+
+        public InternalScope From(short value, out ByteString str)
         {
             return From(value, ByteStringType.Immutable, out str);
         }
 
-        public Scope From(short value, ByteStringType type, out ByteString str)
+        public InternalScope From(short value, ByteStringType type, out ByteString str)
         {
             str = AllocateInternal(sizeof(short), type);
             ((short*)str._pointer->Ptr)[0] = value;
 
             RegisterForValidation(str);
-            return new Scope(this, str);
-        }
-
-        public Scope From(byte value, out ByteString str)
-        {
-            return From(value, ByteStringType.Immutable, out str);
-        }
-
-        public Scope From(byte value, ByteStringType type, out ByteString str)
+            return new InternalScope(this, str);
+        }
+
+        public InternalScope From(byte value, ByteStringType type, out ByteString str)
         {
             str = AllocateInternal(1, type);
             str._pointer->Ptr[0] = value;
 
             RegisterForValidation(str);
-            return new Scope(this, str);
-        }
-
-        public Scope From(byte* valuePtr, int size, out ByteString str)
+            return new InternalScope(this, str);
+        }
+
+        public InternalScope From(byte value, out ByteString str)
+        {
+            return From(value, ByteStringType.Immutable, out str);
+        }
+
+        public InternalScope From(byte* valuePtr, int size, out ByteString str)
         {
             return From(valuePtr, size, ByteStringType.Immutable, out str);
         }
 
-        public Scope From(byte* valuePtr, int size, ByteStringType type, out ByteString str)
+        public InternalScope From(byte* valuePtr, int size, ByteStringType type, out ByteString str)
         {
             Debug.Assert(valuePtr != null, $"{nameof(valuePtr)} cant be null.");
             Debug.Assert((type & ByteStringType.External) == 0, $"{nameof(From)} is not expected to be called with the '{nameof(ByteStringType.External)}' requested type, use {nameof(FromPtr)} instead.");
@@ -1149,9 +1146,13 @@
             Memory.Copy(str._pointer->Ptr, valuePtr, size);
 
             RegisterForValidation(str);
-            return new Scope(this, str);
-        }
-
+            return new InternalScope(this, str);
+        }
+
+        /// <summary>
+        /// This scope should only be used whenever you can not determine
+        /// whether the scope is internal or external.
+        /// </summary>
         public struct Scope : IDisposable
         {
             private ByteStringContext<TAllocator> _parent;
@@ -1165,12 +1166,64 @@
 
             public void Dispose()
             {
+                if (_parent != null)
+                {
+                    if (_str.IsExternal)
+                        _parent.ReleaseExternal(ref _str);
+                    else 
+                        _parent.Release(ref _str);
+                }
+                _parent = null;
+            }
+        }
+
+        public struct InternalScope : IDisposable
+        {
+            private ByteStringContext<TAllocator> _parent;
+            private ByteString _str;
+
+            public InternalScope(ByteStringContext<TAllocator> parent, ByteString str)
+            {
+                _parent = parent;
+                _str = str;
+            }
+
+            public void Dispose()
+            {
                 _parent?.Release(ref _str);
                 _parent = null;
             }
-        }
-
-        public Scope FromPtr(byte* valuePtr, int size,
+
+            public static implicit operator Scope(InternalScope scope)
+            {
+                return new Scope(scope._parent, scope._str);
+            }
+        }
+
+        public struct ExternalScope : IDisposable
+        {
+            private ByteStringContext<TAllocator> _parent;
+            private ByteString _str;
+
+            public ExternalScope(ByteStringContext<TAllocator> parent, ByteString str)
+            {
+                _parent = parent;
+                _str = str;
+            }
+
+            public void Dispose()
+            {
+                _parent?.ReleaseExternal(ref _str);
+                _parent = null;
+            }
+
+            public static implicit operator Scope(ExternalScope scope)
+            {
+                return new Scope(scope._parent, scope._str);
+            }
+        }
+
+        public ExternalScope FromPtr(byte* valuePtr, int size,
             ByteStringType type,
             out ByteString str)
         {
@@ -1181,7 +1234,7 @@
 
             RegisterForValidation(str);
 
-            return new Scope(this, str);
+            return new ExternalScope(this, str);
         }
 
 #if VALIDATE
@@ -1331,7 +1384,7 @@
             GC.SuppressFinalize(this);
         }
 
-        #endregion
+#endregion
     }
 
     public class ByteStringValidationException : Exception
