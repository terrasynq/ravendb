﻿using System;
<<<<<<< HEAD
=======
using System.Linq;
>>>>>>> 478cd9d6
using Microsoft.CodeAnalysis;
using Microsoft.CodeAnalysis.CSharp;
using Microsoft.CodeAnalysis.CSharp.Syntax;

namespace Raven.Server.Documents.Indexes.Static.Roslyn.Rewriters.ReduceIndex
{
    public abstract class GroupByFieldsRetriever : CSharpSyntaxRewriter
    {
        protected string _resultsVariableName;

        public string[] GroupByFields { get; protected set; }

        public void Initialize(string resultsVariableName)
        {
            _resultsVariableName = resultsVariableName;
        }

        public static GroupByFieldsRetriever QuerySyntax => new QuerySyntaxRetriever();

        public static GroupByFieldsRetriever MethodSyntax => new MethodSyntaxRetriever();

        public class QuerySyntaxRetriever : GroupByFieldsRetriever
        {
            public override SyntaxNode VisitGroupClause(GroupClauseSyntax node)
            {
                var result = node.GroupExpression.ToFullString().Trim();
                var by = node.ByExpression.ToFullString();

                if (by.StartsWith("new"))
                {
                    by = by.Substring(3);
                    by = by.Trim('{', ' ', '}');
                }

                by = by.Replace($"{result}.", string.Empty);

                GroupByFields = by.Split(',');

                for (int i = 0; i < GroupByFields.Length; i++)
                {
                    GroupByFields[i] = GroupByFields[i].Trim();
                }

                return base.VisitGroupClause(node);
            }
        }

        private class MethodSyntaxRetriever : GroupByFieldsRetriever
        {
<<<<<<< HEAD
            // TODO arek
            //public override SyntaxNode VisitGroupClause(GroupClauseSyntax node)
            //{
            //    return base.VisitGroupClause(node);
            //}

            public override SyntaxNode VisitInvocationExpression(InvocationExpressionSyntax node)
            {
                throw new NotImplementedException("TODO arek");
=======
            public override SyntaxNode VisitInvocationExpression(InvocationExpressionSyntax node)
            {
                var expression = node.Expression.ToString();
                if (expression.StartsWith($"{_resultsVariableName}.GroupBy") == false)
                    return base.VisitInvocationExpression(node);

                var resultsGroupByAndSelect = node.Expression as MemberAccessExpressionSyntax; // results.GroupBy(result => result.Type).Select

                if (resultsGroupByAndSelect == null)
                    return base.VisitInvocationExpression(node);

                var resultsGroupBy = resultsGroupByAndSelect.Expression as InvocationExpressionSyntax; // results.GroupBy(result => result.Type)

                if (resultsGroupBy == null)
                    return base.VisitInvocationExpression(node); 
                
                var arguments = resultsGroupBy.ArgumentList.Arguments; // result => result.Type

                if (arguments.Count != 1)
                    throw new InvalidOperationException("Incorrect number of arguments in group by expression");
                
                var groupByLambda = (SimpleLambdaExpressionSyntax)arguments[0].Expression;

                var singleGroupByField = groupByLambda.Body as MemberAccessExpressionSyntax;
                var multipleGroupByFields = groupByLambda.Body as AnonymousObjectCreationExpressionSyntax;

                if (singleGroupByField != null)
                {
                    GroupByFields = new[] { singleGroupByField.Name.Identifier.ValueText };
                }
                else if (multipleGroupByFields != null)
                {
                    GroupByFields = RewritersHelper.ExtractFields(multipleGroupByFields).ToArray();
                }
                else
                {
                    throw new InvalidOperationException("Could not extract group by fields");
                }

                return base.VisitInvocationExpression(node);
>>>>>>> 478cd9d6
            }
        }
    }
}<|MERGE_RESOLUTION|>--- conflicted
+++ resolved
@@ -1,8 +1,5 @@
 ﻿using System;
-<<<<<<< HEAD
-=======
 using System.Linq;
->>>>>>> 478cd9d6
 using Microsoft.CodeAnalysis;
 using Microsoft.CodeAnalysis.CSharp;
 using Microsoft.CodeAnalysis.CSharp.Syntax;
@@ -52,17 +49,6 @@
 
         private class MethodSyntaxRetriever : GroupByFieldsRetriever
         {
-<<<<<<< HEAD
-            // TODO arek
-            //public override SyntaxNode VisitGroupClause(GroupClauseSyntax node)
-            //{
-            //    return base.VisitGroupClause(node);
-            //}
-
-            public override SyntaxNode VisitInvocationExpression(InvocationExpressionSyntax node)
-            {
-                throw new NotImplementedException("TODO arek");
-=======
             public override SyntaxNode VisitInvocationExpression(InvocationExpressionSyntax node)
             {
                 var expression = node.Expression.ToString();
@@ -103,7 +89,6 @@
                 }
 
                 return base.VisitInvocationExpression(node);
->>>>>>> 478cd9d6
             }
         }
     }
