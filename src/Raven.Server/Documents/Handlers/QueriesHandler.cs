--- conflicted
+++ resolved
@@ -1,12 +1,8 @@
 ﻿using System;
 using System.Collections.Generic;
-using System.IO;
 using System.Linq;
-<<<<<<< HEAD
 using System.Net.Http;
-=======
 using System.Net.WebSockets;
->>>>>>> e28e2fe6
 using System.Threading;
 using System.Threading.Tasks;
 using Raven.Abstractions.Data;
@@ -14,7 +10,6 @@
 using Raven.Client.Data;
 using Raven.Client.Data.Queries;
 using Raven.Server.Documents.Queries;
-using Raven.Server.Documents.Queries.Faceted;
 using Raven.Server.Documents.Queries.MoreLikeThis;
 using Raven.Server.Json;
 using Raven.Server.Routing;
@@ -206,16 +201,6 @@
         [RavenAction("/databases/*/queries-delete-by-index/$", "GET")]
         public async Task Delete()
         {
-<<<<<<< HEAD
-            DocumentsOperationContext context;
-            var returnContextToPool = ContextPool.AllocateOperationContext(out context); // we don't dispose this as operation is async
-            
-            ExecuteQueryOperation((runner, indexName, query, options, onProgress, token) => runner.ExecuteDeleteQuery(indexName, query, options, context, onProgress, token), 
-                context, returnContextToPool, DatabaseOperations.PendingOperationType.DeleteByIndex);
-            return Task.CompletedTask;
-            
-            }
-=======
             using (var socket = await HttpContext.WebSockets.AcceptWebSocketAsync())
             {
                 DocumentsOperationContext context;
@@ -226,23 +211,10 @@
                 }
             }
         }
->>>>>>> e28e2fe6
 
         [RavenAction("/databases/*/queries-update-by-index/$", "GET")]
         public async Task Patch()
         {
-<<<<<<< HEAD
-            DocumentsOperationContext context;
-            var returnContextToPool = ContextPool.AllocateOperationContext(out context); // we don't dispose this as operation is async
-            
-                var reader = context.Read(RequestBodyStream(), "ScriptedPatchRequest");
-                var patch = PatchRequest.Parse(reader);
-
-            ExecuteQueryOperation((runner, indexName, query, options, onProgress, token) => runner.ExecutePatchQuery(indexName, query, options, patch, context, onProgress, token), 
-                context, returnContextToPool, DatabaseOperations.PendingOperationType.UpdateByIndex);
-            return Task.CompletedTask;
-            }
-=======
             using (var socket = await HttpContext.WebSockets.AcceptWebSocketAsync())
             {
                 DocumentsOperationContext context;
@@ -256,7 +228,6 @@
                 }
             }
         }
->>>>>>> e28e2fe6
 
         private async Task ExecuteQueryOperation(Func<QueryRunner, string, IndexQueryServerSide, QueryOperationOptions, Action<IOperationProgress>, OperationCancelToken, Task<IOperationResult>> operation, 
             DocumentsOperationContext context, DatabaseOperations.PendingOperationType operationType, WebSocket socket)
@@ -267,20 +238,10 @@
             var options = GetQueryOperationOptions();
             var token = CreateTimeLimitedOperationToken();
 
-                var queryRunner = new QueryRunner(Database, context);
-
-<<<<<<< HEAD
-            long operationId = GetLongQueryString("operationId").Value;
-
-            var task = Database.DatabaseOperations.AddOperation(indexName, operationType, onProgress => 
-                    operation(queryRunner, indexName, query, options, onProgress, token), operationId, token);
-
-            task.ContinueWith(_ => returnContextToPool.Dispose());
-            }
-=======
+            var queryRunner = new QueryRunner(Database, context);
+
             await Database.DatabaseOperations.ExecuteOperation(indexName, operationType, context, onProgress => operation(queryRunner, indexName, query, options, onProgress, token), socket, token);
         }
->>>>>>> e28e2fe6
 
         private QueryOperationOptions GetQueryOperationOptions()
         {
