using System;
using System.Collections.Generic;
using System.Dynamic;
using System.IO;
using System.Linq;
using System.Text.RegularExpressions;
using Raven.Abstractions.Data;
using Raven.Abstractions.Extensions;
using Raven.Abstractions.Linq;
using Raven.Client.Linq;
using Raven.Client.Util;
using Raven.Imports.Newtonsoft.Json;
using Raven.Imports.Newtonsoft.Json.Linq;
using Raven.Imports.Newtonsoft.Json.Serialization;
using Raven.Json.Linq;
using Sparrow.Json;
using Sparrow.Json.Parsing;
using DocumentInfo = Raven.Client.Documents.InMemoryDocumentSessionOperations.DocumentInfo;
using System.Text;

namespace Raven.Client.Documents
{
    public class EntityToBlittable
    {
        private readonly InMemoryDocumentSessionOperations _session;

        private MemoryStream _stream;

        public StreamReader _streamReader;

        public StreamWriter _streamWriter;

        /// <summary>
        /// All the listeners for this session
        /// </summary>
        public EntityToBlittable(InMemoryDocumentSessionOperations session)
        {
            _session = session;
            _stream = new MemoryStream();
            _streamReader = new StreamReader(_stream, Encoding.UTF8, true, 1024, true);
            _streamWriter = new StreamWriter(_stream, StreamWriter.Null.Encoding, 1024, true);

        }
        public readonly Dictionary<object, Dictionary<string, JToken>> MissingDictionary = new Dictionary<object, Dictionary<string, JToken>>(ObjectReferenceEqualityComparer<object>.Default);
        
        public BlittableJsonReaderObject ConvertEntityToBlittable(object entity, DocumentInfo documentInfo)
        {
            _stream.Position = 0;
            try
            {
                _session.Conventions.SerializeEntityToJsonStream(entity, _streamWriter);
                _stream.Position = 0;
            
                var json = _session.Context.ReadForMemory(_stream, "convention.Serialize");

                if (json.Modifications == null)
                {
                    json.Modifications = new DynamicJsonValue(documentInfo.Metadata)
                    {
                        [Constants.Metadata.Key] = documentInfo.Metadata
                    };
                }

                return _session.Context.ReadObject(json, documentInfo.Id);
            }
            finally
            {
                _stream.Position = 0;
            }
        }

        /// <summary>
        /// Converts the json document to an entity.
        /// </summary>
        /// <param name="entityType"></param>
        /// <param name="id">The id.</param>
        /// <param name="document">The document found.</param>
        /// <returns></returns>
        public object ConvertToEntity(Type entityType, string id, BlittableJsonReaderObject document)
        {
            try
            {
                var defaultValue = InMemoryDocumentSessionOperations.GetDefaultValue(entityType);
                var entity = defaultValue;

                _stream.Position = 0;

                var documentType = _session.Conventions.GetClrType(id, document);
                if (documentType != null)
                {
                    var type = Type.GetType(documentType);
                    if (type != null)
                    {
                        document.WriteJsonTo(_stream);
                        _stream.Position = 0;
                        entity = _session.Conventions.DeserializeEntityFromJsonStream(type, _streamReader);
                    }
                }

                if (Equals(entity, defaultValue))
                {
                    document.WriteJsonTo(_stream);
                    _stream.Position = 0;
                    entity = _session.Conventions.DeserializeEntityFromJsonStream(entityType, _streamReader);
                }
                _session.GenerateEntityIdOnTheClient.TrySetIdentity(entity, id);

                return entity;
            }
            catch (Exception ex)
            {
                throw new InvalidOperationException($"Could not convert document {id} to entity of type {entityType}",
                    ex);
            }
            finally
            {
                _streamReader.DiscardBufferedData();
                _stream.Position = 0;
            }
<<<<<<< HEAD
            else
            {
                //TODO
            }
            return context.ReadObject(json, documentInfo.Id);
=======
>>>>>>> 326f1be7
        }
       
    }
}<|MERGE_RESOLUTION|>--- conflicted
+++ resolved
@@ -60,6 +60,10 @@
                         [Constants.Metadata.Key] = documentInfo.Metadata
                     };
                 }
+				else
+				{
+					//TODO
+				}
 
                 return _session.Context.ReadObject(json, documentInfo.Id);
             }
@@ -117,14 +121,6 @@
                 _streamReader.DiscardBufferedData();
                 _stream.Position = 0;
             }
-<<<<<<< HEAD
-            else
-            {
-                //TODO
-            }
-            return context.ReadObject(json, documentInfo.Id);
-=======
->>>>>>> 326f1be7
         }
        
     }
