--- conflicted
+++ resolved
@@ -26,12 +26,9 @@
 using System;
 using System.Collections.Generic;
 using System.Globalization;
-<<<<<<< HEAD
-=======
 #if !(NET20 || NET35 || SILVERLIGHT || PORTABLE40 || PORTABLE)
 using System.Numerics;
 #endif
->>>>>>> 95665429
 using System.Text;
 #if !NETFX_CORE
 using NUnit.Framework;
@@ -44,9 +41,6 @@
 using System.IO;
 using System.Xml;
 using Newtonsoft.Json.Utilities;
-#if !(NET20 || NET35 || SILVERLIGHT || PORTABLE40 || PORTABLE)
-using System.Numerics;
-#endif
 
 namespace Newtonsoft.Json.Tests
 {
