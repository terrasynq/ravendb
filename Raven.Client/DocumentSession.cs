--- conflicted
+++ resolved
@@ -1,167 +1,110 @@
-using System.Collections.Generic;
-using System.Linq;
-using System.Text;
-using Newtonsoft.Json;
-<<<<<<< HEAD
-using Newtonsoft.Json.Linq;
-using Raven.Database;
-=======
-using Raven.Database;
-using JObject=Newtonsoft.Json.Linq.JObject;
-using JToken=Newtonsoft.Json.Linq.JToken;
->>>>>>> 1ceca33f
-
-namespace Raven.Client
-{
-    public class DocumentSession
-    {
-        private readonly DocumentStore documentStore;
-        private readonly IDatabaseCommands database;
-<<<<<<< HEAD
-        private readonly HashSet<object> trackedEntities = new HashSet<object>();
-=======
-        private readonly HashSet<object> entities = new HashSet<object>();
->>>>>>> 1ceca33f
-
-        public DocumentSession(DocumentStore documentStore, IDatabaseCommands database)
-        {
-            this.documentStore = documentStore;
-            this.database = database;
-        }
-
-        public T Load<T>(string id)
-        {
-            var documentFound = database.Get(id);
-            var jsonString = Encoding.UTF8.GetString(documentFound.Data);
-            var entity = ConvertToEntity<T>(id, jsonString);
-<<<<<<< HEAD
-            trackedEntities.Add(entity);
-=======
-            entities.Add(entity);
->>>>>>> 1ceca33f
-            return (T)entity;
-        }
-
-        private object ConvertToEntity<T>(string id, string documentFound)
-        {
-            var entity = JsonConvert.DeserializeObject(documentFound, typeof(T));
-
-            foreach (var property in entity.GetType().GetProperties())
-            {
-                var isIdentityProperty = documentStore.Conventions.FindIdentityProperty.Invoke(property);
-                if (isIdentityProperty)
-                    property.SetValue(entity, id, null);
-            }
-            return entity;
-        }
-
-        public void Store<T>(T entity)
-        {
-<<<<<<< HEAD
-            string id;
-            var json = ConvertEntityToJson(entity, out id);
-
-            var key = database.Put(id, json, new JObject());
-            trackedEntities.Add(entity);
-
-            var identityProperty = entity.GetType().GetProperties()
-                .FirstOrDefault(q => documentStore.Conventions.FindIdentityProperty.Invoke(q));
-            
-            if (identityProperty != null)
-                identityProperty.SetValue(entity, key, null);
-=======
-            storeEntity(entity);
-            entities.Add(entity);
-        }
-
-        private void storeEntity<T>(T entity)
-        {
-            var json = ConvertEntityToJson(entity);
-            var identityProperty = entity.GetType().GetProperties()
-                .FirstOrDefault(q => documentStore.Conventions.FindIdentityProperty.Invoke(q));
-
-            var key = (string)identityProperty.GetValue(entity, null);
-            key = database.Put(key, json, new JObject());
-
-            identityProperty.SetValue(entity, key, null);
->>>>>>> 1ceca33f
-        }
-
-        public void SaveChanges()
-        {
-<<<<<<< HEAD
-            foreach (var entity in trackedEntities)
-            {
-                //TODO: Switch to more the batch version when it becomes available
-                string id;
-                var entityAsJson = ConvertEntityToJson(entity,out id);
-                database.Put(id, entityAsJson, new JObject());
-            }
-        }
-
-        private JObject ConvertEntityToJson(object entity, out string id)
-        {
-            var identityProperty = entity.GetType().GetProperties()
-                .FirstOrDefault(q => documentStore.Conventions.FindIdentityProperty.Invoke(q));
-            id = null;
-=======
-            foreach (var entity in entities)
-            {
-                //TODO: Switch to more the batch version when it becomes available#
-                storeEntity(entity);
-            }
-        }
-
-        private JObject ConvertEntityToJson(object entity)
-        {
-            var identityProperty = entity.GetType().GetProperties()
-                .FirstOrDefault(q => documentStore.Conventions.FindIdentityProperty.Invoke(q));
-
->>>>>>> 1ceca33f
-            var objectAsJson = JObject.FromObject(entity);
-            if (identityProperty != null)
-            {
-                objectAsJson.Remove(identityProperty.Name);
-<<<<<<< HEAD
-                id = (string) identityProperty.GetValue(entity, null);
-=======
->>>>>>> 1ceca33f
-            }
-
-            objectAsJson.Add("type", JToken.FromObject(entity.GetType().FullName));
-            return objectAsJson;
-        }
-
-        public IQueryable<T> Query<T>()
-        {
-            // Todo implement Linq to Lucene here instead of the horrible list all below.
-            return GetAll<T>().AsQueryable();
-        }
-
-        public IList<T> GetAll<T>() // NOTE: We probably need to ask the user if they can accept stale results
-        {
-            QueryResult result;
-            do
-            {
-                result = database.Query("getByType", "type:" + typeof(T), 0, int.MaxValue); // To be replaced with real paging
-            } while (result.IsStale);
-
-            return result.Results.Select(q =>
-<<<<<<< HEAD
-            {
-                var entity = JsonConvert.DeserializeObject(q.ToString(), typeof(T));
-                var id = q.Value<string>("_id");
-                ConvertToEntity<T>(id, q.ToString());
-                return (T)entity;
-            }).ToList();
-=======
-                                             {
-                                                 var entity = JsonConvert.DeserializeObject(q.ToString(), typeof(T));
-                                                 var id = q.Value<string>("_id");
-                                                 ConvertToEntity<T>(id, q.ToString());
-                                                 return (T)entity;
-                                             }).ToList();
->>>>>>> 1ceca33f
-        }
-    }
+using System.Collections.Generic;
+using System.Linq;
+using System.Text;
+using Newtonsoft.Json;
+using Raven.Database;
+using JObject=Newtonsoft.Json.Linq.JObject;
+using JToken=Newtonsoft.Json.Linq.JToken;
+
+namespace Raven.Client
+{
+    public class DocumentSession
+    {
+        private readonly DocumentStore documentStore;
+        private readonly IDatabaseCommands database;
+        private readonly HashSet<object> entities = new HashSet<object>();
+
+        public DocumentSession(DocumentStore documentStore, IDatabaseCommands database)
+        {
+            this.documentStore = documentStore;
+            this.database = database;
+        }
+
+        public T Load<T>(string id)
+        {
+            var documentFound = database.Get(id);
+            var jsonString = Encoding.UTF8.GetString(documentFound.Data);
+            var entity = ConvertToEntity<T>(id, jsonString);
+            entities.Add(entity);
+            return (T)entity;
+        }
+
+        private object ConvertToEntity<T>(string id, string documentFound)
+        {
+            var entity = JsonConvert.DeserializeObject(documentFound, typeof(T));
+
+            foreach (var property in entity.GetType().GetProperties())
+            {
+                var isIdentityProperty = documentStore.Conventions.FindIdentityProperty.Invoke(property);
+                if (isIdentityProperty)
+                    property.SetValue(entity, id, null);
+            }
+            return entity;
+        }
+
+        public void Store<T>(T entity)
+        {
+            storeEntity(entity);
+            entities.Add(entity);
+        }
+
+        private void storeEntity<T>(T entity)
+        {
+            var json = ConvertEntityToJson(entity);
+            var identityProperty = entity.GetType().GetProperties()
+                .FirstOrDefault(q => documentStore.Conventions.FindIdentityProperty.Invoke(q));
+
+            var key = (string)identityProperty.GetValue(entity, null);
+            key = database.Put(key, json, new JObject());
+
+            identityProperty.SetValue(entity, key, null);
+        }
+
+        public void SaveChanges()
+        {
+            foreach (var entity in entities)
+            {
+                //TODO: Switch to more the batch version when it becomes available#
+                storeEntity(entity);
+            }
+        }
+
+        private JObject ConvertEntityToJson(object entity)
+        {
+            var identityProperty = entity.GetType().GetProperties()
+                .FirstOrDefault(q => documentStore.Conventions.FindIdentityProperty.Invoke(q));
+
+            var objectAsJson = JObject.FromObject(entity);
+            if (identityProperty != null)
+            {
+                objectAsJson.Remove(identityProperty.Name);
+            }
+
+            objectAsJson.Add("type", JToken.FromObject(entity.GetType().FullName));
+            return objectAsJson;
+        }
+
+        public IQueryable<T> Query<T>()
+        {
+            // Todo implement Linq to Lucene here instead of the horrible list all below.
+            return GetAll<T>().AsQueryable();
+        }
+
+        public IList<T> GetAll<T>() // NOTE: We probably need to ask the user if they can accept stale results
+        {
+            QueryResult result;
+            do
+            {
+                result = database.Query("getByType", "type:" + typeof(T), 0, int.MaxValue); // To be replaced with real paging
+            } while (result.IsStale);
+
+            return result.Results.Select(q =>
+                                             {
+                                                 var entity = JsonConvert.DeserializeObject(q.ToString(), typeof(T));
+                                                 var id = q.Value<string>("_id");
+                                                 ConvertToEntity<T>(id, q.ToString());
+                                                 return (T)entity;
+                                             }).ToList();
+        }
+    }
 }