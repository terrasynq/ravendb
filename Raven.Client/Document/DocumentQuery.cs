﻿using System;
using System.Linq.Expressions;
using System.Reflection;
using System.Threading;
using Raven.Client.Client;
using Raven.Database.Data;
<<<<<<< HEAD
using Raven.Database.Indexing;
=======
>>>>>>> 3956bd9d
using System.Linq;

namespace Raven.Client.Document
{
	public class DocumentQuery<T> : AbstractDocumentQuery<T>
	{
		private readonly IDatabaseCommands databaseCommands;

	    public DocumentQuery(IDatabaseCommands databaseCommands, string indexName, string[] projectionFields)
		{
			this.databaseCommands = databaseCommands;
		    this.projectionFields = projectionFields;
		    this.indexName = indexName;
		}

	    public override IDocumentQuery<TProjection> Select<TProjection>(Func<T, TProjection> projectionExpression)
	    {
	        return new DocumentQuery<TProjection>(databaseCommands, indexName,
	                                              projectionExpression
	                                                  .Method
	                                                  .ReturnType
	                                                  .GetProperties(BindingFlags.Instance | BindingFlags.Public)
	                                                  .Select(x => x.Name).ToArray()
	            )
	        {
	            pageSize = pageSize,
	            query = query,
	            start = start,
	            waitForNonStaleResults = waitForNonStaleResults
	        };
	    }

	    protected override QueryResult GetQueryResult()
		{
			while (true) 
			{
				var result = databaseCommands.Query(indexName, new IndexQuery
				{
					Query = query,
					PageSize = pageSize,
					Start = start,
					SortedFields = orderByFields.Select(x => new SortedField(x)).ToArray()
				});
				if(waitForNonStaleResults && result.IsStale)
				{
					Thread.Sleep(100);
					continue;
				}
				return result;
			} 
		}
	}
}<|MERGE_RESOLUTION|>--- conflicted
+++ resolved
@@ -1,63 +1,60 @@
-﻿using System;
-using System.Linq.Expressions;
-using System.Reflection;
-using System.Threading;
-using Raven.Client.Client;
-using Raven.Database.Data;
-<<<<<<< HEAD
-using Raven.Database.Indexing;
-=======
->>>>>>> 3956bd9d
-using System.Linq;
-
-namespace Raven.Client.Document
-{
-	public class DocumentQuery<T> : AbstractDocumentQuery<T>
-	{
-		private readonly IDatabaseCommands databaseCommands;
-
-	    public DocumentQuery(IDatabaseCommands databaseCommands, string indexName, string[] projectionFields)
-		{
-			this.databaseCommands = databaseCommands;
-		    this.projectionFields = projectionFields;
-		    this.indexName = indexName;
-		}
-
-	    public override IDocumentQuery<TProjection> Select<TProjection>(Func<T, TProjection> projectionExpression)
-	    {
-	        return new DocumentQuery<TProjection>(databaseCommands, indexName,
-	                                              projectionExpression
-	                                                  .Method
-	                                                  .ReturnType
-	                                                  .GetProperties(BindingFlags.Instance | BindingFlags.Public)
-	                                                  .Select(x => x.Name).ToArray()
-	            )
-	        {
-	            pageSize = pageSize,
-	            query = query,
-	            start = start,
-	            waitForNonStaleResults = waitForNonStaleResults
-	        };
-	    }
-
-	    protected override QueryResult GetQueryResult()
-		{
-			while (true) 
-			{
-				var result = databaseCommands.Query(indexName, new IndexQuery
-				{
-					Query = query,
-					PageSize = pageSize,
-					Start = start,
-					SortedFields = orderByFields.Select(x => new SortedField(x)).ToArray()
-				});
-				if(waitForNonStaleResults && result.IsStale)
-				{
-					Thread.Sleep(100);
-					continue;
-				}
-				return result;
-			} 
-		}
-	}
+﻿using System;
+using System.Linq.Expressions;
+using System.Reflection;
+using System.Threading;
+using Raven.Client.Client;
+using Raven.Database.Data;
+using System.Linq;
+using System.Linq;
+
+namespace Raven.Client.Document
+{
+	public class DocumentQuery<T> : AbstractDocumentQuery<T>
+	{
+		private readonly IDatabaseCommands databaseCommands;
+
+	    public DocumentQuery(IDatabaseCommands databaseCommands, string indexName, string[] projectionFields)
+		{
+			this.databaseCommands = databaseCommands;
+		    this.projectionFields = projectionFields;
+		    this.indexName = indexName;
+		}
+
+	    public override IDocumentQuery<TProjection> Select<TProjection>(Func<T, TProjection> projectionExpression)
+	    {
+	        return new DocumentQuery<TProjection>(databaseCommands, indexName,
+	                                              projectionExpression
+	                                                  .Method
+	                                                  .ReturnType
+	                                                  .GetProperties(BindingFlags.Instance | BindingFlags.Public)
+	                                                  .Select(x => x.Name).ToArray()
+	            )
+	        {
+	            pageSize = pageSize,
+	            query = query,
+	            start = start,
+	            waitForNonStaleResults = waitForNonStaleResults
+	        };
+	    }
+
+	    protected override QueryResult GetQueryResult()
+		{
+			while (true) 
+			{
+				var result = databaseCommands.Query(indexName, new IndexQuery
+				{
+					Query = query,
+					PageSize = pageSize,
+					Start = start,
+					SortedFields = orderByFields.Select(x => new SortedField(x)).ToArray()
+				});
+				if(waitForNonStaleResults && result.IsStale)
+				{
+					Thread.Sleep(100);
+					continue;
+				}
+				return result;
+			} 
+		}
+	}
 }