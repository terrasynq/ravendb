--- conflicted
+++ resolved
@@ -13,26 +13,6 @@
             <div class="collapse navbar-collapse" id="topNavBarCollapse">
                 <div data-bind="visible: appUrls.isAreaActive('databases')">
                     <ul class="nav navbar-nav">
-<<<<<<< HEAD
-                    <li class="dropdown">
-                            <a class="dropdown-toggle" data-toggle="dropdown" href="#">
-                            <span data-bind="text: activeArea"></span>
-                            <b class="caret"></b>
-                        </a>
-                        <ul class="dropdown-menu">
-                            <li>
-                                <a data-bind="attr: { href: appUrls.databases }">Databases</a>
-                            </li>
-                            <li>
-                                <a data-bind="attr: { href: appUrls.filesystems }">File Systems</a>
-                            </li>
-                            <li>
-                                <a href="#" data-bind="attr: { href: countersUrl }">Counters</a>
-                            </li>
-                        </ul>
-                    </li>
-=======
->>>>>>> 905aed5a
                         <li class="navbar-splitbutton" data-bind="css: { active: appUrls.isActive('Documents') }">
                             <a data-bind="attr: { href: appUrls.documents }">Documents</a>
                         </li>
