<<<<<<< HEAD
﻿<div >
    <div class="navbar navbar-fixed-top navbar-default">
        <div class="navbar-inner">
            <ul class="nav navbar-nav">
                <li class="navbar-splitbutton" data-bind="css: { active: appUrls.isActive('Documents') }">
                    <a data-bind="attr: { href: appUrls.documents }">Documents</a>
                </li>
                <li class="dropdown" data-bind="css: { active: appUrls.isActive('Documents') }">
                    <a class="dropdown-toggle caret-after" data-toggle="dropdown">
                        <b class="caret"></b>
                    </a>
                    <ul class="dropdown-menu">
                        <li>
                            <a tabindex="-1" data-bind="attr: { href: appUrls.documents }">Documents</a>
                        </li>
                        <li>
                            <a tabindex="-1" data-bind="attr: { href: appUrls.conflicts }">Conflicts</a>
                        </li>
                        <li>
                            <a tabindex="-1" data-bind="attr: { href: appUrls.patch }">Patch</a>
                        </li>
                    </ul>
                </li>
=======
﻿<div>
    <div class="navbar navbar-fixed-top navbar-default" role="navigation">
        <div class="container-fluid">
            <div class="navbar-header">
                <button type="button" class="navbar-toggle" data-toggle="collapse" data-target="#bs-example-navbar-collapse-1">
                    <span class="sr-only">Toggle navigation</span>
                    <span class="icon-bar"></span>
                    <span class="icon-bar"></span>
                    <span class="icon-bar"></span>
                </button>
            </div>
>>>>>>> ae78b1a4

            <div class="collapse navbar-collapse" id="bs-example-navbar-collapse-1">
                <ul class="nav navbar-nav">
                    <li class="navbar-splitbutton" data-bind="css: { active: appUrls.isActive('Documents') }">
                        <a data-bind="attr: { href: appUrls.documents }">Documents</a>
                    </li>
                    <li class="dropdown" data-bind="css: { active: appUrls.isActive('Documents') }">
                        <a class="dropdown-toggle caret-after" data-toggle="dropdown">
                            <b class="caret"></b>
                        </a>
                        <ul class="dropdown-menu">
                            <li>
                                <a tabindex="-1" data-bind="attr: { href: appUrls.documents }">Documents</a>
                            </li>
                            <li>
                                <a tabindex="-1" data-bind="attr: { href: appUrls.conflicts }">Conflicts</a>
                            </li>
                            <li>
                                <a tabindex="-1" data-bind="attr: { href: appUrls.patch }">Patch</a>
                            </li>
                        </ul>
                    </li>

                    <li class="navbar-splitbutton" data-bind="css: { active: appUrls.isActive('Indexes') }">
                        <a data-bind="attr: { href: appUrls.indexes }">Indexes</a>
                    </li>
                    <li class="dropdown" data-bind="css: { active: appUrls.isActive('Indexes') }">
                        <a class="dropdown-toggle caret-after" data-toggle="dropdown">
                            <b class="caret"></b>
                        </a>
                        <ul class="dropdown-menu">
                            <li>
                                <a tabindex="-1" data-bind="attr: { href: appUrls.indexes }">Indexes</a>
                            </li>
                            <li>
                                <a tabindex="-1" data-bind="attr: { href: appUrls.transformers }">Transformers</a>
                            </li>
                        </ul>
                    </li>

                    <li class="navbar-splitbutton" data-bind="css: { active: appUrls.isActive('Query') }">
                        <a data-bind="attr: { href: appUrls.query(null) }">Query</a>
                    </li>
                    <li class="dropdown" data-bind="css: { active: appUrls.isActive('Query') }">
                        <a class="dropdown-toggle caret-after" data-toggle="dropdown">
                            <b class="caret"></b>
                        </a>
                        <ul class="dropdown-menu">
                            <li>
                                <a tabindex="-1" data-bind="attr: { href: appUrls.query(null) }">Query</a>
                            </li>
                            <li>
                                <a tabindex="-1" data-bind="attr: { href: appUrls.reporting }">Reporting</a>
                            </li>
                        </ul>
                    </li>

                    <li data-bind="css: { active: appUrls.isActive('Tasks') }">
                        <a data-bind="attr: { href: appUrls.tasks }">Tasks</a>
                    </li>

                    <li data-bind="css: { active: appUrls.isActive('Settings') }">
                        <a data-bind="attr: { href: appUrls.settings }">Settings</a>
                    </li>

                    <li data-bind="css: { active: appUrls.isActive('Status') }">
                        <a data-bind="attr: { href: appUrls.status }">Status</a>
                    </li>
                </ul>

                <ul class="nav navbar-nav">
                    <li class="dropdown">
                        <a class="dropdown-toggle" data-toggle="dropdown" href="#">
                            <i class="fa fa-plus"></i> New <b class="caret"></b>
                        </a>
                        <ul class="dropdown-menu">
                            <li>
                                <a href="#" data-bind="click: newDocument">
                                    <i class="fa fa-file-o"></i>
                                    <span>Document</span>
                                    <span class="text-muted keyboard-shortcut">Ctrl+Alt+N</span>
                                </a>
                            </li>
                            <li>
                                <a data-bind="attr: { href: newIndexUrl }"><i class=" fa fa-bolt"></i> Index</a>
                            </li>
                            <li>
                                <a data-bind="attr: { href: newTransformerUrl }"><i class="fa fa-search"></i> Transformer</a>
                            </li>
                        </ul>
                    </li>
                </ul>
                <form class="navbar-form pull-left hidden-xs hidden-sm">
                    <input id="goToDocInput" type="text" class="form-control col-md-8" placeholder="Go to document" data-bind="value: goToDocumentSearch, valueUpdate: 'afterkeydown'">
                    <ul class="dropdown-menu" role="menu" style="display: none;" data-bind="autoComplete: '#goToDocInput', foreach: goToDocumentSearchResults">
                        <li role="presentation" data-bind="click: $root.goToDoc.bind($root, $data)">
                            <a role="menuitem" tabindex="-1" href="#">
                                <span class="collection-color-strip" data-bind="css: $root.getDocCssClass($data)"></span>
                                <span data-bind="text: $data['@metadata']['@id']"></span>
                            </a>
                        </li>
                    </ul>
                </form>
                <ul class="nav navbar-nav pull-right hidden-xs hidden-sm">
                    <li>
                        <a style="padding-right: 0; display: inline-block;" data-bind="attr: { href: appUrls.databasesManagement }">Databases &nbsp;<i class=" fa fa-caret-right"></i>&nbsp;</a>
                    </li>
                    <li class="dropdown">
                        <a class="dropdown-toggle" data-bind="with: activeDatabase" data-toggle="dropdown" href="#" style="padding-left: 5px;">
                            <span data-bind="text: name"></span>
                            <b class="caret"></b>
                        </a>
                        <ul class="dropdown-menu" data-bind="foreach: databases">
                            <li>
                                <a href="#" data-bind="text: name, click: $root.selectDatabase.bind($root, $data), visible:isVisible"></a>
                            </li>
                        </ul>
                    </li>
                    <li class="hidden-xs hidden-sm" data-bind="visible: recordedErrors().length > 0, click: $root.showErrorsDialog.bind($root)">
                        <a href="#"><i class="fa fa-warning text-danger"></i></a>
                    </li>
                    <li class="hidden-xs hidden-sm">
                        <a class="navbar-brand" href="http://ravendb.net" target="_blank">
                            <i class="fa fa-home"></i>
                            <span>RavenDB</span>
                        </a>
                    </li>
                </ul>
            </div>
        </div>
    </div>
    
    <!--Alerts container-->
    <div class="studio-alerts" data-bind="with: currentAlert">
        <div class="alert alert-dismissable fade in" data-bind="attr: { id: id }, css: { 'alert-info': type === 0, 'alert-success': type === 1, 'alert-warning': type === 2, 'alert-danger': type === 3 }, event: { 'closed.bs.alert': $root.onAlertHidden.bind($root) }">
            <button type="button" class="close" data-dismiss="alert" aria-hidden="true">&times;</button>
            <strong data-bind="text: title"></strong>
            <span data-bind="visible: errorMessage, text: errorMessage"></span>
            <a class="alert alert-link" href="#" data-bind="visible: details, click: $root.showErrorsDialog.bind($root)">Details</a>
        </div>
    </div>
    
    <div class="page-host" data-bind="router: { cacheViews: false }"></div>
</div>

<footer style="z-index: 999" id="shellFooter">
    <div class="navbar navbar-fixed-bottom navbar-inverse" data-bind="with: activeDatabase">
        <div class="navbar-inner">
            <ul class="nav navbar-nav col-md-8">
                <li><a data-bind="text:'Status'" class="navbar-link" href="#/status"></a></li>
                <!-- ko with: statistics -->
                <li><a class="navbar-link" data-bind="text: CountOfDocuments + ' documents', attr: { href: $parents[1].appUrls.documents }"></a></li>
                <li><a class="navbar-link" data-bind="text: CountOfIndexes + ' indexes', attr: { href: $parents[1].appUrls.indexes }"></a></li>
                <li><a class="navbar-link" data-bind="text: StaleIndexes.length + ' stale', attr: { href: $parents[1].appUrls.status }"></a></li>
                <li><a class="navbar-link" data-bind="text: Errors.length + ' errors', attr: { href: $parents[1].appUrls.indexErrors }"></a></li>
                <li><a class="navbar-link" data-bind="text: ApproximateTaskCount + ' tasks', attr: { href: $parents[1].appUrls.status }"></a></li>
                <li class="raw-url" data-bind="visible:$root.rawUrlIsVisible">
                    <a class="navbar-link" target='_blank' data-bind="text:$root.currentRawUrl(), attr:{href:$root.currentRawUrl()}"></a>
                </li>
                <!-- /ko -->
            </ul>
            <ul class="nav navbar-nav navbar-right col-md-4">
                <!-- ko with: $root -->
                <li data-bind="with: licenseStatus" class="navbar-right"><a class="navbar-link " data-bind="text: 'License Status: ' + Status">AGPL - Open Source</a></li>
                <li data-bind="with: buildVersion" class="navbar-right"><a class="navbar-link " data-bind="text: 'Server Build #' + BuildVersion"></a></li>
                <li class="navbar-right"><a class="navbar-link">Client Build #30</a></li>

                <!-- /ko -->
            </ul>

        </div>
    </div>
</footer><|MERGE_RESOLUTION|>--- conflicted
+++ resolved
@@ -1,7 +1,16 @@
-<<<<<<< HEAD
 ﻿<div >
-    <div class="navbar navbar-fixed-top navbar-default">
-        <div class="navbar-inner">
+    <div class="navbar navbar-fixed-top navbar-default" role="navigation">
+        <div class="container-fluid">
+            <div class="navbar-header">
+                <button type="button" class="navbar-toggle" data-toggle="collapse" data-target="#bs-example-navbar-collapse-1">
+                    <span class="sr-only">Toggle navigation</span>
+                    <span class="icon-bar"></span>
+                    <span class="icon-bar"></span>
+                    <span class="icon-bar"></span>
+                </button>
+            </div>
+
+            <div class="collapse navbar-collapse" id="bs-example-navbar-collapse-1">
             <ul class="nav navbar-nav">
                 <li class="navbar-splitbutton" data-bind="css: { active: appUrls.isActive('Documents') }">
                     <a data-bind="attr: { href: appUrls.documents }">Documents</a>
@@ -22,111 +31,76 @@
                         </li>
                     </ul>
                 </li>
-=======
-﻿<div>
-    <div class="navbar navbar-fixed-top navbar-default" role="navigation">
-        <div class="container-fluid">
-            <div class="navbar-header">
-                <button type="button" class="navbar-toggle" data-toggle="collapse" data-target="#bs-example-navbar-collapse-1">
-                    <span class="sr-only">Toggle navigation</span>
-                    <span class="icon-bar"></span>
-                    <span class="icon-bar"></span>
-                    <span class="icon-bar"></span>
-                </button>
-            </div>
->>>>>>> ae78b1a4
 
-            <div class="collapse navbar-collapse" id="bs-example-navbar-collapse-1">
-                <ul class="nav navbar-nav">
-                    <li class="navbar-splitbutton" data-bind="css: { active: appUrls.isActive('Documents') }">
-                        <a data-bind="attr: { href: appUrls.documents }">Documents</a>
-                    </li>
-                    <li class="dropdown" data-bind="css: { active: appUrls.isActive('Documents') }">
-                        <a class="dropdown-toggle caret-after" data-toggle="dropdown">
-                            <b class="caret"></b>
-                        </a>
-                        <ul class="dropdown-menu">
-                            <li>
-                                <a tabindex="-1" data-bind="attr: { href: appUrls.documents }">Documents</a>
-                            </li>
-                            <li>
-                                <a tabindex="-1" data-bind="attr: { href: appUrls.conflicts }">Conflicts</a>
-                            </li>
-                            <li>
-                                <a tabindex="-1" data-bind="attr: { href: appUrls.patch }">Patch</a>
-                            </li>
-                        </ul>
-                    </li>
+                <li class="navbar-splitbutton" data-bind="css: { active: appUrls.isActive('Indexes') }">
+                    <a data-bind="attr: { href: appUrls.indexes }">Indexes</a>
+                </li>
+                <li class="dropdown" data-bind="css: { active: appUrls.isActive('Indexes') }">
+                    <a class="dropdown-toggle caret-after" data-toggle="dropdown">
+                        <b class="caret"></b>
+                    </a>
+                    <ul class="dropdown-menu">
+                        <li>
+                            <a tabindex="-1" data-bind="attr: { href: appUrls.indexes }">Indexes</a>
+                        </li>
+                        <li>
+                            <a tabindex="-1" data-bind="attr: { href: appUrls.transformers }">Transformers</a>
+                        </li>
+                    </ul>
+                </li>
 
-                    <li class="navbar-splitbutton" data-bind="css: { active: appUrls.isActive('Indexes') }">
-                        <a data-bind="attr: { href: appUrls.indexes }">Indexes</a>
-                    </li>
-                    <li class="dropdown" data-bind="css: { active: appUrls.isActive('Indexes') }">
-                        <a class="dropdown-toggle caret-after" data-toggle="dropdown">
-                            <b class="caret"></b>
-                        </a>
-                        <ul class="dropdown-menu">
-                            <li>
-                                <a tabindex="-1" data-bind="attr: { href: appUrls.indexes }">Indexes</a>
-                            </li>
-                            <li>
-                                <a tabindex="-1" data-bind="attr: { href: appUrls.transformers }">Transformers</a>
-                            </li>
-                        </ul>
-                    </li>
+                <li class="navbar-splitbutton" data-bind="css: { active: appUrls.isActive('Query') }">
+                    <a data-bind="attr: { href: appUrls.query(null) }">Query</a>
+                </li>
+                <li class="dropdown" data-bind="css: { active: appUrls.isActive('Query') }">
+                    <a class="dropdown-toggle caret-after" data-toggle="dropdown">
+                        <b class="caret"></b>
+                    </a>
+                    <ul class="dropdown-menu">
+                        <li>
+                            <a tabindex="-1" data-bind="attr: { href: appUrls.query(null) }">Query</a>
+                        </li>
+                        <li>
+                            <a tabindex="-1" data-bind="attr: { href: appUrls.reporting }">Reporting</a>
+                        </li>
+                    </ul>
+                </li>
 
-                    <li class="navbar-splitbutton" data-bind="css: { active: appUrls.isActive('Query') }">
-                        <a data-bind="attr: { href: appUrls.query(null) }">Query</a>
-                    </li>
-                    <li class="dropdown" data-bind="css: { active: appUrls.isActive('Query') }">
-                        <a class="dropdown-toggle caret-after" data-toggle="dropdown">
-                            <b class="caret"></b>
-                        </a>
-                        <ul class="dropdown-menu">
-                            <li>
-                                <a tabindex="-1" data-bind="attr: { href: appUrls.query(null) }">Query</a>
-                            </li>
-                            <li>
-                                <a tabindex="-1" data-bind="attr: { href: appUrls.reporting }">Reporting</a>
-                            </li>
-                        </ul>
-                    </li>
+                <li data-bind="css: { active: appUrls.isActive('Tasks') }">
+                    <a data-bind="attr: { href: appUrls.tasks }">Tasks</a>
+                </li>
 
-                    <li data-bind="css: { active: appUrls.isActive('Tasks') }">
-                        <a data-bind="attr: { href: appUrls.tasks }">Tasks</a>
-                    </li>
+                <li data-bind="css: { active: appUrls.isActive('Settings') }">
+                    <a data-bind="attr: { href: appUrls.settings }">Settings</a>
+                </li>
 
-                    <li data-bind="css: { active: appUrls.isActive('Settings') }">
-                        <a data-bind="attr: { href: appUrls.settings }">Settings</a>
-                    </li>
+                <li data-bind="css: { active: appUrls.isActive('Status') }">
+                    <a data-bind="attr: { href: appUrls.status }">Status</a>
+                </li>
+            </ul>
 
-                    <li data-bind="css: { active: appUrls.isActive('Status') }">
-                        <a data-bind="attr: { href: appUrls.status }">Status</a>
-                    </li>
-                </ul>
-
-                <ul class="nav navbar-nav">
-                    <li class="dropdown">
-                        <a class="dropdown-toggle" data-toggle="dropdown" href="#">
-                            <i class="fa fa-plus"></i> New <b class="caret"></b>
-                        </a>
-                        <ul class="dropdown-menu">
-                            <li>
-                                <a href="#" data-bind="click: newDocument">
-                                    <i class="fa fa-file-o"></i>
-                                    <span>Document</span>
-                                    <span class="text-muted keyboard-shortcut">Ctrl+Alt+N</span>
-                                </a>
-                            </li>
-                            <li>
-                                <a data-bind="attr: { href: newIndexUrl }"><i class=" fa fa-bolt"></i> Index</a>
-                            </li>
-                            <li>
-                                <a data-bind="attr: { href: newTransformerUrl }"><i class="fa fa-search"></i> Transformer</a>
-                            </li>
-                        </ul>
-                    </li>
-                </ul>
+            <ul class="nav navbar-nav">
+                <li class="dropdown">
+                    <a class="dropdown-toggle" data-toggle="dropdown" href="#">
+                        <i class="fa fa-plus"></i> New <b class="caret"></b>
+                    </a>
+                    <ul class="dropdown-menu">
+                        <li>
+                            <a href="#" data-bind="click: newDocument">
+                                <i class="fa fa-file-o"></i>
+                                <span>Document</span>
+                                <span class="text-muted keyboard-shortcut">Ctrl+Alt+N</span>
+                            </a>
+                        </li>
+                        <li>
+                            <a data-bind="attr: { href: newIndexUrl }"><i class=" fa fa-bolt"></i> Index</a>
+                        </li>
+                        <li>
+                            <a data-bind="attr: { href: newTransformerUrl }"><i class="fa fa-search"></i> Transformer</a>
+                        </li>
+                    </ul>
+                </li>
+            </ul>
                 <form class="navbar-form pull-left hidden-xs hidden-sm">
                     <input id="goToDocInput" type="text" class="form-control col-md-8" placeholder="Go to document" data-bind="value: goToDocumentSearch, valueUpdate: 'afterkeydown'">
                     <ul class="dropdown-menu" role="menu" style="display: none;" data-bind="autoComplete: '#goToDocInput', foreach: goToDocumentSearchResults">
@@ -137,34 +111,34 @@
                             </a>
                         </li>
                     </ul>
-                </form>
+            </form>
                 <ul class="nav navbar-nav pull-right hidden-xs hidden-sm">
-                    <li>
-                        <a style="padding-right: 0; display: inline-block;" data-bind="attr: { href: appUrls.databasesManagement }">Databases &nbsp;<i class=" fa fa-caret-right"></i>&nbsp;</a>
-                    </li>
-                    <li class="dropdown">
-                        <a class="dropdown-toggle" data-bind="with: activeDatabase" data-toggle="dropdown" href="#" style="padding-left: 5px;">
-                            <span data-bind="text: name"></span>
-                            <b class="caret"></b>
-                        </a>
-                        <ul class="dropdown-menu" data-bind="foreach: databases">
-                            <li>
-                                <a href="#" data-bind="text: name, click: $root.selectDatabase.bind($root, $data), visible:isVisible"></a>
-                            </li>
-                        </ul>
-                    </li>
+                <li>
+                    <a style="padding-right: 0; display: inline-block;" data-bind="attr:{href:appUrls.databasesManagement}">Databases &nbsp;<i class=" fa fa-caret-right"></i>&nbsp;</a>
+                </li>
+                <li class="dropdown">
+                    <a class="dropdown-toggle" data-bind="with: activeDatabase" data-toggle="dropdown" href="#" style="padding-left: 5px;">
+                        <span data-bind="text: name"></span> 
+                        <b class="caret"></b>
+                    </a>
+                    <ul class="dropdown-menu" data-bind="foreach: databases">
+                        <li>
+                            <a href="#" data-bind="text: name, click: $root.selectDatabase.bind($root, $data), visible:isVisible"></a>
+                        </li>
+                    </ul>
+                </li>
                     <li class="hidden-xs hidden-sm" data-bind="visible: recordedErrors().length > 0, click: $root.showErrorsDialog.bind($root)">
-                        <a href="#"><i class="fa fa-warning text-danger"></i></a>
-                    </li>
+                    <a href="#"><i class="fa fa-warning text-danger"></i></a>
+                </li>
                     <li class="hidden-xs hidden-sm">
-                        <a class="navbar-brand" href="http://ravendb.net" target="_blank">
-                            <i class="fa fa-home"></i>
-                            <span>RavenDB</span>
-                        </a>
-                    </li>
-                </ul>
-            </div>
+                    <a class="navbar-brand" href="http://ravendb.net" target="_blank">
+                        <i class="fa fa-home"></i>
+                        <span>RavenDB</span>
+                    </a>
+                </li>
+            </ul>
         </div>
+    </div>
     </div>
     
     <!--Alerts container-->
