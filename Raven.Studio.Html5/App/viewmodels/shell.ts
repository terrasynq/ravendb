--- conflicted
+++ resolved
@@ -6,15 +6,9 @@
 import sys = require("durandal/system");
 import viewModelBase = require("viewmodels/viewModelBase");
 import viewLocator = require("durandal/viewLocator");
-<<<<<<< HEAD
 import resource = require("models/resources/resource");
 import database = require("models/resources/database");
-import filesystem = require("models/filesystem/filesystem");
-=======
-import resource = require("models/resource");
-import database = require("models/database");
 import fileSystem = require("models/filesystem/filesystem");
->>>>>>> 7b05be79
 import counterStorage = require("models/counter/counterStorage");
 import documentClass = require("models/database/documents/document");
 import collection = require("models/database/documents/collection");
@@ -343,14 +337,14 @@
         this.updateChangesApi(db, isNotADatabase, () => this.fetchDbStats(db), changeSubscriptionArray);
 
         shell.resources().forEach((r: resource) => r.isSelected(r instanceof database && r.name === db.name));
-    }
+        }
 
     private fetchDbStats(db: database) {
         if (!!db && !db.disabled() && db.isLicensed()) {
             new getDatabaseStatsCommand(db, true)
                 .execute()
                 .done((result: databaseStatisticsDto) => db.saveStatistics(result));
-        }
+    }
     }
 
     private activateFileSystem(fs: fileSystem) {
@@ -361,14 +355,14 @@
         this.updateChangesApi(fs, isNotAFileSystem, () => this.fetchFsStats(fs), changesSubscriptionArray);
 
         shell.resources().forEach((r: resource) => r.isSelected(r instanceof fileSystem && r.name === fs.name));
-    }
+        }
 
     private fetchFsStats(fs: fileSystem) {
         if (!!fs && !fs.disabled() && fs.isLicensed()) {
             new getFileSystemStatsCommand(fs)
                 .execute()
                 .done((result: filesystemStatisticsDto) => fs.saveStatistics(result));
-        }
+    }
     }
 
     private updateChangesApi(rs: resource, isPreviousDifferentKind: boolean, fetchStats: () => void, subscriptionsArray: () => changeSubscription[]) {
@@ -389,7 +383,7 @@
                 shell.currentResourceChangesApi(changes);
                 shell.changeSubscriptionArray = subscriptionsArray();
             });
-        }
+    }
     }
 
     setupApiKey() {
@@ -855,7 +849,7 @@
             shell.currentResourceChangesApi(null);
         }
     }
-
+    
     getCurrentActiveFeatureName() {
         if (this.appUrls.isAreaActive('admin')()) {
             return 'Manage Your Server';
