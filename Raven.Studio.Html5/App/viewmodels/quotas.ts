--- conflicted
+++ resolved
@@ -10,7 +10,6 @@
 
 class quotas extends viewModelBase {
     settingsDocument = ko.observable<document>();
-<<<<<<< HEAD
 
     maximumSize: configurationSetting;
     warningLimitThreshold: configurationSetting;
@@ -20,32 +19,22 @@
     isSaveEnabled: KnockoutComputed<boolean>;
     usingGlobal = ko.observable<boolean>(false);
     hasGlobalValues = ko.observable<boolean>(false);
-=======
-    maximumSize = ko.observable<number>();
-    warningLimitThreshold = ko.observable<number>();
-    maxNumberOfDocs = ko.observable<number>();
-    warningThresholdForDocs = ko.observable<number>();
-    isSaveEnabled: KnockoutComputed<boolean>;
     isForbidden = ko.observable<boolean>(false);
+    
 
     constructor() {
         super();
         this.activeDatabase.subscribe((db: database) => this.isForbidden(db.isAdminCurrentTenant() == false));
     }
->>>>>>> d8a87958
 
     canActivate(args: any): any {
         super.canActivate(args);
         var deferred = $.Deferred();
 
         var db = this.activeDatabase();
-<<<<<<< HEAD
-        if (db) {
-=======
-        this.isForbidden(db.isAdminCurrentTenant() == false);
+        this.isForbidden(!db.isAdminCurrentTenant());
         if (db.isAdminCurrentTenant()) {
             // fetch current quotas from the database
->>>>>>> d8a87958
             this.fetchQuotas(db)
                 .done(() => deferred.resolve({ can: true }))
                 .fail(() => deferred.resolve({ redirect: appUrl.forDatabaseSettings(this.activeDatabase()) }));
@@ -58,10 +47,7 @@
 
     activate(args) {
         super.activate(args);
-<<<<<<< HEAD
-=======
         this.updateHelpLink('594W7T');
->>>>>>> d8a87958
         this.initializeDirtyFlag();
         this.isSaveEnabled = ko.computed(() => this.dirtyFlag().isDirty() === true);
     }
