--- conflicted
+++ resolved
@@ -49,8 +49,6 @@
 				Assert.Equal(CounterName, counterChange.CounterName);
 				Assert.Equal(CounterChangeAction.Increment, counterChange.Action);
 				Assert.Equal(7, counterChange.Total);
-<<<<<<< HEAD
-=======
 			}
 		}
 
@@ -87,50 +85,10 @@
 				Assert.Equal(CounterName2, counterChange2.CounterName);
 				Assert.Equal(CounterChangeAction.Add, counterChange2.Action);
 				Assert.Equal(-1, counterChange2.Total);
->>>>>>> c0b200c1
-			}
-		}
-
-		[Fact]
-<<<<<<< HEAD
-		public async Task NotificationReceivedForCountersStartingWith()
-		{
-			using (var store = NewRemoteCountersStore(DefaultCounteStorageName))
-			{
-				var changes = store.Changes();
-				var notificationTask1 = changes.Task.Result
-					.ForCountersStartingWith(GroupName, CounterName.Substring(0, 2))
-					.Timeout(TimeSpan.FromSeconds(300))
-					.Take(1).ToTask();
-
-				changes.WaitForAllPendingSubscriptions();
-				await store.ChangeAsync(GroupName, CounterName, 2);
-
-				var counterChange1= await notificationTask1;
-				Assert.Equal(GroupName, counterChange1.GroupName);
-				Assert.Equal(CounterName, counterChange1.CounterName);
-				Assert.Equal(CounterChangeAction.Add, counterChange1.Action);
-				Assert.Equal(2, counterChange1.Total);
-
-				var notificationTask2 = changes.Task.Result
-					.ForCountersStartingWith(GroupName, CounterName)
-					.Timeout(TimeSpan.FromSeconds(300))
-					.Take(1).ToTask();
-
-				changes.WaitForAllPendingSubscriptions();
-				await store.DecrementAsync(GroupName, CounterName2);
-
-				var counterChange2 = await notificationTask2;
-				Assert.Equal(GroupName, counterChange2.GroupName);
-				Assert.Equal(CounterName2, counterChange2.CounterName);
-				Assert.Equal(CounterChangeAction.Add, counterChange2.Action);
-				Assert.Equal(-1, counterChange2.Total);
-			}
-		}
-
-		[Fact]
-=======
->>>>>>> c0b200c1
+			}
+		}
+
+		[Fact]
 		public async Task notification_received_when_counter_in_group_added_and_incremented()
 		{
 			using (var store = NewRemoteCountersStore(DefaultCounterStorageName))
@@ -158,7 +116,6 @@
 				changes.WaitForAllPendingSubscriptions();
 				await store.DecrementAsync(GroupName + GroupName, CounterName2);
 				await store.DecrementAsync(GroupName, CounterName2);
-<<<<<<< HEAD
 
 				counterChange = await notificationTask;
 				Assert.Equal(GroupName, counterChange.GroupName);
@@ -171,8 +128,8 @@
 		[Fact]
 		public async Task notification_received_when_replication_counter_added_and_incremented()
 		{
-			using (var storeA = NewRemoteCountersStore(DefaultCounteStorageName + "A"))
-			using (var storeB = NewRemoteCountersStore(DefaultCounteStorageName + "B"))
+			using (var storeA = NewRemoteCountersStore(DefaultCounterStorageName + "A"))
+			using (var storeB = NewRemoteCountersStore(DefaultCounterStorageName + "B"))
 			{
 				await SetupReplicationAsync(storeA, storeB);
 				await SetupReplicationAsync(storeB, storeA);
@@ -202,58 +159,10 @@
 				changesA.WaitForAllPendingSubscriptions();
 
 				await storeB.IncrementAsync(GroupName, CounterName);
-=======
->>>>>>> c0b200c1
-
-				counterChange = await notificationTask;
-				Assert.Equal(GroupName, counterChange.GroupName);
-				Assert.Equal(CounterName2, counterChange.CounterName);
-				Assert.Equal(CounterChangeAction.Add, counterChange.Action);
-				Assert.Equal(-1, counterChange.Total);
-			}
-		}
-
-		[Fact]
-		public async Task notification_received_when_replication_counter_added_and_incremented()
-		{
-			using (var storeA = NewRemoteCountersStore(DefaultCounterStorageName + "A"))
-			using (var storeB = NewRemoteCountersStore(DefaultCounterStorageName + "B"))
-			{
-				await SetupReplicationAsync(storeA, storeB);
-				await SetupReplicationAsync(storeB, storeA);
-
-				var changesB = storeB.Changes();
-				var notificationTask = changesB.Task.Result
-					.ForChange(GroupName, CounterName)
-					.Timeout(TimeSpan.FromSeconds(10))
-					.Take(1).ToTask();
-
-				changesB.WaitForAllPendingSubscriptions();
-
-				await storeA.IncrementAsync(GroupName, CounterName);
-
-				var counterChange = await notificationTask;
-				Assert.Equal(GroupName, counterChange.GroupName);
-				Assert.Equal(CounterName, counterChange.CounterName);
-<<<<<<< HEAD
-=======
-				Assert.Equal(CounterChangeAction.Add, counterChange.Action);
-
-				//now connecting to changes in storeA
-				var changesA = storeA.Changes();
-				notificationTask = changesA.Task.Result
-					.ForChange(GroupName, CounterName)
-					.Timeout(TimeSpan.FromSeconds(10))
-					.Take(1).ToTask();
-
-				changesA.WaitForAllPendingSubscriptions();
-
-				await storeB.IncrementAsync(GroupName, CounterName);
-
-				counterChange = await notificationTask;
-				Assert.Equal(GroupName, counterChange.GroupName);
-				Assert.Equal(CounterName, counterChange.CounterName);
->>>>>>> c0b200c1
+
+				counterChange = await notificationTask;
+				Assert.Equal(GroupName, counterChange.GroupName);
+				Assert.Equal(CounterName, counterChange.CounterName);
 				Assert.Equal(CounterChangeAction.Increment, counterChange.Action);
 			}
 		}
