--- conflicted
+++ resolved
@@ -135,13 +135,6 @@
 
             try
             {
-<<<<<<< HEAD
-                var strategy = new ShardStrategy(shards);
-            }
-            catch (Exception ex)
-            {
-                notSuppotedEx = ex as NotSupportedException;
-=======
 	            new ShardStrategy(shards).ShardAccessStrategy
 					.ApplyAsync(new List<IAsyncFilesCommands>(), new ShardRequestData(), async (commands, i) => 1)
 					.Wait();
@@ -149,7 +142,6 @@
             catch (AggregateException ex)
             {
                 notSuppotedEx = ex.InnerException as NotSupportedException;
->>>>>>> b89f39ed
             }
 
             Assert.NotNull(notSuppotedEx);
