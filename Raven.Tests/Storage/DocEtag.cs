//-----------------------------------------------------------------------
// <copyright file="DocEtag.cs" company="Hibernating Rhinos LTD">
//     Copyright (c) Hibernating Rhinos LTD. All rights reserved.
// </copyright>
//-----------------------------------------------------------------------
using System.Linq;
using System.Threading;

using Raven.Abstractions.Data;
using Raven.Json.Linq;
using Raven.Tests.Common;

using Xunit;

namespace Raven.Tests.Storage
{
	using System.Threading;

	public class DocEtag : RavenTest
	{
		private readonly string dataDir;

		public DocEtag()
		{
			dataDir = NewDataPath();
		}

		[Fact]
		public void EtagsAreAlwaysIncreasing()
		{
			using (var tx = NewTransactionalStorage(dataDir: dataDir, runInMemory:false))
			{
				tx.Batch(mutator =>
				{
					mutator.Documents.AddDocument("Ayende", null, RavenJObject.FromObject(new { Name = "Rahien" }), new RavenJObject());
					mutator.Documents.AddDocument("Oren", null, RavenJObject.FromObject(new { Name = "Eini" }), new RavenJObject());
				});
			}

			using (var tx = NewTransactionalStorage(dataDir: dataDir, runInMemory: false))
			{
				tx.Batch(viewer =>
				{
					var doc1 = viewer.Documents.DocumentByKey("Ayende");
					var doc2 = viewer.Documents.DocumentByKey("Oren");
					Assert.Equal(1, doc2.Etag.CompareTo(doc1.Etag));

				});
			}
		}

		[Fact]
		public void CanGetDocumentByEtag()
		{
			using (var tx = NewTransactionalStorage(dataDir: dataDir, runInMemory: false))
			{
				tx.Batch(mutator =>
				{
					mutator.Documents.AddDocument("Ayende", null, RavenJObject.FromObject(new { Name = "Rahien" }), new RavenJObject());
					mutator.Documents.AddDocument("Oren", null, RavenJObject.FromObject(new { Name = "Eini" }), new RavenJObject());
				});
			}

			using (var tx = NewTransactionalStorage(dataDir: dataDir, runInMemory: false))
			{
				tx.Batch(viewer =>
				{
					Assert.Equal(2, viewer.Documents.GetDocumentsAfter(Etag.Empty, 5, CancellationToken.None).Count());
<<<<<<< HEAD
					var doc1 = viewer.Documents.DocumentByKey("Ayende");
					Assert.Equal(1, viewer.Documents.GetDocumentsAfter(doc1.Etag, 5, CancellationToken.None).Count());
					var doc2 = viewer.Documents.DocumentByKey("Oren");
=======
					var doc1 = viewer.Documents.DocumentByKey("Ayende", null);
					Assert.Equal(1, viewer.Documents.GetDocumentsAfter(doc1.Etag, 5, CancellationToken.None).Count());
					var doc2 = viewer.Documents.DocumentByKey("Oren", null);
>>>>>>> 42c6e6db
					Assert.Equal(0, viewer.Documents.GetDocumentsAfter(doc2.Etag, 5, CancellationToken.None).Count());
				});
			}
		}

		[Fact]
		public void CanGetDocumentByUpdateOrder()
		{
			using (var tx = NewTransactionalStorage(dataDir: dataDir, runInMemory: false))
			{
				tx.Batch(mutator =>
				{
					mutator.Documents.AddDocument("Ayende", null, RavenJObject.FromObject(new { Name = "Rahien" }), new RavenJObject());
					mutator.Documents.AddDocument("Oren", null, RavenJObject.FromObject(new { Name = "Eini" }), new RavenJObject());
				});
			}

			using (var tx = NewTransactionalStorage(dataDir: dataDir, runInMemory: false))
			{
				tx.Batch(viewer =>
				{
					Assert.Equal(2, viewer.Documents.GetDocumentsByReverseUpdateOrder(0, 5).Count());
					var tuples = viewer.Documents.GetDocumentsByReverseUpdateOrder(0, 5).ToArray();
					Assert.Equal(2, tuples.Length);
					Assert.Equal("Oren", tuples[0].Key);
					Assert.Equal("Ayende", tuples[1].Key);

					Assert.Equal(1, viewer.Documents.GetDocumentsByReverseUpdateOrder(1, 5).Count());
					tuples = viewer.Documents.GetDocumentsByReverseUpdateOrder(1, 5).ToArray();
					Assert.Equal("Ayende", tuples[0].Key);
				});
			}
		}
	}
}<|MERGE_RESOLUTION|>--- conflicted
+++ resolved
@@ -66,15 +66,9 @@
 				tx.Batch(viewer =>
 				{
 					Assert.Equal(2, viewer.Documents.GetDocumentsAfter(Etag.Empty, 5, CancellationToken.None).Count());
-<<<<<<< HEAD
 					var doc1 = viewer.Documents.DocumentByKey("Ayende");
 					Assert.Equal(1, viewer.Documents.GetDocumentsAfter(doc1.Etag, 5, CancellationToken.None).Count());
 					var doc2 = viewer.Documents.DocumentByKey("Oren");
-=======
-					var doc1 = viewer.Documents.DocumentByKey("Ayende", null);
-					Assert.Equal(1, viewer.Documents.GetDocumentsAfter(doc1.Etag, 5, CancellationToken.None).Count());
-					var doc2 = viewer.Documents.DocumentByKey("Oren", null);
->>>>>>> 42c6e6db
 					Assert.Equal(0, viewer.Documents.GetDocumentsAfter(doc2.Etag, 5, CancellationToken.None).Count());
 				});
 			}
