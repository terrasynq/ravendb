﻿<?xml version="1.0" encoding="utf-8"?>
<Project ToolsVersion="4.0" DefaultTargets="Build" xmlns="http://schemas.microsoft.com/developer/msbuild/2003">
  <PropertyGroup>
    <Configuration Condition=" '$(Configuration)' == '' ">Debug</Configuration>
    <Platform Condition=" '$(Platform)' == '' ">AnyCPU</Platform>
    <ProductVersion>9.0.30729</ProductVersion>
    <SchemaVersion>2.0</SchemaVersion>
    <ProjectGuid>{267AC60C-751E-42E9-AA18-66035DEFF63A}</ProjectGuid>
    <OutputType>Library</OutputType>
    <AppDesignerFolder>Properties</AppDesignerFolder>
    <RootNamespace>Raven.Tests</RootNamespace>
    <AssemblyName>Raven.Tests</AssemblyName>
    <TargetFrameworkVersion>v4.0</TargetFrameworkVersion>
    <FileAlignment>512</FileAlignment>
    <FileUpgradeFlags>
    </FileUpgradeFlags>
    <OldToolsVersion>3.5</OldToolsVersion>
    <UpgradeBackupLocation />
    <PublishUrl>publish\</PublishUrl>
    <Install>true</Install>
    <InstallFrom>Disk</InstallFrom>
    <UpdateEnabled>false</UpdateEnabled>
    <UpdateMode>Foreground</UpdateMode>
    <UpdateInterval>7</UpdateInterval>
    <UpdateIntervalUnits>Days</UpdateIntervalUnits>
    <UpdatePeriodically>false</UpdatePeriodically>
    <UpdateRequired>false</UpdateRequired>
    <MapFileExtensions>true</MapFileExtensions>
    <ApplicationRevision>0</ApplicationRevision>
    <ApplicationVersion>1.0.0.%2a</ApplicationVersion>
    <IsWebBootstrapper>false</IsWebBootstrapper>
    <UseApplicationTrust>false</UseApplicationTrust>
    <BootstrapperEnabled>true</BootstrapperEnabled>
    <TargetFrameworkProfile />
    <SolutionDir Condition="$(SolutionDir) == '' Or $(SolutionDir) == '*Undefined*'">..\</SolutionDir>
    <RestorePackages>true</RestorePackages>
  </PropertyGroup>
  <PropertyGroup Condition=" '$(Configuration)|$(Platform)' == 'Debug|AnyCPU' ">
    <DebugSymbols>true</DebugSymbols>
    <DebugType>full</DebugType>
    <Optimize>false</Optimize>
    <OutputPath>bin\Debug\</OutputPath>
    <DefineConstants>TRACE;DEBUG</DefineConstants>
    <ErrorReport>prompt</ErrorReport>
    <WarningLevel>4</WarningLevel>
    <CodeAnalysisRuleSet>AllRules.ruleset</CodeAnalysisRuleSet>
    <PlatformTarget>AnyCPU</PlatformTarget>
  </PropertyGroup>
  <PropertyGroup Condition=" '$(Configuration)|$(Platform)' == 'Release|AnyCPU' ">
    <DebugType>pdbonly</DebugType>
    <Optimize>true</Optimize>
    <OutputPath>bin\Release\</OutputPath>
    <DefineConstants>TRACE</DefineConstants>
    <ErrorReport>prompt</ErrorReport>
    <WarningLevel>4</WarningLevel>
    <CodeAnalysisRuleSet>AllRules.ruleset</CodeAnalysisRuleSet>
    <StyleCopTreatErrorsAsWarnings>false</StyleCopTreatErrorsAsWarnings>
  </PropertyGroup>
  <PropertyGroup>
    <SignAssembly>true</SignAssembly>
  </PropertyGroup>
  <PropertyGroup>
    <AssemblyOriginatorKeyFile>..\Raven.Database\RavenDB.snk</AssemblyOriginatorKeyFile>
  </PropertyGroup>
  <ItemGroup>
    <Reference Include="Esent.Interop, Version=1.0.0.0, Culture=neutral, PublicKeyToken=b93b4ad6c4b80595, processorArchitecture=MSIL">
      <SpecificVersion>False</SpecificVersion>
      <HintPath>..\SharedLibs\Esent.Interop.dll</HintPath>
    </Reference>
    <Reference Include="FizzWare.NBuilder">
      <HintPath>..\packages\NBuilder.3.0.1.1\lib\FizzWare.NBuilder.dll</HintPath>
    </Reference>
    <Reference Include="ICSharpCode.NRefactory, Version=5.0.0.0, Culture=neutral, PublicKeyToken=d4bfe873e7598c49, processorArchitecture=MSIL">
      <SpecificVersion>False</SpecificVersion>
      <HintPath>..\SharedLibs\ICSharpCode.NRefactory.dll</HintPath>
    </Reference>
    <Reference Include="ICSharpCode.NRefactory.CSharp, Version=5.0.0.0, Culture=neutral, PublicKeyToken=d4bfe873e7598c49, processorArchitecture=MSIL">
      <SpecificVersion>False</SpecificVersion>
      <HintPath>..\SharedLibs\ICSharpCode.NRefactory.CSharp.dll</HintPath>
    </Reference>
    <Reference Include="log4net">
      <HintPath>..\packages\log4net.2.0.0\lib\net40-full\log4net.dll</HintPath>
    </Reference>
    <Reference Include="Lucene.Net, Version=2.9.1.2, Culture=neutral, processorArchitecture=MSIL">
      <SpecificVersion>False</SpecificVersion>
      <HintPath>..\SharedLibs\Lucene.Net.dll</HintPath>
    </Reference>
    <Reference Include="Microsoft.CSharp" />
    <Reference Include="Microsoft.VisualStudio.DebuggerVisualizers, Version=10.0.0.0, Culture=neutral, PublicKeyToken=b03f5f7f11d50a3a, processorArchitecture=MSIL">
      <SpecificVersion>False</SpecificVersion>
      <HintPath>..\..\..\Program Files (x86)\Microsoft Visual Studio 10.0\Common7\IDE\ReferenceAssemblies\v2.0\Microsoft.VisualStudio.DebuggerVisualizers.dll</HintPath>
    </Reference>
    <Reference Include="NLog">
      <HintPath>..\packages\NLog.2.0.0.2000\lib\net40\NLog.dll</HintPath>
    </Reference>
    <Reference Include="Rhino.Mocks">
      <HintPath>..\SharedLibs\Rhino.Mocks.dll</HintPath>
    </Reference>
    <Reference Include="System" />
    <Reference Include="System.ComponentModel.Composition" />
    <Reference Include="System.ComponentModel.DataAnnotations" />
    <Reference Include="System.configuration" />
    <Reference Include="System.Core">
      <RequiredTargetFramework>3.5</RequiredTargetFramework>
    </Reference>
    <Reference Include="System.Reactive">
      <HintPath>..\packages\Rx-Main.1.0.11226\lib\Net4\System.Reactive.dll</HintPath>
    </Reference>
    <Reference Include="System.Runtime.Serialization" />
    <Reference Include="System.Transactions" />
    <Reference Include="System.Web" />
    <Reference Include="System.Web.Abstractions" />
    <Reference Include="System.Xml.Linq">
      <RequiredTargetFramework>3.5</RequiredTargetFramework>
    </Reference>
    <Reference Include="System.Data.DataSetExtensions">
      <RequiredTargetFramework>3.5</RequiredTargetFramework>
    </Reference>
    <Reference Include="System.Data" />
    <Reference Include="System.Xml" />
    <Reference Include="xunit, Version=1.9.0.1566, Culture=neutral, PublicKeyToken=8d05b1bb7a6fdb6c, processorArchitecture=MSIL">
      <HintPath>..\packages\xunit.1.9.0.1566\lib\xunit.dll</HintPath>
    </Reference>
    <Reference Include="xunit.extensions, Version=1.9.0.1566, Culture=neutral, PublicKeyToken=8d05b1bb7a6fdb6c, processorArchitecture=MSIL">
      <HintPath>..\packages\xunit.extensions.1.9.0.1566\lib\xunit.extensions.dll</HintPath>
    </Reference>
  </ItemGroup>
  <ItemGroup>
    <Compile Include="..\CommonAssemblyInfo.cs">
      <Link>Properties\CommonAssemblyInfo.cs</Link>
    </Compile>
    <Compile Include="Abstractions\Logging\LoggerExecutionWrapperTests.cs" />
    <Compile Include="Abstractions\Logging\LogProviders\Log4NetLogManagerLoggingDisabledTests.cs" />
    <Compile Include="Abstractions\Logging\LogProviders\Log4NetLogManagerLoggingEnabledTests.cs" />
    <Compile Include="Abstractions\Logging\LogProviders\NLogLogManagerLoggingDisabedTests.cs" />
    <Compile Include="Abstractions\Logging\LogProviders\NLogLogProviderLoggingEnabledTests.cs" />
    <Compile Include="Abstractions\Logging\LogManagerTests.cs" />
    <Compile Include="Bugs\Account.cs" />
    <Compile Include="Bugs\AccurateCount.cs" />
    <Compile Include="Bugs\AdHocProjections.cs" />
    <Compile Include="Bugs\AfterDeletingTheIndexStopsBeingStale.cs" />
    <Compile Include="Bugs\AggressiveCaching.cs" />
    <Compile Include="Bugs\AnalyzerPerField.cs" />
    <Compile Include="Bugs\AnonymousClasses.cs" />
    <Compile Include="Bugs\ArrayOfMaybeNull.cs" />
    <Compile Include="Bugs\Attachments.cs" />
    <Compile Include="Bugs\BackwardCompatibility.cs" />
    <Compile Include="Bugs\BatchPatching.cs" />
    <Compile Include="Bugs\CanAggregateOnDecimal.cs" />
    <Compile Include="Bugs\CannotChangeId.cs" />
    <Compile Include="Bugs\CanUseLuceneCodecDirectory.cs" />
    <Compile Include="Bugs\CanUseReduceResultInOutput.cs" />
    <Compile Include="Bugs\CaseSensitiveDeletes.cs" />
    <Compile Include="Bugs\Chripede\IndexOnList.cs" />
    <Compile Include="Bugs\CompiledIndexesNhsevidence.cs" />
    <Compile Include="Bugs\ComplexIndexes.cs" />
    <Compile Include="Bugs\ConflictsWithIIS.cs" />
    <Compile Include="Bugs\ConflictsWithRemote.cs" />
    <Compile Include="Bugs\CreatingIndexes.cs" />
    <Compile Include="Bugs\CS1977.cs" />
    <Compile Include="Bugs\DanTurner.cs" />
    <Compile Include="Bugs\DeserializationAcrossTypes.cs" />
    <Compile Include="Bugs\DictionaryOfDateTime.cs" />
    <Compile Include="Bugs\DynamicQuerySorting.cs" />
    <Compile Include="Bugs\EmbeddableDocumentStoreUsingUrlWithConnectionString.cs" />
    <Compile Include="Bugs\EmptyAttachments.cs" />
    <Compile Include="Bugs\EqualityWithArrayOfGuids.cs" />
    <Compile Include="Bugs\Everett.cs" />
    <Compile Include="Bugs\FullTextSearchOnTags.cs" />
    <Compile Include="Bugs\HiLoKeyGeneratorConcurrency.cs" />
    <Compile Include="Bugs\Identifiers\SpecialCharactersOnIIS.cs" />
    <Compile Include="Bugs\Identifiers\WithBase64Characters.cs" />
    <Compile Include="Bugs\HiLoToMaxTests.cs" />
    <Compile Include="Bugs\IndexesWithDateTimeMin.cs" />
    <Compile Include="Bugs\Indexing\CanHaveAnIndexNameThatStartsWithDynamic.cs" />
    <Compile Include="Bugs\Indexing\CannotCreateIndexWithoutReduce.cs" />
    <Compile Include="Bugs\Indexing\WithStringReverse.cs" />
    <Compile Include="Bugs\Indexing\InvalidIndexes.cs" />
    <Compile Include="Bugs\InitializeConfiguration.cs" />
    <Compile Include="Bugs\Issue355.cs" />
    <Compile Include="Bugs\johannesgu.cs" />
    <Compile Include="Bugs\JsonReferences.cs" />
    <Compile Include="Bugs\LarsErik.cs" />
    <Compile Include="Bugs\Iulian\GeneratesCorrectTemporaryIndex.cs" />
    <Compile Include="Bugs\LiveProjections\Entities\Place.cs" />
    <Compile Include="Bugs\LiveProjections\Entities\Task.cs" />
    <Compile Include="Bugs\LiveProjections\Entities\TaskSummary.cs" />
    <Compile Include="Bugs\LiveProjections\Entities\User.cs" />
    <Compile Include="Bugs\LiveProjections\Indexes\TaskSummaryIndex.cs" />
    <Compile Include="Bugs\LiveProjections\LiveProjectionOnTasks.cs" />
    <Compile Include="Bugs\MapReduceWithDifferentFieldNames.cs" />
    <Compile Include="Bugs\MapReduceWithDifferentFieldNamesFromTheStronglyTypedType.cs" />
    <Compile Include="Bugs\MapRedue\Chris.cs" />
    <Compile Include="Bugs\MapRedue\LetInReduceFunction.cs" />
    <Compile Include="Bugs\MapRedue\Document.cs" />
    <Compile Include="Bugs\MapRedue\DocumentView.cs" />
    <Compile Include="Bugs\MapRedue\MapReduceIndex.cs" />
    <Compile Include="Bugs\MapRedue\TreeWithChildrenCount.cs" />
    <Compile Include="Bugs\Marcus.cs" />
    <Compile Include="Bugs\Matthew.cs" />
    <Compile Include="Bugs\MetadataBugs.cs" />
    <Compile Include="Bugs\MetadataIssues.cs" />
    <Compile Include="Bugs\Metadata\Querying.cs" />
    <Compile Include="Bugs\MoreLikeThisTrack.cs" />
    <Compile Include="Bugs\MultiMap\MultiMapWithoutReduce.cs" />
    <Compile Include="Bugs\MultiMap\Errors.cs" />
    <Compile Include="Bugs\MultiMap\MultiMapReduce.cs" />
    <Compile Include="Bugs\MultiMap\MultiMapWithCustomProperties.cs" />
    <Compile Include="Bugs\MultiMap\SimpleMultiMap.cs" />
    <Compile Include="Bugs\MultiOutputReduce.cs" />
    <Compile Include="Bugs\NestedProjection.cs" />
    <Compile Include="Bugs\NestedTransactions.cs" />
    <Compile Include="Bugs\NGramSearch.cs" />
    <Compile Include="Bugs\OfflineConcurrency.cs" />
    <Compile Include="Bugs\OptimizedSimpleQueries.cs" />
    <Compile Include="Bugs\Orders.cs" />
    <Compile Include="Bugs\PoisonIndexes\PoisonIndex.cs" />
    <Compile Include="Bugs\IdProjection.cs" />
    <Compile Include="Bugs\Queries\Boolean.cs" />
    <Compile Include="Bugs\Queries\CanIncludeValueType.cs" />
    <Compile Include="Bugs\Queries\QueryProvider.cs" />
    <Compile Include="Bugs\QueryingOnEmptyArray.cs" />
    <Compile Include="Bugs\QueryingOnEmptyString.cs" />
    <Compile Include="Bugs\QueryingOverTags.cs" />
    <Compile Include="Bugs\QueryOptimizerOnStaticIndex.cs" />
    <Compile Include="Bugs\RacielrodTest.cs" />
    <Compile Include="Bugs\RecursiveQueries.cs" />
    <Compile Include="Bugs\Reindexing.cs" />
    <Compile Include="Bugs\ReservedWords.cs" />
    <Compile Include="Bugs\RoundCrisis.cs" />
    <Compile Include="Bugs\SelfReference.cs" />
    <Compile Include="Bugs\SerializingAndDeserializingWithRaven.cs" />
    <Compile Include="Bugs\CanGetScores.cs" />
    <Compile Include="Bugs\CanReadLuceneProjectedDateTimeOffset.cs" />
    <Compile Include="Bugs\ComplexDynamicQuery.cs" />
    <Compile Include="Bugs\ConnectionStringParsing.cs" />
    <Compile Include="Bugs\CreateIndexesRemotely.cs" />
    <Compile Include="Bugs\DateFilter.cs" />
    <Compile Include="Bugs\DeletingDynamics.cs" />
    <Compile Include="Bugs\DirectoryCreation.cs" />
    <Compile Include="Bugs\DtcBlues.cs" />
    <Compile Include="Bugs\DuplicatedFiledNames.cs" />
    <Compile Include="Bugs\EntitiesWithAttributes.cs" />
    <Compile Include="Bugs\EnumsCastToInts.cs" />
    <Compile Include="Bugs\Indexing\CanIndexNestedObjects.cs" />
    <Compile Include="Bugs\Indexing\CanIndexWithCharLiteral.cs" />
    <Compile Include="Bugs\IndexSelectionForMapReduce.cs" />
    <Compile Include="Bugs\IntegerIds.cs" />
    <Compile Include="Bugs\IteratingTwice.cs" />
    <Compile Include="Bugs\Iulian\CanReadEntityWithUrlId.cs" />
    <Compile Include="Bugs\LastModifiedQueries.cs" />
    <Compile Include="Bugs\LinqOnDictionary.cs" />
    <Compile Include="Bugs\LuceneIndexing.cs" />
    <Compile Include="Bugs\LuceneQueryShouldNotModifyDynamicDocument.cs" />
    <Compile Include="Bugs\ManyDocumentsViaDTC.cs" />
    <Compile Include="Bugs\MassivelyMultiTenant.cs" />
    <Compile Include="Bugs\MixingIdentityAndAssignedIds.cs" />
    <Compile Include="Bugs\MultipleRangeQueries.cs" />
    <Compile Include="Bugs\NullableDateTime.cs" />
    <Compile Include="Bugs\NullableValuesRemote.cs" />
    <Compile Include="Bugs\OrderByCollectionCount.cs" />
    <Compile Include="Bugs\Profiling.cs" />
    <Compile Include="Bugs\ProjectionFromDynamicIndex.cs" />
    <Compile Include="Bugs\Queries\Floats.cs" />
    <Compile Include="Bugs\Queries\Generics.cs" />
    <Compile Include="Bugs\Queries\NameStartsWith.cs" />
    <Compile Include="Bugs\QueryIdGreaterThan.cs" />
    <Compile Include="Bugs\QueryingDateTime.cs" />
    <Compile Include="Bugs\QueryingOnMetadata.cs" />
    <Compile Include="Bugs\RavenDbAnyOfPropertyCollection.cs" />
    <Compile Include="Bugs\Arrays.cs" />
    <Compile Include="Bugs\AsyncCommit.cs" />
    <Compile Include="Bugs\Async\Querying.cs" />
    <Compile Include="Bugs\AttachmentEndoding.cs" />
    <Compile Include="Bugs\AttachmentsWithCredentials.cs" />
    <Compile Include="Bugs\AutoCreateIndexes.cs" />
    <Compile Include="Bugs\AutoDetectAnaylzersForQuery.cs" />
    <Compile Include="Bugs\Blog.cs" />
    <Compile Include="Bugs\Caching\CachingOfDocumentInclude.cs" />
    <Compile Include="Bugs\Caching\CachingOfDocumentLoad.cs" />
    <Compile Include="Bugs\CanDetectChanges.cs" />
    <Compile Include="Bugs\CanGetMetadataForTransient.cs" />
    <Compile Include="Bugs\CanHandleDocumentRemoval.cs" />
    <Compile Include="Bugs\CanPassTypesProperlyToAggregation.cs" />
    <Compile Include="Bugs\CanProjectIdFromDocumentInQueries.cs" />
    <Compile Include="Bugs\CanSelectFieldsFromIndex.cs" />
    <Compile Include="Bugs\CanUseNonStringsForId.cs" />
    <Compile Include="Bugs\Coin.cs" />
    <Compile Include="Bugs\CompiledIndexes\NetworkEventsToNetworkTemp.cs" />
    <Compile Include="Bugs\CompiledIndexes\NetworkList.cs" />
    <Compile Include="Bugs\CompiledIndexes\Network.cs" />
    <Compile Include="Bugs\CompiledIndexes\UsingNetworkEventsToNetworkTemp.cs" />
    <Compile Include="Bugs\ComplexQueryOnSameObject.cs" />
    <Compile Include="Bugs\CustomDynamicObject.cs" />
    <Compile Include="Bugs\CustomEntityName.cs" />
    <Compile Include="Bugs\DateRanges.cs" />
    <Compile Include="Bugs\DateTimeInLocalTime.cs" />
    <Compile Include="Bugs\DateTimeInLocalTimeRemote.cs" />
    <Compile Include="Bugs\DateTimeOffsets.cs" />
    <Compile Include="Bugs\DecimalPrecision.cs" />
    <Compile Include="Bugs\Distinct.cs" />
    <Compile Include="Bugs\DocumentToJsonAndBackTest.cs" />
    <Compile Include="Bugs\DocumentUrl.cs" />
    <Compile Include="Bugs\DTC\UsingDtcForDelete.cs" />
    <Compile Include="Bugs\DTC\UsingDtcForCreate.cs" />
    <Compile Include="Bugs\DTC\UsingDTCForUpdates.cs" />
    <Compile Include="Bugs\DTC\UsingRemoteDTC.cs" />
    <Compile Include="Bugs\Embedded\CanUseForUrlOnly.cs" />
    <Compile Include="Bugs\Entities\CanSaveUpdateAndRead_Local.cs" />
    <Compile Include="Bugs\Entities\CanSaveUpdateAndRead.cs" />
    <Compile Include="Bugs\Entities\JObjectEntity.cs" />
    <Compile Include="Bugs\EntityWithDate.cs" />
    <Compile Include="Bugs\EntityWithNullableDateTimeOffset.cs" />
    <Compile Include="Bugs\EntityWithoutId.cs" />
    <Compile Include="Bugs\Errors\CanIndexOnNull.cs" />
    <Compile Include="Bugs\Etag.cs" />
    <Compile Include="Bugs\ExplicitTransaction.cs" />
    <Compile Include="Bugs\ExtendingClientSideViaListeners.cs" />
    <Compile Include="Bugs\FailDelete.cs" />
    <Compile Include="Bugs\FailStore.cs" />
    <Compile Include="Bugs\FindPropertyNameForIndex.cs" />
    <Compile Include="Bugs\GetDocumentUrlOnTransient.cs" />
    <Compile Include="Bugs\HierarchicalData.cs" />
    <Compile Include="Bugs\HiLoServerKeysNotExported.cs" />
    <Compile Include="Bugs\Identifiers\LongId.cs" />
    <Compile Include="Bugs\IndexDefinitionEquality.cs" />
    <Compile Include="Bugs\Image.cs" />
    <Compile Include="Bugs\ImageByTagSearchModel.cs" />
    <Compile Include="Bugs\Includes.cs" />
    <Compile Include="Bugs\IndexingBehavior.cs" />
    <Compile Include="Bugs\IndexingRavenDocuments.cs" />
    <Compile Include="Bugs\Indexing\CanIndexAllDocsWhenThereAreMoreDocsThanTheBatchSize.cs" />
    <Compile Include="Bugs\Indexing\ComplexLinq.cs" />
    <Compile Include="Bugs\Indexing\ComplexUsage.cs" />
    <Compile Include="Bugs\Indexing\CreateIndexesOnRemoteServer.cs" />
    <Compile Include="Bugs\Indexing\DynamicFields.cs" />
    <Compile Include="Bugs\Indexing\DynamicQueriesCanSort.cs" />
    <Compile Include="Bugs\Indexing\FilterOnMissingProperty.cs" />
    <Compile Include="Bugs\Indexing\GroupingAndFiltering.cs" />
    <Compile Include="Bugs\Indexing\IndexingEachFieldInEachDocumentSeparetedly.cs" />
    <Compile Include="Bugs\Indexing\IndexingOnDictionary.cs" />
    <Compile Include="Bugs\Indexing\MissingAnalyzer.cs" />
    <Compile Include="Bugs\Indexing\RemoteIndexingOnDictionary.cs" />
    <Compile Include="Bugs\Indexing\Transaction.cs" />
    <Compile Include="Bugs\Indexing\TransactionIndexByMrnRemote.cs" />
    <Compile Include="Bugs\Indexing\Transaction_ByMrn.cs" />
    <Compile Include="Bugs\Indexing\UsingSortOptions.cs" />
    <Compile Include="Bugs\Indexing\ThrowingAnalyzer.cs" />
    <Compile Include="Bugs\Indexing\TransactionIndexByMrn.cs" />
    <Compile Include="Bugs\Indexing\WillGroupValuesUsingComplexValues.cs" />
    <Compile Include="Bugs\Indexing\WiseShrek.cs" />
    <Compile Include="Bugs\Indexing\WithStartWith.cs" />
    <Compile Include="Bugs\IndexNestedFields.cs" />
    <Compile Include="Bugs\IndexWithTwoProperties.cs" />
    <Compile Include="Bugs\InMemoryOnly.cs" />
    <Compile Include="Bugs\InvalidIds.cs" />
    <Compile Include="Bugs\Issue199.cs" />
    <Compile Include="Bugs\JsonDeserialization.cs" />
    <Compile Include="Bugs\KeyGeneration.cs" />
    <Compile Include="Bugs\KeysAreCaseInsensitive.cs" />
    <Compile Include="Bugs\LinqGitHub147.cs" />
    <Compile Include="Bugs\LinqOnUrls.cs" />
    <Compile Include="Bugs\LiveProjection.cs" />
    <Compile Include="Bugs\LiveProjections\CanLoadMultipleItems.cs" />
    <Compile Include="Bugs\LiveProjections\Entities\Product.cs" />
    <Compile Include="Bugs\LiveProjections\Indexes\ProductDetailsReport_ByProductId.cs" />
    <Compile Include="Bugs\LiveProjections\Indexes\ProductSkuListViewModelReport_ByArticleNumberAndName.cs" />
    <Compile Include="Bugs\LiveProjections\ParentAndChildrenNames.cs" />
    <Compile Include="Bugs\LiveProjections\Person.cs" />
    <Compile Include="Bugs\LiveProjections\Views\ProductDetailsReport.cs" />
    <Compile Include="Bugs\LiveProjections\Views\ProductSkuListViewModelReport.cs" />
    <Compile Include="Bugs\LiveProjections\Entities\ProductSku.cs" />
    <Compile Include="Bugs\LiveProjections\Views\ProductVariant.cs" />
    <Compile Include="Bugs\LiveProjections\LiveProjectionOnProducts.cs" />
    <Compile Include="Bugs\LuceneQueryShouldWorkWithoutExtensionMethod.cs" />
    <Compile Include="Bugs\LukeQuerying.cs" />
    <Compile Include="Bugs\MapReduceThrowsNRE.cs" />
    <Compile Include="Bugs\MetadataUpdates.cs" />
    <Compile Include="Bugs\Metadata\LastModifiedLocal.cs" />
    <Compile Include="Bugs\Metadata\LastModifiedRemote.cs" />
    <Compile Include="Bugs\Metadata\MetadataPropertyInEntity.cs" />
    <Compile Include="Bugs\MichaelJonson.cs" />
    <Compile Include="Bugs\MoreDtcIssues.cs" />
    <Compile Include="Bugs\MultiEntityIndex.cs" />
    <Compile Include="Bugs\MultipleResultsPerDocumentAndPaging.cs" />
    <Compile Include="Bugs\MultiTenancy\Basic.cs" />
    <Compile Include="Bugs\MultiTenancy\CreatingIndexes.cs" />
    <Compile Include="Bugs\MultiTenancy\NoCaseSensitive.cs" />
    <Compile Include="Bugs\MultiTenancy\Test.cs" />
    <Compile Include="Bugs\NameAndId.cs" />
    <Compile Include="Bugs\NullableEnum.cs" />
    <Compile Include="Bugs\Nullables.cs" />
    <Compile Include="Bugs\NullCoalasing.cs" />
    <Compile Include="Bugs\OperationHeaders.cs" />
    <Compile Include="Bugs\OrderOfInsertionDoesNotAffectQuerying.cs" />
    <Compile Include="Bugs\OverwriteDocuments.cs" />
    <Compile Include="Bugs\PatchingEntities.cs" />
    <Compile Include="Bugs\Queries\DynamicMapReduce.cs" />
    <Compile Include="Bugs\Queries\DynamicQueriesOnMetadata.cs" />
    <Compile Include="Bugs\Queries\Fetching.cs" />
    <Compile Include="Bugs\Queries\Includes.cs" />
    <Compile Include="Bugs\Queries\LuceneQueryCustomMetadata.cs" />
    <Compile Include="Bugs\Queries\Projections.cs" />
    <Compile Include="Bugs\Queries\RangeQueries.cs" />
    <Compile Include="Bugs\Queries\StatsOnDynamicQueries.cs" />
    <Compile Include="Bugs\Queries\TermsLocal.cs" />
    <Compile Include="Bugs\Queries\TermsRemote.cs" />
    <Compile Include="Bugs\Queries\WithAs.cs" />
    <Compile Include="Bugs\QueryAfterAdHocIndexIsReset.cs" />
    <Compile Include="Bugs\QueryByTypeOnly.cs" />
    <Compile Include="Bugs\QueryByTypeOnlyRemote.cs" />
    <Compile Include="Bugs\QueryingOnEqualToNull.cs" />
    <Compile Include="Bugs\QueryingOnValueWithMinus.cs" />
    <Compile Include="Bugs\QueryingOnValueWithMinusAnalyzed.cs" />
    <Compile Include="Bugs\QueryingOnValueWithMinusRemote.cs" />
    <Compile Include="Bugs\QueryingWithDynamicRavenQueryInspector.cs" />
    <Compile Include="Bugs\QueryOptimizer\LinqToQueryParameters.cs" />
    <Compile Include="Bugs\QueryOptimizer\QueryOptimizeTests.cs" />
    <Compile Include="Bugs\QueryResultCountsWithProjections.cs" />
    <Compile Include="Bugs\OverwriteIndexLocally.cs" />
    <Compile Include="Bugs\OverwriteIndexRemotely.cs" />
    <Compile Include="Bugs\Patching.cs" />
    <Compile Include="Bugs\Polymorphic.cs" />
    <Compile Include="Bugs\ProjectingDates.cs" />
    <Compile Include="Bugs\ProjectingDocumentId.cs" />
    <Compile Include="Bugs\ProjectingFromIndexes.cs" />
    <Compile Include="Bugs\ProjectionFromDynamicQuery.cs" />
    <Compile Include="Bugs\QueryingByNegative.cs" />
    <Compile Include="Bugs\QueryingByNull.cs" />
    <Compile Include="Bugs\QueryingFromIndex.cs" />
    <Compile Include="Bugs\QueryWithPercentageSignp.cs" />
    <Compile Include="Bugs\QueryWithReservedCharacters.cs" />
    <Compile Include="Bugs\RavenDbNestedPatchTesting.cs" />
    <Compile Include="Bugs\RavenDBQuery.cs" />
    <Compile Include="Bugs\ReadDataFromServer.cs" />
    <Compile Include="Bugs\ReadOnly.cs" />
    <Compile Include="Bugs\RemoteTx.cs" />
    <Compile Include="Bugs\ReportQueryCount.cs" />
    <Compile Include="Bugs\ResettingIndex.cs" />
    <Compile Include="Bugs\ReuseQuery.cs" />
    <Compile Include="Bugs\SelectManyIssue.cs" />
    <Compile Include="Bugs\SelectManyOnNull.cs" />
    <Compile Include="Bugs\SelectManyTests .cs" />
    <Compile Include="Bugs\SerializingDates.cs" />
    <Compile Include="Bugs\SerializingEntities.cs" />
    <Compile Include="Bugs\SimonCropp.cs" />
    <Compile Include="Bugs\SimpleJson.cs" />
    <Compile Include="Bugs\SinglePropertyDocument.cs" />
    <Compile Include="Bugs\MapRedue\VersionedDocument.cs" />
    <Compile Include="Bugs\Smuggler.cs" />
    <Compile Include="Bundles\Versioning\Bugs\MultiTenant.cs" />
    <Compile Include="DatabaseMemoryTargetTests.cs" />
    <Compile Include="Document\EmbeddedDocStoreWithHttpServer.cs" />
    <Compile Include="Issues\RavenDB349.cs" />
    <Compile Include="Issues\RavenDB478.cs" />
    <Compile Include="Issues\RavenDB514.cs" />
    <Compile Include="Issues\RavenDB535.cs" />
    <Compile Include="Issues\RavenDB626.cs" />
    <Compile Include="Issues\RavenDB_554.cs" />
<<<<<<< HEAD
    <Compile Include="Issues\RavenDB_578.cs" />
=======
    <Compile Include="Issues\RavenDB_576.cs" />
>>>>>>> 845cd597
    <Compile Include="Linq\Contains.cs" />
    <Compile Include="Linq\IsNullOrEmpty.cs" />
    <Compile Include="Issues\RavenDB_556.cs" />
    <Compile Include="Issues\RavenDB_579.cs" />
    <Compile Include="MailingList\AlexanderZeitler.cs" />
    <Compile Include="MailingList\bikkies.cs" />
    <Compile Include="MailingList\chad.cs" />
    <Compile Include="MailingList\ChrisDNF.cs" />
    <Compile Include="MailingList\ChrisMarisic.cs" />
    <Compile Include="MailingList\DeanWard.cs" />
    <Compile Include="MailingList\Edin.cs" />
    <Compile Include="MailingList\Failing_lucene_query_where_in_tests.cs" />
    <Compile Include="MailingList\FormOpensByDateAndMediaSourceAndVersionTest.cs" />
    <Compile Include="MailingList\Gal.cs" />
    <Compile Include="MailingList\Georgiosd.cs" />
    <Compile Include="MailingList\Holt.cs" />
    <Compile Include="MailingList\InIssues.cs" />
    <Compile Include="MailingList\linmouhong2.cs" />
    <Compile Include="MailingList\LinqInExtensionTests.cs" />
    <Compile Include="MailingList\LoadWithIncludeTests.cs" />
    <Compile Include="MailingList\Mare.cs" />
    <Compile Include="MailingList\Nemitoff.cs" />
    <Compile Include="MailingList\NullableGuidIndexTest.cs" />
    <Compile Include="MailingList\Nullables.cs" />
    <Compile Include="MailingList\Maxime.cs" />
    <Compile Include="MailingList\Maxime2.cs" />
    <Compile Include="MailingList\RavenDbBugs.cs" />
    <Compile Include="MailingList\Raven_json_serialization_fail_tests.cs" />
    <Compile Include="MailingList\Rudolph.cs" />
    <Compile Include="MailingList\Stif.cs" />
    <Compile Include="MailingList\tcoonfield.cs" />
    <Compile Include="MailingList\TroyMapReduce.cs" />
    <Compile Include="MailingList\TroyMapReduceImport.cs" />
    <Compile Include="MailingList\Zeitler.cs" />
    <Compile Include="Patching\BigDoc.cs" />
    <Compile Include="Spatial\Nick.cs" />
    <Compile Include="Spatial\RavenDB_423.cs" />
    <Compile Include="Spatial\Spatial.cs" />
    <Compile Include="Spatial\SpatialTest2.cs" />
    <Compile Include="Bugs\spokeypokey.cs" />
    <Compile Include="Bugs\Stacey\Aspects.cs" />
    <Compile Include="Bugs\TenantsName.cs" />
    <Compile Include="Bugs\tmp.cs" />
    <Compile Include="Bugs\TransformResults\SortHintTester.cs" />
    <Compile Include="Bugs\SortingById.cs" />
    <Compile Include="Bugs\SortingOnLong.cs" />
    <Compile Include="Bugs\SortingWithWildcardQuery.cs" />
    <Compile Include="Spatial\SpatialQueries.cs" />
    <Compile Include="Bugs\StaticDynamic.cs" />
    <Compile Include="Bugs\TakeQueries.cs" />
    <Compile Include="Bugs\TempIndexScore.cs" />
    <Compile Include="Bugs\tjbsb.cs" />
    <Compile Include="Bugs\Transaction.cs" />
    <Compile Include="Bugs\TransformResults\Answer.cs" />
    <Compile Include="Bugs\TransformResults\AnswerEntity.cs" />
    <Compile Include="Bugs\TransformResults\Answers_ByAnswerEntity.cs" />
    <Compile Include="Bugs\TransformResults\Answers_ByQuestion.cs" />
    <Compile Include="Bugs\TransformResults\AnswerViewItem.cs" />
    <Compile Include="Bugs\TransformResults\AnswerVote.cs" />
    <Compile Include="Bugs\TransformResults\AnswerVoteEntity.cs" />
    <Compile Include="Bugs\TransformResults\ComplexValuesFromTransformResults.cs" />
    <Compile Include="Bugs\TransformResults\Question.cs" />
    <Compile Include="Bugs\TransformResults\QuestionVote.cs" />
    <Compile Include="Bugs\TransformResults\QuestionWithVoteTotalIndex.cs" />
    <Compile Include="Bugs\TransformResults\TimeoutTester.cs" />
    <Compile Include="Bugs\TransformResults\User.cs" />
    <Compile Include="Bugs\TransformResults\QuestionView.cs" />
    <Compile Include="Bugs\TransformResults\Thor.cs" />
    <Compile Include="Bugs\TransformResults\ThorIndex.cs" />
    <Compile Include="Bugs\TransformResults\Votes_ByAnswerEntity.cs" />
    <Compile Include="Bugs\TransformResults\WithGuidId.cs" />
    <Compile Include="Bugs\TransitiveNull.cs" />
    <Compile Include="Bugs\TranslatingLinqQueriesToIndexes.cs" />
    <Compile Include="Bugs\TranslatingLinqQueryUsingNestedId.cs" />
    <Compile Include="Bugs\Translators.cs" />
    <Compile Include="Bugs\TypeNameHandlingTest.cs" />
    <Compile Include="Bugs\User.cs" />
    <Compile Include="Bugs\UserGuid.cs" />
    <Compile Include="Bugs\UserInt32.cs" />
    <Compile Include="Bugs\UsingAsProjection.cs" />
    <Compile Include="Bugs\UsingEnumInLinq.cs" />
    <Compile Include="Bugs\UsingLongAsId.cs" />
    <Compile Include="Bugs\UsingStartsWith.cs" />
    <Compile Include="Bugs\UsingSwedishCollation.cs" />
    <Compile Include="Bugs\MapRedue\VersionedDocuments.cs" />
    <Compile Include="Bugs\VeryBigResultSet.cs" />
    <Compile Include="Bugs\VeryBigResultSetRemote.cs" />
    <Compile Include="Bugs\Vlad.cs" />
    <Compile Include="Bugs\Vlko\QueryWithMultipleWhere.cs" />
    <Compile Include="Bugs\Vlko\RelationIdIndex.cs" />
    <Compile Include="Bugs\WaitForNonStaleResultsAsOfLastWrite.cs" />
    <Compile Include="Bugs\WhenDoingSimpleLoad.cs" />
    <Compile Include="Bugs\WhenRavenClrTypeNotFound.cs" />
    <Compile Include="Bugs\when_querying_cases_by_name_in_danish.cs" />
    <Compile Include="Bugs\WhereEntityIs.cs" />
    <Compile Include="Bugs\WhereUsingUnicodeTheTextEnteredShouldNotBeNormalized.cs" />
    <Compile Include="Bugs\WillNotFailSystemIfServerIsNotAvailableOnStartup.cs" />
    <Compile Include="Bugs\WillThrowIfQueryingForUnindexedField.cs" />
    <Compile Include="Bugs\CanStoreAndGetDateTimeOffset.cs" />
    <Compile Include="Bugs\WithPrivateProtectedSetter.cs" />
    <Compile Include="Bugs\Zhang\UseMaxForDateTimeTypeInReduce.cs" />
    <Compile Include="Bugs\Zhang\UseMaxForLongTypeInReduce.cs" />
    <Compile Include="Bundles\CompressionAndEncryption\CompressionAndEncryption.cs" />
    <Compile Include="Bundles\CompressionAndEncryption\Crud.cs" />
    <Compile Include="Bundles\CompressionAndEncryption\Indexes.cs" />
    <Compile Include="Bundles\Compression\Compression.cs" />
    <Compile Include="Bundles\Compression\Crud.cs" />
    <Compile Include="Bundles\Compression\Indexes.cs" />
    <Compile Include="Bundles\Encryption\Crud.cs" />
    <Compile Include="Bundles\Encryption\Encryption.cs" />
    <Compile Include="Bundles\Encryption\Indexes.cs" />
    <Compile Include="Bundles\Encryption\WithoutEncryption.cs" />
    <Compile Include="Bundles\Expiration\Expiration.cs" />
    <Compile Include="Bundles\MoreLikeThis\MoreLikeThisQueryParametersTests.cs" />
    <Compile Include="Bundles\MoreLikeThis\MoreLikeThisTests.cs" />
    <Compile Include="Bundles\MoreLikeThis\MoreLikeThis_should_support_MapReduce_indexes.cs" />
    <Compile Include="Bundles\MoreLikeThis\TestWithInMemoryDatabase.cs" />
    <Compile Include="Bundles\Replication\Async\AttachmentReplication.cs" />
    <Compile Include="Bundles\Replication\Async\ConflictWhenReplicating.cs" />
    <Compile Include="Bundles\Replication\Async\FailoverBetweenTwoMultiTenantDatabases.cs" />
    <Compile Include="Bundles\Replication\Async\FailureHandling.cs" />
    <Compile Include="Bundles\Replication\Async\MultihopReplication.cs" />
    <Compile Include="Bundles\Replication\Async\ReadStriping.cs" />
    <Compile Include="Bundles\Replication\Async\SimpleReplication.cs" />
    <Compile Include="Bundles\Replication\Async\WritesDuringFailover.cs" />
    <Compile Include="Bundles\Replication\AttachmentReplication.cs" />
    <Compile Include="Bundles\Replication\AttachmentReplicationBugs.cs" />
    <Compile Include="Bundles\Replication\Bugs\David.cs" />
    <Compile Include="Bundles\Replication\Bugs\MultipleWritesInReplicationWindow.cs" />
    <Compile Include="Bundles\Replication\Bugs\ReplicatingDanish.cs" />
    <Compile Include="Bundles\Replication\Bugs\SameEtagFromDifferentServers.cs" />
    <Compile Include="Bundles\Replication\Bugs\Vlad.cs" />
    <Compile Include="Bundles\Replication\ConflictWhenReplicating.cs" />
    <Compile Include="Bundles\Replication\FailoverBetweenTwoMultiTenantDatabases.cs" />
    <Compile Include="Bundles\Replication\FailureHandling.cs" />
    <Compile Include="Bundles\Replication\MultihopReplication.cs" />
    <Compile Include="Bundles\Replication\ReadStriping.cs" />
    <Compile Include="Bundles\Replication\ReplicationBase.cs" />
    <Compile Include="Bundles\Replication\SimpleReplication.cs" />
    <Compile Include="Bundles\Replication\StoreIndex.cs" />
    <Compile Include="Bundles\Replication\WritesDuringFailover.cs" />
    <Compile Include="Bundles\Replication\WritesDuringFailover2.cs" />
    <Compile Include="Bundles\TestUtil.cs" />
    <Compile Include="Bundles\Versioning\Bugs\MultipleVersions.cs" />
    <Compile Include="Bundles\Versioning\Bugs\RavenDB_438.cs" />
    <Compile Include="Bundles\Versioning\Bugs\VersioningWithGuidIds.cs" />
    <Compile Include="Bundles\Versioning\Versioning.cs" />
    <Compile Include="Bundles\Versioning\VersioningTest.cs" />
    <Compile Include="ConcurrentPatching.cs" />
    <Compile Include="Conflicts\ConflictResolverTests.cs" />
    <Compile Include="ConnectionStrings.cs" />
    <Compile Include="CriticalCulturesAttribute.cs" />
    <Compile Include="Document\AsyncDocumentStoreServerTests.cs" />
    <Compile Include="Document\CasingIssue.cs" />
    <Compile Include="Document\ClientKeyGeneratorTests.cs" />
    <Compile Include="Document\Company.cs" />
    <Compile Include="Document\Contact.cs" />
    <Compile Include="Document\DocumentIdTests.cs" />
    <Compile Include="Document\DocumentStoreEmbeddedGranularTests.cs" />
    <Compile Include="Document\CustomDynamicClass.cs" />
    <Compile Include="Document\DocumentStoreEmbeddedTests.cs" />
    <Compile Include="Document\DocumentStoreServerGranularTests.cs" />
    <Compile Include="Document\DocumentStoreServerTests.cs" />
    <Compile Include="Document\DocumentStoreServerTests_DifferentProcess.cs" />
    <Compile Include="Document\DynamicDocuments.cs" />
    <Compile Include="Document\Game.cs" />
    <Compile Include="Document\Inheritance.cs" />
    <Compile Include="Document\TagCloud.cs" />
    <Compile Include="Document\TotalCountServerTest.cs" />
    <Compile Include="Document\WhenUsingMultipleUnshardedServers.cs" />
    <Compile Include="Document\ZoneCountResult.cs" />
    <Compile Include="Faceted\FacetedIndexLimit.cs" />
    <Compile Include="Faceted\FacetAdvancedAPI.cs" />
    <Compile Include="IISExpressTestClient.cs" />
    <Compile Include="Bugs\IndexDefinitions.cs" />
    <Compile Include="Indexes\AnalyzerResolution.cs" />
    <Compile Include="Faceted\Camera.cs" />
    <Compile Include="Faceted\FacetedIndex.cs" />
    <Compile Include="Faceted\FacetedIndexTestHelper.cs" />
    <Compile Include="Indexes\BoostingDuringIndexing.cs" />
    <Compile Include="Indexes\CompiledIndex.cs" />
    <Compile Include="Indexes\ComplexIndexOnNotAnalyzedField.cs" />
    <Compile Include="Indexes\CreateIndexesWithCasting.cs" />
    <Compile Include="Indexes\CustomAnalyzer.cs" />
    <Compile Include="Indexes\DynamicFieldIndexing.cs" />
    <Compile Include="Indexes\DynamicQueryMapping.cs" />
    <Compile Include="Indexes\ExpressionOperatorPrecedenceTest.cs" />
    <Compile Include="Indexes\IndexWithSubProperty.cs" />
    <Compile Include="Indexes\LinqIndexesFromClient.cs" />
    <Compile Include="Indexes\LuceneAnalyzerUtils.cs" />
    <Compile Include="Indexes\MapOnlyView.cs" />
    <Compile Include="Bugs\Indexing\CanMultiMapIndexNullableValueTypes.cs" />
    <Compile Include="Indexes\MapReduceIndexOnLargeDataSet.cs" />
    <Compile Include="Indexes\OldIndexRunWhileNewIndexesAreRunning.cs" />
    <Compile Include="Indexes\QueryingOnDefaultIndex.cs" />
    <Compile Include="Indexes\QueryingOnStaleIndexes.cs" />
    <Compile Include="Indexes\ReduceCanUseExtensionMethods.cs" />
    <Compile Include="Indexes\ShoppingCartEventsToShopingCart.cs" />
    <Compile Include="Indexes\UsingCustomLuceneAnalyzer.cs" />
    <Compile Include="Indexes\WithDecimalValue.cs" />
    <Compile Include="IndexQueryUrl.cs" />
    <Compile Include="Issues\RavenDB-529.cs" />
    <Compile Include="Issues\RavenDB_10.cs" />
    <Compile Include="Issues\RavenDB_295.cs" />
    <Compile Include="Issues\RavenDB_299.cs" />
    <Compile Include="Issues\RavenDB_301.cs" />
    <Compile Include="Issues\RavenDB_302.cs" />
    <Compile Include="Issues\Ravendb_334.cs" />
    <Compile Include="Issues\RavenDB_551.cs" />
    <Compile Include="Issues\RavenDB_367.cs" />
    <Compile Include="Issues\RavenDB_381.cs" />
    <Compile Include="Issues\RavenDB_384.cs" />
    <Compile Include="Issues\RavenDB_421.cs" />
    <Compile Include="Issues\RavenDB_425.cs" />
    <Compile Include="Issues\RavenDB_483.cs" />
    <Compile Include="Issues\Raven_410.cs" />
    <Compile Include="Issues\ReplicationBehavior.cs" />
    <Compile Include="Linq\LongCount.cs" />
    <Compile Include="MailingList\AaronSt.cs" />
    <Compile Include="MailingList\AccesscControlHeaders.cs" />
    <Compile Include="MailingList\Algirdas.cs" />
    <Compile Include="MailingList\Arun.cs" />
    <Compile Include="MailingList\Bassler.cs" />
    <Compile Include="MailingList\Ben.cs" />
    <Compile Include="MailingList\Brett.cs" />
    <Compile Include="MailingList\BrianVallelunga.cs" />
    <Compile Include="MailingList\Bruno.cs" />
    <Compile Include="MailingList\BrunoLopes.cs" />
    <Compile Include="MailingList\BlockedMethods.cs" />
    <Compile Include="MailingList\ChrisH.cs" />
    <Compile Include="MailingList\Groenewoud.cs" />
    <Compile Include="MailingList\Hendrik.cs" />
    <Compile Include="MailingList\HiloWithMultiTenancy.cs" />
    <Compile Include="MailingList\Jon.cs" />
    <Compile Include="MailingList\Jonas.cs" />
    <Compile Include="MailingList\JustFacetSearch.cs" />
    <Compile Include="MailingList\kendaleiv.cs" />
    <Compile Include="MailingList\Lars.cs" />
    <Compile Include="MailingList\Daniel.cs" />
    <Compile Include="MailingList\DynamicFieldSorting.cs" />
    <Compile Include="MailingList\HierarchyTests.cs" />
    <Compile Include="MailingList\IdCasing.cs" />
    <Compile Include="MailingList\IndexTest.cs" />
    <Compile Include="Issues\RavenDB_187.cs" />
    <Compile Include="Issues\RavenDB_72.cs" />
    <Compile Include="Json\CloningTests.cs" />
    <Compile Include="Json\JsonNetBugsTests.cs" />
    <Compile Include="Json\RavenJObjects.cs" />
    <Compile Include="Json\JsonUri.cs" />
    <Compile Include="Linq\Any.cs" />
    <Compile Include="Linq\CommitInfo.cs" />
    <Compile Include="Linq\DynamicQueriesWithStaticIndexes.cs" />
    <Compile Include="Linq\OrderBy.cs" />
    <Compile Include="Linq\RavenDB14.cs" />
    <Compile Include="Linq\SampleDynamicCompilationExtension.cs" />
    <Compile Include="Linq\SampleGeoLocation.cs" />
    <Compile Include="Linq\User.cs" />
    <Compile Include="Linq\WhereClause.cs" />
    <Compile Include="MailingList\AddMapForAllTest.cs" />
    <Compile Include="MailingList\Asger2.cs" />
    <Compile Include="MailingList\AttachmentContentType.cs" />
    <Compile Include="MailingList\bhiku.cs" />
    <Compile Include="MailingList\BigDocId.cs" />
    <Compile Include="MailingList\BooleanCollection.cs" />
    <Compile Include="MailingList\CanUpdateInsideDtcWithOptimisticConcurrency.cs" />
    <Compile Include="MailingList\EtagUsage.cs" />
    <Compile Include="MailingList\HiloTests.cs" />
    <Compile Include="MailingList\DeserialisationToObjectTests.cs" />
    <Compile Include="MailingList\DtcIssue.cs" />
    <Compile Include="MailingList\Everett\CanReadBytes.cs" />
    <Compile Include="Spatial\Afif.cs" />
    <Compile Include="MailingList\BuildStarted.cs" />
    <Compile Include="MailingList\Everett616.cs" />
    <Compile Include="MailingList\Idsa\Casino.cs" />
    <Compile Include="MailingList\Idsa\CasinosSuspensionsIndex.cs" />
    <Compile Include="MailingList\Idsa\IdsaTest.cs" />
    <Compile Include="MailingList\IndexWhereClause .cs" />
    <Compile Include="Spatial\JamesCrowley.cs" />
    <Compile Include="MailingList\Joel.cs" />
    <Compile Include="MailingList\Johnson.cs" />
    <Compile Include="MailingList\Jorre.cs" />
    <Compile Include="MailingList\linmouhong.cs" />
    <Compile Include="MailingList\LinusK.cs" />
    <Compile Include="MailingList\LuceneScoreTests.cs" />
    <Compile Include="MailingList\Marcus.cs" />
    <Compile Include="MailingList\Mark2.cs" />
    <Compile Include="MailingList\MattJohnson.cs" />
    <Compile Include="MailingList\Maverix.cs" />
    <Compile Include="MailingList\Maverix2.cs" />
    <Compile Include="MailingList\MissingIncludes.cs" />
    <Compile Include="MailingList\MultiMapIndexWithDynamicFieldsTests.cs" />
    <Compile Include="MailingList\NestedIndexDynamic.cs" />
    <Compile Include="MailingList\Nick.cs" />
    <Compile Include="MailingList\NoBuiltinDuplicates.cs" />
    <Compile Include="MailingList\NonHttpBackupRestore.cs" />
    <Compile Include="MailingList\NSB.cs" />
    <Compile Include="MailingList\NullableBoolQuery.cs" />
    <Compile Include="MailingList\OrderByValueTypeCast.cs" />
    <Compile Include="MailingList\Oregon.cs" />
    <Compile Include="MailingList\ParallelTxDelete.cs" />
    <Compile Include="MailingList\Phil.cs" />
    <Compile Include="MailingList\JoelAsync.cs" />
    <Compile Include="MailingList\LazyWithIncludes.cs" />
    <Compile Include="MailingList\PhilJones\Projections.cs" />
    <Compile Include="MailingList\PhilJones_Search.cs" />
    <Compile Include="MailingList\PhilJones_SelectMany_NoResults.cs" />
    <Compile Include="MailingList\ProjectionTests.cs" />
    <Compile Include="MailingList\QueryNotAnyTest.cs" />
    <Compile Include="MailingList\RateTests.cs" />
    <Compile Include="MailingList\RavenAsyncTest.cs" />
    <Compile Include="MailingList\RavenDB252.cs" />
    <Compile Include="MailingList\RavenProjectionGuid.cs" />
    <Compile Include="MailingList\RecreatingIndexes.cs" />
    <Compile Include="MailingList\RobinM\AttachmentsStatic.cs" />
    <Compile Include="MailingList\RyanD.cs" />
    <Compile Include="MailingList\PatchingWithDTC.cs" />
    <Compile Include="MailingList\Samina2.cs" />
    <Compile Include="MailingList\Samina3.cs" />
    <Compile Include="MailingList\Scott.cs" />
    <Compile Include="MailingList\Sean.cs" />
    <Compile Include="MailingList\SearchByMapReduceExample.cs" />
    <Compile Include="MailingList\SpecialChars.cs" />
    <Compile Include="MailingList\Stacey\Image.cs" />
    <Compile Include="MailingList\Stacey\ImageByName.cs" />
    <Compile Include="MailingList\Stacey\InServerTesting.cs" />
    <Compile Include="MailingList\StartsWith.cs" />
    <Compile Include="MailingList\StatsTest.cs" />
    <Compile Include="MailingList\Stockholm.cs" />
    <Compile Include="MailingList\SubObjectProperty.cs" />
    <Compile Include="MailingList\Tobias.cs" />
    <Compile Include="MailingList\SortOnNullableTests.cs" />
    <Compile Include="MailingList\VacancyCampaignsTests.cs" />
    <Compile Include="MailingList\Vicente.cs" />
    <Compile Include="MailingList\ZNS.cs" />
    <Compile Include="MailingList\ZNS2.cs" />
    <Compile Include="Patching\AdvancedPatching.cs" />
    <Compile Include="MailingList\Tony.cs" />
    <Compile Include="MailingList\Troy.cs" />
    <Compile Include="Spatial\TwoLocations.cs" />
    <Compile Include="MailingList\What.cs" />
    <Compile Include="Notifications\NotificationOnWrongDatabase.cs" />
    <Compile Include="Notifications\ClientServer.cs" />
    <Compile Include="Notifications\Filtered.cs" />
    <Compile Include="Notifications\SecurityOAuth.cs" />
    <Compile Include="Notifications\Embedded.cs" />
    <Compile Include="Notifications\MultiTenant.cs" />
    <Compile Include="Notifications\Security_Windows.cs" />
    <Compile Include="Notifications\WithIIS.cs" />
    <Compile Include="Queries\CanQueryOnCustomClass.cs" />
    <Compile Include="Queries\CanQueryOnLargeXml.cs" />
    <Compile Include="Queries\IntersectionWithLargeDataset.cs" />
    <Compile Include="MailingList\TomCabanski.cs" />
    <Compile Include="MailingList\WallaceTurner.cs" />
    <Compile Include="Querying\UsingStronglyTypedDocumentQuery.cs" />
    <Compile Include="Security\OAuth\ApiKey.cs" />
    <Compile Include="Shard\ShardingFailure.cs" />
    <Compile Include="Storage\Lists.cs" />
    <Compile Include="Stress\InlineValueAttribute.cs" />
    <Compile Include="TemporaryCulture.cs" />
    <Compile Include="MailingList\Thor\JoinedChildTransport.cs" />
    <Compile Include="MailingList\Thor\Child.cs" />
    <Compile Include="MailingList\Thor\LinqTest.cs" />
    <Compile Include="MailingList\Thor\Transport.cs" />
    <Compile Include="MailingList\Thor\TransportsIndex.cs" />
    <Compile Include="MailingList\TypeNameHandlingWithCollectionsTest.cs" />
    <Compile Include="MailingList\Adrian.cs" />
    <Compile Include="MailingList\Alexander.cs" />
    <Compile Include="MailingList\AllPropertiesIndex.cs" />
    <Compile Include="MailingList\Andrew.cs" />
    <Compile Include="MailingList\Asger.cs" />
    <Compile Include="MailingList\Benjamin.cs" />
    <Compile Include="Spatial\BrainV.cs" />
    <Compile Include="MailingList\BAM.cs" />
    <Compile Include="MailingList\Build570.cs" />
    <Compile Include="MailingList\CanDeleteIndex.cs" />
    <Compile Include="MailingList\DecimalQueries.cs" />
    <Compile Include="MailingList\Dmitry.cs" />
    <Compile Include="MailingList\EnumInIndexDef.cs" />
    <Compile Include="MailingList\HierarchicalInheritanceIndexing.cs" />
    <Compile Include="MailingList\IisQueryLengthIssues.cs" />
    <Compile Include="MailingList\IndexMetadata.cs" />
    <Compile Include="MailingList\IndexWithUnion.cs" />
    <Compile Include="MailingList\IndexWithWhere.cs" />
    <Compile Include="MailingList\Jabber\Games.cs" />
    <Compile Include="MailingList\JBA.cs" />
    <Compile Include="MailingList\JohanNilsson.cs" />
    <Compile Include="MailingList\Justin.cs" />
    <Compile Include="MailingList\LastModifiedMetadataTest.cs" />
    <Compile Include="MailingList\ListCount.cs" />
    <Compile Include="MailingList\MapReduceIssue\CanPageThroughReduceResults.cs" />
    <Compile Include="MailingList\DynamicQueryIndexSelection.cs" />
    <Compile Include="MailingList\EnumAsInts.cs" />
    <Compile Include="MailingList\Everett.cs" />
    <Compile Include="MailingList\GuidProjection.cs" />
    <Compile Include="MailingList\LazyStats.cs" />
    <Compile Include="MailingList\Mark.cs" />
    <Compile Include="MailingList\Micha.cs" />
    <Compile Include="MailingList\NullableEnums.cs" />
    <Compile Include="MailingList\PhilJones\PhilJones88.cs" />
    <Compile Include="MailingList\RangeQueriesOverSum.cs" />
    <Compile Include="MailingList\MultiLoad.cs" />
    <Compile Include="MailingList\PhilJones\PhilJones.cs" />
    <Compile Include="MailingList\Random.cs" />
    <Compile Include="MailingList\RavenDbPutTest.cs" />
    <Compile Include="MailingList\NicolasGarfinkiel.cs" />
    <Compile Include="MailingList\Rob.cs" />
    <Compile Include="MailingList\RobStats\Entity.cs" />
    <Compile Include="MailingList\RobStats\Opinion.cs" />
    <Compile Include="MailingList\RobStats\StatisticsBug.cs" />
    <Compile Include="MailingList\RobStats\Summary.cs" />
    <Compile Include="MailingList\RobStats\TheIndex.cs" />
    <Compile Include="MailingList\ronne.cs" />
    <Compile Include="MailingList\Samina.cs" />
    <Compile Include="MailingList\SetBased.cs" />
    <Compile Include="MailingList\SkippedResults.cs" />
    <Compile Include="MailingList\spokeypokey\Spokey.cs" />
    <Compile Include="MailingList\spokeypokey\Spokey5.cs" />
    <Compile Include="MailingList\spokeypokey\spokeypokey.cs" />
    <Compile Include="MailingList\spokeypokey\spokeypokey2.cs" />
    <Compile Include="MailingList\spokeypokey\spokeypokey3.cs" />
    <Compile Include="MailingList\spokeypokey\spokeypokey4.cs" />
    <Compile Include="MailingList\Stacey2.cs" />
    <Compile Include="MailingList\Stats.cs" />
    <Compile Include="MailingList\TimeZoneQueries.cs" />
    <Compile Include="MailingList\transformedresults_customid_test.cs" />
    <Compile Include="MailingList\UriProperty.cs" />
    <Compile Include="MailingList\Victor.cs" />
    <Compile Include="MailingList\Vitaly.cs" />
    <Compile Include="MailingList\Vlad.cs" />
    <Compile Include="MailingList\Wallace.cs" />
    <Compile Include="MailingList\Weave.cs" />
    <Compile Include="Storage\Attachments.cs">
      <SubType>Code</SubType>
    </Compile>
    <Compile Include="Storage\Bugs\OpenAfterCompaction.cs" />
    <Compile Include="Storage\DocEtag.cs">
      <SubType>Code</SubType>
    </Compile>
    <Compile Include="Storage\DocumentKeys.cs">
      <SubType>Code</SubType>
    </Compile>
    <Compile Include="Storage\Documents.cs">
      <SubType>Code</SubType>
    </Compile>
    <Compile Include="Storage\General.cs">
      <SubType>Code</SubType>
    </Compile>
    <Compile Include="Storage\Indexes.cs" />
    <Compile Include="Storage\MappedResults.cs" />
    <Compile Include="Storage\Queues.cs" />
    <Compile Include="Storage\Storage.cs" />
    <Compile Include="Storage\Tasks.cs" />
    <Compile Include="Storage\Transactions.cs">
      <SubType>Code</SubType>
    </Compile>
    <Compile Include="MultiGet\Bugs.cs" />
    <Compile Include="MultiGet\MultiGetBasic.cs" />
    <Compile Include="MultiGet\MultiGetCaching.cs" />
    <Compile Include="MultiGet\MultiGetDTC.cs" />
    <Compile Include="MultiGet\MultiGetMultiGet.cs" />
    <Compile Include="MultiGet\MultiGetMultiTenant.cs" />
    <Compile Include="MultiGet\MultiGetNonStaleRequslts.cs" />
    <Compile Include="MultiGet\MultiGetProfiling.cs" />
    <Compile Include="MultiGet\MultiGetQueries.cs" />
    <Compile Include="MultiGet\MultiGetSecurity.cs" />
    <Compile Include="Munin\Bugs\Compaction.cs" />
    <Compile Include="Munin\Bugs\MultiThreadedWrites.cs" />
    <Compile Include="Munin\CanWorkWithTwoDicsInSameFile.cs" />
    <Compile Include="Munin\Conflicts.cs" />
    <Compile Include="Munin\MultiDicInSingleFile.cs" />
    <Compile Include="Munin\MyToDoList.cs" />
    <Compile Include="Munin\Optimize.cs" />
    <Compile Include="Munin\Puts.cs" />
    <Compile Include="Munin\PutsAfterRestart.cs" />
    <Compile Include="Munin\Removes.cs" />
    <Compile Include="Munin\SimpleFileTest.cs" />
    <Compile Include="Munin\ToDo.cs" />
    <Compile Include="Munin\ToDoRepository.cs" />
    <Compile Include="NotModified\DocumentNotModified.cs" />
    <Compile Include="Patching\MetadataPatching.cs" />
    <Compile Include="MailingList\Phil-Updated.cs" />
    <Compile Include="Queries\Includes.cs" />
    <Compile Include="Queries\Intersection.cs" />
    <Compile Include="Queries\ParameterisedDynamicQuery.cs" />
    <Compile Include="Querying\IndexedUser.cs" />
    <Compile Include="Querying\SearchOperator.cs" />
    <Compile Include="Querying\UsingDocumentQuery.cs" />
    <Compile Include="Querying\UsingDynamicQueryWithLocalServer.cs" />
    <Compile Include="Querying\UsingDynamicQueryWithRemoteServer.cs" />
    <Compile Include="RavenTest.cs" />
    <Compile Include="RemoteClientTest.cs" />
    <Compile Include="Security\OAuth\AccessTokenAuthentication.cs" />
    <Compile Include="Security\OAuth\CertHelper.cs" />
    <Compile Include="Security\OAuth\GrantAccessTokenClientCredentialsFlow.cs" />
    <Compile Include="Security\OAuth\HttpWebRequestExtensions.cs" />
    <Compile Include="Shard\Async\RoundRobinSharding.cs" />
    <Compile Include="Shard\Async\SimpleSharding.cs" />
    <Compile Include="Shard\Async\WhenUsingParallelAccessStrategy.cs" />
    <Compile Include="Shard\Async\WhenUsingShardedServers.cs" />
    <Compile Include="Shard\BlogModel\Blog.cs" />
    <Compile Include="Shard\BlogModel\BlogShardResolutionStrategy.cs" />
    <Compile Include="Shard\BlogModel\CanMapReduce.cs" />
    <Compile Include="Shard\BlogModel\CanQueryOnlyUsers.cs" />
    <Compile Include="Shard\BlogModel\CanQueryOnlyPosts.cs" />
    <Compile Include="Shard\BlogModel\SupportLazyOperations.cs" />
    <Compile Include="Shard\BlogModel\Post.cs" />
    <Compile Include="Shard\BlogModel\ShardedDocumentSessionIsWorking.cs" />
    <Compile Include="Shard\BlogModel\ShardedDocumentStoreTest.cs" />
    <Compile Include="Shard\BlogModel\ShardingScenario.cs" />
    <Compile Include="Shard\BlogModel\User.cs" />
    <Compile Include="Shard\RoundRobinSharding.cs" />
    <Compile Include="Shard\SimpleSharding.cs" />
    <Compile Include="Shard\WhenUsingParallelAccessStrategy.cs" />
    <Compile Include="Shard\WhenUsingShardedServers.cs" />
    <Compile Include="Some.cs" />
    <Compile Include="Spatial\Event.cs" />
    <Compile Include="Spatial\SpatialIndexTest.cs" />
    <Compile Include="Indexes\Statistics.cs" />
    <Compile Include="Indexes\UsingQueryBuilder.cs" />
    <Compile Include="Linq\UsingRavenQueryProvider.cs" />
    <Compile Include="Linq\LinqTransformerCompilationTests.cs" />
    <Compile Include="Linq\PerformingQueries.cs" />
    <Compile Include="Linq\UsingWhereConditions.cs" />
    <Compile Include="Patching\ArrayPatching.cs">
      <SubType>Code</SubType>
    </Compile>
    <Compile Include="Patching\NestedPatching.cs">
      <SubType>Code</SubType>
    </Compile>
    <Compile Include="Patching\SimplePatchApplication.cs">
      <SubType>Code</SubType>
    </Compile>
    <Compile Include="Spatial\SpatialIndexTestHelper.cs" />
    <Compile Include="Spatial\SpatialSearch.cs" />
    <Compile Include="Storage\BackupRestore.cs" />
    <Compile Include="Storage\CreateUpdateDeleteDocuments.cs" />
    <Compile Include="Storage\CreateIndexes.cs" />
    <Compile Include="Storage\DeleteIndexes.cs">
      <SubType>Code</SubType>
    </Compile>
    <Compile Include="Indexes\DocumentsToIndex.cs" />
    <Compile Include="Storage\GeneralStorage.cs" />
    <Compile Include="Storage\IncrementalBackupRestore.cs" />
    <Compile Include="Storage\IndexStaleViaEtags.cs" />
    <Compile Include="Storage\ReduceStaleness.cs" />
    <Compile Include="Storage\SimilarIndexNames.cs" />
    <Compile Include="Stress\BigDoc.cs" />
    <Compile Include="Suggestions\SuggestionsLazy.cs" />
    <Compile Include="Suggestions\Person.cs" />
    <Compile Include="Suggestions\Suggestions.cs" />
    <Compile Include="Suggestions\SuggestionsHelper.cs" />
    <Compile Include="Track\AsyncProjectionShouldWork.cs" />
    <Compile Include="Track\RavenDB053.cs" />
    <Compile Include="Track\RavenDB17.cs" />
    <Compile Include="Transactions\Deletes.cs" />
    <Compile Include="Transactions\Etags.cs" />
    <Compile Include="Transactions\MuiltipleDocuments.cs" />
    <Compile Include="Transactions\Simple.cs" />
    <Compile Include="Transactions\WriteConflicts.cs" />
    <Compile Include="Triggers\AttachmentDeleteTrigger.cs" />
    <Compile Include="Triggers\AttachmentReadTrigger.cs" />
    <Compile Include="Triggers\AttachmentPutTriggers.cs" />
    <Compile Include="Triggers\AuditAttachmentPutTrigger.cs" />
    <Compile Include="Triggers\AuditPutTrigger.cs" />
    <Compile Include="Triggers\Bugs\AuditContext.cs" />
    <Compile Include="Triggers\Bugs\AuditTrigger.cs" />
    <Compile Include="Triggers\Bugs\ModifyingMetadataFromTrigger.cs" />
    <Compile Include="Triggers\Bugs\Person.cs" />
    <Compile Include="Triggers\CascadeDeleteTrigger.cs" />
    <Compile Include="Triggers\DeleteTriggers.cs" />
    <Compile Include="Triggers\IndexToDataTable.cs" />
    <Compile Include="Triggers\IndexTriggers.cs" />
    <Compile Include="Triggers\PutTriggers.cs" />
    <Compile Include="Triggers\ReadTriggers.cs" />
    <Compile Include="Triggers\RefuseBigAttachmentPutTrigger.cs" />
    <Compile Include="Triggers\VetoCapitalNamesPutTrigger.cs" />
    <Compile Include="Util\IISConfig.cs" />
    <Compile Include="Util\IISExpressDriver.cs" />
    <Compile Include="Util\ProcessDriver.cs" />
    <Compile Include="Util\RavenDBDriver.cs" />
    <Compile Include="Util\ReflectionUtilTest.cs" />
    <Compile Include="Util\RunExternalProcess.cs" />
    <Compile Include="Util\WildcardMatching.cs" />
    <Compile Include="Views\MapReduce.cs" />
    <Compile Include="Views\MapReduce_IndependentSteps.cs" />
    <Compile Include="Views\ViewCompilation.cs" />
    <Compile Include="Views\ViewStorage.cs" />
    <Compile Include="WithNLog.cs" />
  </ItemGroup>
  <ItemGroup>
    <BootstrapperPackage Include="Microsoft.Net.Client.3.5">
      <Visible>False</Visible>
      <ProductName>.NET Framework 3.5 SP1 Client Profile</ProductName>
      <Install>false</Install>
    </BootstrapperPackage>
    <BootstrapperPackage Include="Microsoft.Net.Framework.3.5.SP1">
      <Visible>False</Visible>
      <ProductName>.NET Framework 3.5 SP1</ProductName>
      <Install>true</Install>
    </BootstrapperPackage>
    <BootstrapperPackage Include="Microsoft.Windows.Installer.3.1">
      <Visible>False</Visible>
      <ProductName>Windows Installer 3.1</ProductName>
      <Install>true</Install>
    </BootstrapperPackage>
  </ItemGroup>
  <ItemGroup>
    <ProjectReference Include="..\Raven.Abstractions\Raven.Abstractions.csproj">
      <Project>{41AC479E-1EB2-4D23-AAF2-E4C8DF1BC2BA}</Project>
      <Name>Raven.Abstractions</Name>
    </ProjectReference>
    <ProjectReference Include="..\Raven.Client.Embedded\Raven.Client.Embedded.csproj">
      <Project>{0F5287AD-37B3-4375-BA3E-3CED64B1FC5B}</Project>
      <Name>Raven.Client.Embedded</Name>
    </ProjectReference>
    <ProjectReference Include="..\Raven.Client.Lightweight\Raven.Client.Lightweight.csproj">
      <Project>{4E087ECB-E7CA-4891-AC3C-3C76702715B6}</Project>
      <Name>Raven.Client.Lightweight</Name>
    </ProjectReference>
    <ProjectReference Include="..\Raven.Database\Raven.Database.csproj">
      <Project>{212823CD-25E1-41AC-92D1-D6DF4D53FC85}</Project>
      <Name>Raven.Database</Name>
    </ProjectReference>
    <ProjectReference Include="..\Raven.Server\Raven.Server.csproj">
      <Project>{3B90EB20-AEA3-4972-8219-936F1A62768C}</Project>
      <Name>Raven.Server</Name>
    </ProjectReference>
  </ItemGroup>
  <ItemGroup>
    <None Include="..\Raven.Database\RavenDB.snk">
      <Link>RavenDB.snk</Link>
    </None>
    <None Include="App.config">
      <SubType>Designer</SubType>
    </None>
    <EmbeddedResource Include="DefaultLogging.config" />
    <EmbeddedResource Include="MailingList\MapReduceIssue\MvcMusicStore_Dump.json" />
    <EmbeddedResource Include="MailingList\Sandbox.ravendump" />
    <None Include="packages.config" />
    <EmbeddedResource Include="Patching\failingdump11.ravendump" />
  </ItemGroup>
  <ItemGroup>
    <EmbeddedResource Include="MailingList\Everett\DocumentWithBytes.txt" />
  </ItemGroup>
  <ItemGroup>
    <Folder Include="Bugs\Facets\" />
  </ItemGroup>
  <Import Project="$(MSBuildToolsPath)\Microsoft.CSharp.targets" />
  <Import Project="$(MSBuildProjectDirectory)\..\Tools\StyleCop\StyleCop.Targets" />
  <Import Project="$(SolutionDir)\.nuget\nuget.targets" />
  <!-- To modify your build process, add your task inside one of the targets below and uncomment it. 
       Other similar extension points exist, see Microsoft.Common.targets.
  <Target Name="BeforeBuild">
  </Target>
  <Target Name="AfterBuild">
  </Target>
  -->
</Project><|MERGE_RESOLUTION|>--- conflicted
+++ resolved
@@ -457,11 +457,8 @@
     <Compile Include="Issues\RavenDB535.cs" />
     <Compile Include="Issues\RavenDB626.cs" />
     <Compile Include="Issues\RavenDB_554.cs" />
-<<<<<<< HEAD
     <Compile Include="Issues\RavenDB_578.cs" />
-=======
     <Compile Include="Issues\RavenDB_576.cs" />
->>>>>>> 845cd597
     <Compile Include="Linq\Contains.cs" />
     <Compile Include="Linq\IsNullOrEmpty.cs" />
     <Compile Include="Issues\RavenDB_556.cs" />
