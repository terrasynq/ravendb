﻿<?xml version="1.0" encoding="utf-8"?>
<Project ToolsVersion="12.0" DefaultTargets="Build" xmlns="http://schemas.microsoft.com/developer/msbuild/2003">
  <PropertyGroup>
    <Configuration Condition=" '$(Configuration)' == '' ">Debug</Configuration>
    <Platform Condition=" '$(Platform)' == '' ">AnyCPU</Platform>
    <ProductVersion>9.0.30729</ProductVersion>
    <SchemaVersion>2.0</SchemaVersion>
    <ProjectGuid>{267AC60C-751E-42E9-AA18-66035DEFF63A}</ProjectGuid>
    <OutputType>Library</OutputType>
    <AppDesignerFolder>Properties</AppDesignerFolder>
    <RootNamespace>Raven.Tests</RootNamespace>
    <AssemblyName>Raven.Tests</AssemblyName>
    <TargetFrameworkVersion>v4.5</TargetFrameworkVersion>
    <FileAlignment>512</FileAlignment>
    <FileUpgradeFlags>
    </FileUpgradeFlags>
    <OldToolsVersion>3.5</OldToolsVersion>
    <UpgradeBackupLocation />
    <PublishUrl>publish\</PublishUrl>
    <Install>true</Install>
    <InstallFrom>Disk</InstallFrom>
    <UpdateEnabled>false</UpdateEnabled>
    <UpdateMode>Foreground</UpdateMode>
    <UpdateInterval>7</UpdateInterval>
    <UpdateIntervalUnits>Days</UpdateIntervalUnits>
    <UpdatePeriodically>false</UpdatePeriodically>
    <UpdateRequired>false</UpdateRequired>
    <MapFileExtensions>true</MapFileExtensions>
    <ApplicationRevision>0</ApplicationRevision>
    <ApplicationVersion>1.0.0.%2a</ApplicationVersion>
    <IsWebBootstrapper>false</IsWebBootstrapper>
    <UseApplicationTrust>false</UseApplicationTrust>
    <BootstrapperEnabled>true</BootstrapperEnabled>
    <TargetFrameworkProfile />
    <SolutionDir Condition="$(SolutionDir) == '' Or $(SolutionDir) == '*Undefined*'">..\</SolutionDir>
    <RestorePackages>true</RestorePackages>
  </PropertyGroup>
  <PropertyGroup Condition=" '$(Configuration)|$(Platform)' == 'Debug|AnyCPU' ">
    <DebugSymbols>true</DebugSymbols>
    <DebugType>full</DebugType>
    <Optimize>false</Optimize>
    <OutputPath>bin\Debug\</OutputPath>
    <DefineConstants>TRACE;DEBUG</DefineConstants>
    <ErrorReport>prompt</ErrorReport>
    <WarningLevel>4</WarningLevel>
    <CodeAnalysisRuleSet>AllRules.ruleset</CodeAnalysisRuleSet>
    <PlatformTarget>AnyCPU</PlatformTarget>
    <Prefer32Bit>false</Prefer32Bit>
    <NoWarn>618, 612, 3016, 3005</NoWarn>
  </PropertyGroup>
  <PropertyGroup Condition=" '$(Configuration)|$(Platform)' == 'Release|AnyCPU' ">
    <DebugType>pdbonly</DebugType>
    <Optimize>true</Optimize>
    <OutputPath>bin\Release\</OutputPath>
    <DefineConstants>TRACE</DefineConstants>
    <ErrorReport>prompt</ErrorReport>
    <WarningLevel>4</WarningLevel>
    <CodeAnalysisRuleSet>AllRules.ruleset</CodeAnalysisRuleSet>
    <StyleCopTreatErrorsAsWarnings>false</StyleCopTreatErrorsAsWarnings>
    <Prefer32Bit>false</Prefer32Bit>
  </PropertyGroup>
  <PropertyGroup>
    <SignAssembly>true</SignAssembly>
  </PropertyGroup>
  <PropertyGroup>
    <AssemblyOriginatorKeyFile>..\Raven.Database\RavenDB.snk</AssemblyOriginatorKeyFile>
  </PropertyGroup>
  <ItemGroup>
    <Reference Include="Esent.Interop, Version=1.0.0.0, Culture=neutral, PublicKeyToken=b93b4ad6c4b80595, processorArchitecture=MSIL">
      <SpecificVersion>False</SpecificVersion>
      <HintPath>..\SharedLibs\Esent.Interop.dll</HintPath>
    </Reference>
    <Reference Include="FizzWare.NBuilder">
      <HintPath>..\packages\NBuilder.3.0.1.1\lib\FizzWare.NBuilder.dll</HintPath>
    </Reference>
    <Reference Include="GeoAPI, Version=1.7.4693.18483, Culture=neutral, PublicKeyToken=a1a0da7def465678, processorArchitecture=MSIL">
      <SpecificVersion>False</SpecificVersion>
      <HintPath>..\SharedLibs\GeoAPI.dll</HintPath>
    </Reference>
    <Reference Include="ICSharpCode.NRefactory, Version=5.0.0.0, Culture=neutral, PublicKeyToken=d4bfe873e7598c49, processorArchitecture=MSIL">
      <SpecificVersion>False</SpecificVersion>
      <HintPath>..\packages\ICSharpCode.NRefactory.5.3.0\lib\Net40\ICSharpCode.NRefactory.dll</HintPath>
    </Reference>
    <Reference Include="ICSharpCode.NRefactory.CSharp, Version=5.0.0.0, Culture=neutral, PublicKeyToken=d4bfe873e7598c49, processorArchitecture=MSIL">
      <SpecificVersion>False</SpecificVersion>
      <HintPath>..\packages\ICSharpCode.NRefactory.5.3.0\lib\Net40\ICSharpCode.NRefactory.CSharp.dll</HintPath>
    </Reference>
    <Reference Include="ICSharpCode.NRefactory.Xml, Version=5.0.0.0, Culture=neutral, PublicKeyToken=d4bfe873e7598c49, processorArchitecture=MSIL">
      <SpecificVersion>False</SpecificVersion>
      <HintPath>..\packages\ICSharpCode.NRefactory.5.3.0\lib\Net40\ICSharpCode.NRefactory.Xml.dll</HintPath>
    </Reference>
    <Reference Include="Jint">
      <HintPath>..\SharedLibs\Jint.dll</HintPath>
    </Reference>
    <Reference Include="log4net, Version=1.2.13.0, Culture=neutral, PublicKeyToken=669e0ddf0bb1aa2a, processorArchitecture=MSIL">
      <SpecificVersion>False</SpecificVersion>
      <HintPath>..\packages\log4net.2.0.3\lib\net40-full\log4net.dll</HintPath>
    </Reference>
    <Reference Include="Lucene.Net, Version=2.9.1.2, Culture=neutral, processorArchitecture=MSIL">
      <SpecificVersion>False</SpecificVersion>
      <HintPath>..\SharedLibs\Lucene.Net.dll</HintPath>
    </Reference>
    <Reference Include="Lucene.Net.Contrib.Spatial.NTS">
      <HintPath>..\SharedLibs\Lucene.Net.Contrib.Spatial.NTS.dll</HintPath>
    </Reference>
    <Reference Include="Lucene.Net.Contrib.FastVectorHighlighter, Version=3.0.3.0, Culture=neutral, PublicKeyToken=85089178b9ac3181, processorArchitecture=MSIL">
      <SpecificVersion>False</SpecificVersion>
      <HintPath>..\SharedLibs\Lucene.Net.Contrib.FastVectorHighlighter.dll</HintPath>
    </Reference>
    <Reference Include="Microsoft.CSharp" />
    <Reference Include="Microsoft.Owin, Version=2.1.0.0, Culture=neutral, PublicKeyToken=31bf3856ad364e35, processorArchitecture=MSIL">
      <SpecificVersion>False</SpecificVersion>
      <HintPath>..\packages\Microsoft.Owin.2.1.0\lib\net45\Microsoft.Owin.dll</HintPath>
    </Reference>
    <Reference Include="Microsoft.Owin.Host.HttpListener">
      <HintPath>..\packages\Microsoft.Owin.Host.HttpListener.2.1.0\lib\net45\Microsoft.Owin.Host.HttpListener.dll</HintPath>
    </Reference>
    <Reference Include="Microsoft.Owin.Hosting, Version=2.1.0.0, Culture=neutral, PublicKeyToken=31bf3856ad364e35, processorArchitecture=MSIL">
      <SpecificVersion>False</SpecificVersion>
      <HintPath>..\packages\Microsoft.Owin.Hosting.2.1.0\lib\net45\Microsoft.Owin.Hosting.dll</HintPath>
    </Reference>
    <Reference Include="Microsoft.VisualStudio.DebuggerVisualizers, Version=10.0.0.0, Culture=neutral, PublicKeyToken=b03f5f7f11d50a3a, processorArchitecture=MSIL">
      <SpecificVersion>False</SpecificVersion>
      <HintPath>..\..\..\Program Files (x86)\Microsoft Visual Studio 10.0\Common7\IDE\ReferenceAssemblies\v2.0\Microsoft.VisualStudio.DebuggerVisualizers.dll</HintPath>
    </Reference>
    <Reference Include="NetTopologySuite, Version=1.13.4693.18484, Culture=neutral, PublicKeyToken=f580a05016ebada1, processorArchitecture=MSIL">
      <SpecificVersion>False</SpecificVersion>
      <HintPath>..\SharedLibs\NetTopologySuite.dll</HintPath>
    </Reference>
    <Reference Include="Newtonsoft.Json, Version=4.5.0.0, Culture=neutral, PublicKeyToken=30ad4fe6b2a6aeed, processorArchitecture=MSIL">
      <SpecificVersion>False</SpecificVersion>
      <HintPath>..\packages\Newtonsoft.Json.5.0.8\lib\net45\Newtonsoft.Json.dll</HintPath>
    </Reference>
    <Reference Include="NLog, Version=2.1.0.0, Culture=neutral, PublicKeyToken=5120e14c03d0593c, processorArchitecture=MSIL">
      <SpecificVersion>False</SpecificVersion>
      <HintPath>..\packages\NLog.2.1.0\lib\net45\NLog.dll</HintPath>
    </Reference>
    <Reference Include="Owin, Version=1.0.0.0, Culture=neutral, PublicKeyToken=f0ebd12fd5e55cc5, processorArchitecture=MSIL">
      <SpecificVersion>False</SpecificVersion>
      <HintPath>..\packages\Owin.1.0\lib\net40\Owin.dll</HintPath>
    </Reference>
    <Reference Include="Rhino.Mocks">
      <HintPath>..\packages\RhinoMocks.3.6.1\lib\net\Rhino.Mocks.dll</HintPath>
      <Private>True</Private>
    </Reference>
    <Reference Include="Spatial4n.Core.NTS, Version=0.3.0.0, Culture=neutral, PublicKeyToken=9f9456e1ca16d45e, processorArchitecture=MSIL">
      <SpecificVersion>False</SpecificVersion>
      <HintPath>..\SharedLibs\Spatial4n.Core.NTS.dll</HintPath>
    </Reference>
    <Reference Include="System" />
    <Reference Include="System.ComponentModel.Composition" />
    <Reference Include="System.ComponentModel.DataAnnotations" />
    <Reference Include="System.configuration" />
    <Reference Include="System.Core">
      <RequiredTargetFramework>3.5</RequiredTargetFramework>
    </Reference>
    <Reference Include="System.Linq" />
    <Reference Include="System.Net" />
    <Reference Include="System.Net.Http" />
    <Reference Include="System.Net.Http.Formatting, Version=5.1.0.0, Culture=neutral, PublicKeyToken=31bf3856ad364e35, processorArchitecture=MSIL">
      <SpecificVersion>False</SpecificVersion>
      <HintPath>..\packages\Microsoft.AspNet.WebApi.Client.5.1.2\lib\net45\System.Net.Http.Formatting.dll</HintPath>
    </Reference>
    <Reference Include="System.Net.Http.WebRequest" />
    <Reference Include="System.Reactive.Core">
      <HintPath>..\packages\Rx-Core.2.2.4\lib\net45\System.Reactive.Core.dll</HintPath>
    </Reference>
    <Reference Include="System.Reactive.Interfaces">
      <HintPath>..\packages\Rx-Interfaces.2.2.4\lib\net45\System.Reactive.Interfaces.dll</HintPath>
    </Reference>
    <Reference Include="System.Reactive.Linq">
      <HintPath>..\packages\Rx-Linq.2.2.4\lib\net45\System.Reactive.Linq.dll</HintPath>
    </Reference>
    <Reference Include="System.Runtime.Serialization" />
    <Reference Include="System.Transactions" />
    <Reference Include="System.Web" />
    <Reference Include="System.Web.Abstractions" />
    <Reference Include="System.Web.Extensions" />
    <Reference Include="System.Web.Http, Version=5.1.0.0, Culture=neutral, PublicKeyToken=31bf3856ad364e35, processorArchitecture=MSIL">
      <SpecificVersion>False</SpecificVersion>
      <HintPath>..\packages\Microsoft.AspNet.WebApi.Core.5.1.2\lib\net45\System.Web.Http.dll</HintPath>
    </Reference>
    <Reference Include="System.Xml.Linq">
      <RequiredTargetFramework>3.5</RequiredTargetFramework>
    </Reference>
    <Reference Include="System.Data.DataSetExtensions">
      <RequiredTargetFramework>3.5</RequiredTargetFramework>
    </Reference>
    <Reference Include="System.Data" />
    <Reference Include="System.Xml" />
    <Reference Include="xunit, Version=1.9.2.1705, Culture=neutral, PublicKeyToken=8d05b1bb7a6fdb6c, processorArchitecture=MSIL">
      <SpecificVersion>False</SpecificVersion>
      <HintPath>..\SharedLibs\xunit\xunit.dll</HintPath>
    </Reference>
    <Reference Include="xunit.extensions, Version=1.9.2.1705, Culture=neutral, PublicKeyToken=8d05b1bb7a6fdb6c, processorArchitecture=MSIL">
      <SpecificVersion>False</SpecificVersion>
      <HintPath>..\SharedLibs\xunit\xunit.extensions.dll</HintPath>
    </Reference>
  </ItemGroup>
  <ItemGroup>
    <Compile Include="..\CommonAssemblyInfo.cs">
      <Link>Properties\CommonAssemblyInfo.cs</Link>
    </Compile>
    <Compile Include="Abstractions\Logging\LoggerExecutionWrapperTests.cs" />
    <Compile Include="Abstractions\Logging\LogProviders\Log4NetLogManagerLoggingDisabledTests.cs" />
    <Compile Include="Abstractions\Logging\LogProviders\Log4NetLogManagerLoggingEnabledTests.cs" />
    <Compile Include="Abstractions\Logging\LogProviders\NLogLogManagerLoggingDisabedTests.cs" />
    <Compile Include="Abstractions\Logging\LogProviders\NLogLogProviderLoggingEnabledTests.cs" />
    <Compile Include="Abstractions\Logging\LogManagerTests.cs" />
    <Compile Include="Bugs\AccessingHostPropertyOnUri.cs" />
    <Compile Include="Bugs\AccurateCount.cs" />
    <Compile Include="Bugs\AdHocProjections.cs" />
    <Compile Include="Bugs\AfterDeletingTheIndexStopsBeingStale.cs" />
    <Compile Include="Bugs\AggressiveCaching.cs" />
    <Compile Include="Bugs\AggressiveCachingEmbedded.cs" />
    <Compile Include="Bugs\AnalyzerPerField.cs" />
    <Compile Include="Bugs\Andrew.cs" />
    <Compile Include="Bugs\AnonymousClasses.cs" />
    <Compile Include="Bugs\ArrayOfMaybeNull.cs" />
    <Compile Include="Bugs\Async\WebApi.cs" />
    <Compile Include="Bugs\Async\DynamicGeneratedIds.cs" />
    <Compile Include="Bugs\Attachments.cs" />
    <Compile Include="Bugs\AvoidRaceConditionWhenWeLoadTheDataNotPatched.cs" />
    <Compile Include="Bugs\BackwardCompatibility.cs" />
    <Compile Include="Bugs\BatchPatching.cs" />
    <Compile Include="Bugs\CanAggregateOnDecimal.cs" />
    <Compile Include="Bugs\CanDeserializeWhenWeHaveLastModifiedTwiceInMetadata.cs" />
    <Compile Include="Bugs\CannotChangeId.cs" />
    <Compile Include="Bugs\CanUseLuceneCodecDirectory.cs" />
    <Compile Include="Bugs\CanUseReduceResultInOutput.cs" />
    <Compile Include="Bugs\CaseSensitiveDeletes.cs" />
    <Compile Include="Bugs\Chripede\IndexOnList.cs" />
    <Compile Include="Bugs\AccessingMetadataInTransformer.cs" />
    <Compile Include="Bugs\CustomizingIndexQuery.cs" />
    <Compile Include="Bugs\DocumentWithNaN.cs" />
    <Compile Include="Bugs\DoesPreserveDocumentIdCaseWhenPatchingFullCollectionTest.cs" />
    <Compile Include="Bugs\EntityWithStack.cs" />
    <Compile Include="Bugs\NoTracking.cs" />
    <Compile Include="Bugs\SortingAsMaxInt.cs" />
    <Compile Include="IndexMerging\SimpleIndexMerging.cs" />
    <Compile Include="Embedded\EmbeddedTests.cs" />
    <Compile Include="Bugs\WhenStoringADocumentWithAsyncSessionAndZipCompressionOn.cs" />
    <Compile Include="Bugs\CanPatchADocumentThatContainsBytes.cs" />
    <Compile Include="Bugs\CompilingIndexesCreatesCacheDirectory.cs" />
    <Compile Include="Bugs\DefaultOperatorTest.cs" />
    <Compile Include="Bugs\DTC\NSB\DbShutDownMidTransaction.cs" />
    <Compile Include="Bugs\DyanmicId.cs" />
    <Compile Include="Bugs\DynamicId.cs" />
    <Compile Include="Bugs\LazilyLoadWithTransformerWhileUsingSharding.cs" />
    <Compile Include="Bugs\LazyBug.cs" />
    <Compile Include="Bugs\LoadDocumentWithSelectMany.cs" />
    <Compile Include="Bugs\PatchingWithDefault.cs" />
    <Compile Include="Bugs\RavenDB_1532.cs" />
    <Compile Include="Bugs\NullableDateTimeOffsetFromDateTimeParse.cs" />
    <Compile Include="Bugs\RawQueryShouldGoThroughAnalysis.cs" />
    <Compile Include="Bugs\SyncAsync.cs" />
    <Compile Include="Bugs\TransformationsUnitTest.cs" />
    <Compile Include="Faceted\LazyFacets.cs" />
<<<<<<< HEAD
=======
    <Compile Include="Issues\GermanUmlauts.cs" />
    <Compile Include="Issues\IndexationTests.cs" />
    <Compile Include="Issues\RavenDB2537.cs" />
    <Compile Include="Issues\RavenDB_2486.cs" />
    <Compile Include="Issues\RavenDB2408.cs" />
    <Compile Include="Issues\RavenDB_2244.cs" />
    <Compile Include="Issues\RavenDB_2314.cs" />
    <Compile Include="Issues\RavenDB_2387.cs" />
    <Compile Include="Issues\RavenDB_2502.cs" />
    <Compile Include="Issues\RavenDB_2571.cs" />
    <Compile Include="Issues\RavenDB_2793.cs" />
    <Compile Include="Issues\RavenDB_2794.cs" />
    <Compile Include="Issues\WaitForStaleOnAbandonedIndexShouldWork.cs" />
    <Compile Include="Issues\RavenDB_1761.cs" />
    <Compile Include="Issues\RavenDb-1934.cs" />
    <Compile Include="Issues\RavenDB1508.cs" />
    <Compile Include="Issues\RavenDB1519.cs" />
    <Compile Include="Issues\RavenDB_1280_ReOpen.cs" />
>>>>>>> 30ae5f8e
    <Compile Include="Bugs\LoDash.cs" />
    <Compile Include="Bugs\Errors\QueryIssues.cs" />
    <Compile Include="Bugs\Facets\FacetErrors.cs" />
    <Compile Include="Bugs\Facets\FacetsCreationTest.cs" />
    <Compile Include="Bugs\Facets\DateTimeFacets.cs" />
    <Compile Include="Bugs\TransformerThatReturnAnArray.cs" />
    <Compile Include="LicenseValidatorTest.cs" />
    <Compile Include="Linq\GroupByAndDocumentId.cs" />
    <Compile Include="Linq\In.cs" />
    <Compile Include="Bugs\WhenQueringAsync.cs" />
    <Compile Include="Bugs\PatchShouldNotConvertFloatToInteger.cs" />
    <Compile Include="Bugs\MultiGetDoesNotUrlDecodeTwice.cs" />
    <Compile Include="Bugs\MultiMap\MultiMapWithNullableEnum.cs" />
    <Compile Include="Bugs\MultiMap\MultiMapWithNullableEnumAndCoalescingOperator.cs" />
    <Compile Include="Bugs\Nullable.cs" />
    <Compile Include="Bugs\ProjectionPersistenceTest.cs" />
    <Compile Include="Bugs\WhenUsingDtcWeMustMakeSureToUpdateTheIndexingAboutNewWorkSoWeWontHaveInfiniteStaleIndexes.cs" />
    <Compile Include="Bugs\ComplexIndexes.cs" />
    <Compile Include="Bugs\ConflictsWithIIS.cs" />
    <Compile Include="Bugs\ConflictsWithRemote.cs" />
    <Compile Include="Bugs\CreatingIndexes.cs" />
    <Compile Include="Bugs\CS1977.cs" />
    <Compile Include="Bugs\DamianPutSnapshot.cs" />
    <Compile Include="Bugs\DanTurner.cs" />
    <Compile Include="Bugs\DeserializationAcrossTypes.cs" />
    <Compile Include="Bugs\DictionaryOfDateTime.cs" />
    <Compile Include="Bugs\DynamicQuerySorting.cs" />
    <Compile Include="Bugs\EmbeddableDocumentStoreUsingUrlWithConnectionString.cs" />
    <Compile Include="Bugs\EmptyAttachments.cs" />
    <Compile Include="Bugs\EqualityWithArrayOfGuids.cs" />
    <Compile Include="Bugs\Everett.cs" />
    <Compile Include="Bugs\FullTextSearchOnTags.cs" />
    <Compile Include="Bugs\HiLoKeyGeneratorConcurrency.cs" />
    <Compile Include="Bugs\Identifiers\SpecialCharactersOnIIS.cs" />
    <Compile Include="Bugs\Identifiers\WithBase64Characters.cs" />
    <Compile Include="Bugs\HiLoToMaxTests.cs" />
    <Compile Include="Bugs\IndexesWithDateTimeMin.cs" />
    <Compile Include="Bugs\Indexing\CanHaveAnIndexNameThatStartsWithDynamic.cs" />
    <Compile Include="Bugs\Indexing\CanHaveEscapedSecialCharactersInDefinition.cs" />
    <Compile Include="Bugs\Indexing\CannotCreateIndexWithoutReduce.cs" />
    <Compile Include="Bugs\Indexing\DataContracts.cs" />
    <Compile Include="Bugs\Indexing\WillRemoveTypesThatNotExistsOnTheServer.cs" />
    <Compile Include="Bugs\Indexing\IndexBuilderShouldCastNull.cs" />
    <Compile Include="Bugs\Indexing\WithStringReverse.cs" />
    <Compile Include="Bugs\Indexing\InvalidIndexes.cs" />
    <Compile Include="Bugs\InitializeConfiguration.cs" />
    <Compile Include="Bugs\Issue355.cs" />
    <Compile Include="Bugs\johannesgu.cs" />
    <Compile Include="Bugs\JsonReferences.cs" />
    <Compile Include="Bugs\LarsErik.cs" />
    <Compile Include="Bugs\Iulian\GeneratesCorrectTemporaryIndex.cs" />
    <Compile Include="Bugs\LiveProjections\Entities\Place.cs" />
    <Compile Include="Bugs\LiveProjections\Entities\Task.cs" />
    <Compile Include="Bugs\LiveProjections\Entities\TaskSummary.cs" />
    <Compile Include="Bugs\LiveProjections\Entities\User.cs" />
    <Compile Include="Bugs\LiveProjections\Indexes\TaskSummaryIndex.cs" />
    <Compile Include="Bugs\LiveProjections\LiveProjectionOnTasks.cs" />
    <Compile Include="Bugs\LoadAllStartingWith.cs" />
    <Compile Include="Bugs\MapReduceWithDifferentFieldNames.cs" />
    <Compile Include="Bugs\MapReduceWithDifferentFieldNamesFromTheStronglyTypedType.cs" />
    <Compile Include="Bugs\MapRedue\Chris.cs" />
    <Compile Include="Bugs\MapRedue\LetInReduceFunction.cs" />
    <Compile Include="Bugs\MapRedue\Document.cs" />
    <Compile Include="Bugs\MapRedue\DocumentView.cs" />
    <Compile Include="Bugs\MapRedue\MapReduceIndex.cs" />
    <Compile Include="Bugs\MapRedue\MinMax.cs" />
    <Compile Include="Bugs\MapRedue\TreeWithChildrenCount.cs" />
    <Compile Include="Bugs\Marcus.cs" />
    <Compile Include="Bugs\Matthew.cs" />
    <Compile Include="Bugs\MetadataBugs.cs" />
    <Compile Include="Bugs\MetadataIssues.cs" />
    <Compile Include="Bugs\Metadata\EscapeQuotesLocal.cs" />
    <Compile Include="Bugs\Metadata\EscapeQuotesRemote.cs" />
    <Compile Include="Bugs\Metadata\Querying.cs" />
    <Compile Include="Bugs\MoreLikeThisTrack.cs" />
    <Compile Include="Bugs\MultiMapSearch\AccountSearch.cs" />
    <Compile Include="Bugs\MultiMapSearch\MultiMapWildCardSearch.cs" />
    <Compile Include="Bugs\MultiMap\MultiMapCrudeJoin.cs" />
    <Compile Include="Bugs\MultiMap\MultiMapWithoutReduce.cs" />
    <Compile Include="Bugs\MultiMap\Errors.cs" />
    <Compile Include="Bugs\MultiMap\MultiMapReduce.cs" />
    <Compile Include="Bugs\MultiMap\MultiMapWithCustomProperties.cs" />
    <Compile Include="Bugs\MultiMap\SimpleMultiMap.cs" />
    <Compile Include="Bugs\MultiOutputReduce.cs" />
    <Compile Include="Bugs\NestedProjection.cs" />
    <Compile Include="Bugs\NGramSearch.cs" />
    <Compile Include="Bugs\NotUpdatedReduceKeyStatsIssue.cs" />
    <Compile Include="Bugs\OfflineConcurrency.cs" />
    <Compile Include="Bugs\OptimizedSimpleQueries.cs" />
    <Compile Include="Bugs\Orders.cs" />
    <Compile Include="Bugs\PoisonIndexes\PoisonIndex.cs" />
    <Compile Include="Bugs\IdProjection.cs" />
    <Compile Include="Bugs\PrefetchingBug.cs" />
    <Compile Include="Bugs\Queries\Boolean.cs" />
    <Compile Include="Bugs\Queries\CanIncludeValueType.cs" />
    <Compile Include="Bugs\Queries\QueryProvider.cs" />
    <Compile Include="Bugs\QueryingOnEmptyArray.cs" />
    <Compile Include="Bugs\QueryingOnEmptyString.cs" />
    <Compile Include="Bugs\QueryingOverTags.cs" />
    <Compile Include="Bugs\QueryOptimizerOnStaticIndex.cs" />
    <Compile Include="Bugs\RacielrodTest.cs" />
    <Compile Include="Bugs\RecursiveQueries.cs" />
    <Compile Include="Bugs\Reindexing.cs" />
    <Compile Include="Bugs\ReservedWords.cs" />
    <Compile Include="Bugs\RoundCrisis.cs" />
    <Compile Include="Bugs\SelfReference.cs" />
    <Compile Include="Bugs\SerializingAndDeserializingWithRaven.cs" />
    <Compile Include="Bugs\CanGetScores.cs" />
    <Compile Include="Bugs\CanReadLuceneProjectedDateTimeOffset.cs" />
    <Compile Include="Bugs\ComplexDynamicQuery.cs" />
    <Compile Include="Bugs\ConnectionStringParsing.cs" />
    <Compile Include="Bugs\CreateIndexesRemotely.cs" />
    <Compile Include="Bugs\DateFilter.cs" />
    <Compile Include="Bugs\DeletingDynamics.cs" />
    <Compile Include="Bugs\DirectoryCreation.cs" />
    <Compile Include="Bugs\DuplicatedFiledNames.cs" />
    <Compile Include="Bugs\EntitiesWithAttributes.cs" />
    <Compile Include="Bugs\EnumsCastToInts.cs" />
    <Compile Include="Bugs\Indexing\CanIndexNestedObjects.cs" />
    <Compile Include="Bugs\Indexing\CanIndexWithCharLiteral.cs" />
    <Compile Include="Bugs\IndexSelectionForMapReduce.cs" />
    <Compile Include="Bugs\IntegerIds.cs" />
    <Compile Include="Bugs\IteratingTwice.cs" />
    <Compile Include="Bugs\Iulian\CanReadEntityWithUrlId.cs" />
    <Compile Include="Bugs\LastModifiedQueries.cs" />
    <Compile Include="Bugs\LinqOnDictionary.cs" />
    <Compile Include="Bugs\LuceneIndexing.cs" />
    <Compile Include="Bugs\LuceneQueryShouldNotModifyDynamicDocument.cs" />
    <Compile Include="Bugs\MassivelyMultiTenant.cs" />
    <Compile Include="Bugs\MixingIdentityAndAssignedIds.cs" />
    <Compile Include="Bugs\MultipleRangeQueries.cs" />
    <Compile Include="Bugs\NullableDateTime.cs" />
    <Compile Include="Bugs\NullableValuesRemote.cs" />
    <Compile Include="Bugs\OrderByCollectionCount.cs" />
    <Compile Include="Bugs\Profiling.cs" />
    <Compile Include="Bugs\ProjectionFromDynamicIndex.cs" />
    <Compile Include="Bugs\Queries\Floats.cs" />
    <Compile Include="Bugs\Queries\Generics.cs" />
    <Compile Include="Bugs\Queries\NameStartsWith.cs" />
    <Compile Include="Bugs\QueryingDateTime.cs" />
    <Compile Include="Bugs\QueryingOnMetadata.cs" />
    <Compile Include="Bugs\RavenDbAnyOfPropertyCollection.cs" />
    <Compile Include="Bugs\Arrays.cs" />
    <Compile Include="Bugs\Async\Querying.cs" />
    <Compile Include="Bugs\AttachmentEncoding.cs" />
    <Compile Include="Bugs\AttachmentsWithCredentials.cs" />
    <Compile Include="Bugs\AutoCreateIndexes.cs" />
    <Compile Include="Bugs\AutoDetectAnalyzersForQuery.cs" />
    <Compile Include="Bugs\Caching\CachingOfDocumentInclude.cs" />
    <Compile Include="Bugs\Caching\CachingOfDocumentLoad.cs" />
    <Compile Include="Bugs\CanDetectChanges.cs" />
    <Compile Include="Bugs\CanGetMetadataForTransient.cs" />
    <Compile Include="Bugs\CanHandleDocumentRemoval.cs" />
    <Compile Include="Bugs\CanPassTypesProperlyToAggregation.cs" />
    <Compile Include="Bugs\CanProjectIdFromDocumentInQueries.cs" />
    <Compile Include="Bugs\CanSelectFieldsFromIndex.cs" />
    <Compile Include="Bugs\CanUseNonStringsForId.cs" />
    <Compile Include="Bugs\ComplexQueryOnSameObject.cs" />
    <Compile Include="Bugs\CustomDynamicObject.cs" />
    <Compile Include="Bugs\CustomEntityName.cs" />
    <Compile Include="Bugs\DateRanges.cs" />
    <Compile Include="Bugs\DateTimeInLocalTime.cs" />
    <Compile Include="Bugs\DateTimeInLocalTimeRemote.cs" />
    <Compile Include="Bugs\DateTimeOffsets.cs" />
    <Compile Include="Bugs\DecimalPrecision.cs" />
    <Compile Include="Bugs\Distinct.cs" />
    <Compile Include="Bugs\DocumentToJsonAndBackTest.cs" />
    <Compile Include="Bugs\DocumentUrl.cs" />
    <Compile Include="Bugs\Embedded\CanUseForUrlOnly.cs" />
    <Compile Include="Bugs\Entities\CanSaveUpdateAndRead_Local.cs" />
    <Compile Include="Bugs\Entities\CanSaveUpdateAndRead.cs" />
    <Compile Include="Bugs\Entities\JObjectEntity.cs" />
    <Compile Include="Bugs\EntityWithDate.cs" />
    <Compile Include="Bugs\EntityWithNullableDateTimeOffset.cs" />
    <Compile Include="Bugs\EntityWithoutId.cs" />
    <Compile Include="Bugs\Errors\CanIndexOnNull.cs" />
    <Compile Include="Bugs\Etag.cs" />
    <Compile Include="Bugs\ExtendingClientSideViaListeners.cs" />
    <Compile Include="Bugs\FailDelete.cs" />
    <Compile Include="Bugs\FailStore.cs" />
    <Compile Include="Bugs\FindPropertyNameForIndex.cs" />
    <Compile Include="Bugs\GetDocumentUrlOnTransient.cs" />
    <Compile Include="Bugs\HierarchicalData.cs" />
    <Compile Include="Bugs\HiLoServerKeysNotExported.cs" />
    <Compile Include="Bugs\Identifiers\LongId.cs" />
    <Compile Include="Bugs\Image.cs" />
    <Compile Include="Bugs\ImageByTagSearchModel.cs" />
    <Compile Include="Bugs\Includes.cs" />
    <Compile Include="Bugs\IndexingBehavior.cs" />
    <Compile Include="Bugs\IndexingRavenDocuments.cs" />
    <Compile Include="Bugs\Indexing\CanIndexAllDocsWhenThereAreMoreDocsThanTheBatchSize.cs" />
    <Compile Include="Bugs\Indexing\ComplexLinq.cs" />
    <Compile Include="Bugs\Indexing\ComplexUsage.cs" />
    <Compile Include="Bugs\Indexing\CreateIndexesOnRemoteServer.cs" />
    <Compile Include="Bugs\Indexing\DynamicFields.cs" />
    <Compile Include="Bugs\Indexing\DynamicQueriesCanSort.cs" />
    <Compile Include="Bugs\Indexing\FilterOnMissingProperty.cs" />
    <Compile Include="Bugs\Indexing\IndexingEachFieldInEachDocumentSeparately.cs" />
    <Compile Include="Bugs\Indexing\IndexingOnDictionary.cs" />
    <Compile Include="Bugs\Indexing\MissingAnalyzer.cs" />
    <Compile Include="Bugs\Indexing\RemoteIndexingOnDictionary.cs" />
    <Compile Include="Bugs\Indexing\Transaction.cs" />
    <Compile Include="Bugs\Indexing\TransactionIndexByMrnRemote.cs" />
    <Compile Include="Bugs\Indexing\Transaction_ByMrn.cs" />
    <Compile Include="Bugs\Indexing\UsingSortOptions.cs" />
    <Compile Include="Bugs\Indexing\ThrowingAnalyzer.cs" />
    <Compile Include="Bugs\Indexing\TransactionIndexByMrn.cs" />
    <Compile Include="Bugs\Indexing\WiseShrek.cs" />
    <Compile Include="Bugs\Indexing\WithStartWith.cs" />
    <Compile Include="Bugs\IndexNestedFields.cs" />
    <Compile Include="Bugs\IndexWithTwoProperties.cs" />
    <Compile Include="Bugs\InMemoryOnly.cs" />
    <Compile Include="Bugs\InvalidIds.cs" />
    <Compile Include="Bugs\Issue199.cs" />
    <Compile Include="Bugs\JsonDeserialization.cs" />
    <Compile Include="Bugs\KeyGeneration.cs" />
    <Compile Include="Bugs\KeysAreCaseInsensitive.cs" />
    <Compile Include="Bugs\LinqGitHub147.cs" />
    <Compile Include="Bugs\LinqOnUrls.cs" />
    <Compile Include="Bugs\LiveProjection.cs" />
    <Compile Include="Bugs\LiveProjections\CanLoadMultipleItems.cs" />
    <Compile Include="Bugs\LiveProjections\Entities\Product.cs" />
    <Compile Include="Bugs\LiveProjections\Indexes\ProductDetailsReport_ByProductId.cs" />
    <Compile Include="Bugs\LiveProjections\Indexes\ProductSkuListViewModelReport_ByArticleNumberAndName.cs" />
    <Compile Include="Bugs\LiveProjections\ParentAndChildrenNames.cs" />
    <Compile Include="Bugs\LiveProjections\Person.cs" />
    <Compile Include="Bugs\LiveProjections\Views\ProductDetailsReport.cs" />
    <Compile Include="Bugs\LiveProjections\Views\ProductSkuListViewModelReport.cs" />
    <Compile Include="Bugs\LiveProjections\Entities\ProductSku.cs" />
    <Compile Include="Bugs\LiveProjections\Views\ProductVariant.cs" />
    <Compile Include="Bugs\LiveProjections\LiveProjectionOnProducts.cs" />
    <Compile Include="Bugs\LuceneQueryShouldWorkWithoutExtensionMethod.cs" />
    <Compile Include="Bugs\LukeQuerying.cs" />
    <Compile Include="Bugs\MapReduceThrowsNRE.cs" />
    <Compile Include="Bugs\MetadataUpdates.cs" />
    <Compile Include="Bugs\Metadata\LastModifiedLocal.cs" />
    <Compile Include="Bugs\Metadata\LastModifiedRemote.cs" />
    <Compile Include="Bugs\Metadata\MetadataPropertyInEntity.cs" />
    <Compile Include="Bugs\MichaelJonson.cs" />
    <Compile Include="Bugs\MultiEntityIndex.cs" />
    <Compile Include="Bugs\MultipleResultsPerDocumentAndPaging.cs" />
    <Compile Include="Bugs\MultiTenancy\Basic.cs" />
    <Compile Include="Bugs\MultiTenancy\CreatingIndexes.cs" />
    <Compile Include="Bugs\MultiTenancy\NoCaseSensitive.cs" />
    <Compile Include="Bugs\MultiTenancy\Test.cs" />
    <Compile Include="Bugs\NameAndId.cs" />
    <Compile Include="Bugs\NullableEnum.cs" />
    <Compile Include="Bugs\Nullables.cs" />
    <Compile Include="Bugs\NullCoalescing.cs" />
    <Compile Include="Bugs\OperationHeaders.cs" />
    <Compile Include="Bugs\OrderOfInsertionDoesNotAffectQuerying.cs" />
    <Compile Include="Bugs\OverwriteDocuments.cs" />
    <Compile Include="Bugs\PatchingEntities.cs" />
    <Compile Include="Bugs\Queries\DynamicQueriesOnMetadata.cs" />
    <Compile Include="Bugs\Queries\Fetching.cs" />
    <Compile Include="Bugs\Queries\Includes.cs" />
    <Compile Include="Bugs\Queries\LuceneQueryCustomMetadata.cs" />
    <Compile Include="Bugs\Queries\Projections.cs" />
    <Compile Include="Bugs\Queries\RangeQueries.cs" />
    <Compile Include="Bugs\Queries\StatsOnDynamicQueries.cs" />
    <Compile Include="Bugs\Queries\WithAs.cs" />
    <Compile Include="Bugs\QueryByTypeOnly.cs" />
    <Compile Include="Bugs\QueryByTypeOnlyRemote.cs" />
    <Compile Include="Bugs\QueryingOnEqualToNull.cs" />
    <Compile Include="Bugs\QueryingOnValueWithMinus.cs" />
    <Compile Include="Bugs\QueryingOnValueWithMinusAnalyzed.cs" />
    <Compile Include="Bugs\QueryingOnValueWithMinusRemote.cs" />
    <Compile Include="Bugs\QueryingWithDynamicRavenQueryInspector.cs" />
    <Compile Include="Bugs\QueryOptimizer\LinqToQueryParameters.cs" />
    <Compile Include="Bugs\QueryOptimizer\QueryOptimizeTests.cs" />
    <Compile Include="Bugs\QueryResultCountsWithProjections.cs" />
    <Compile Include="Bugs\OverwriteIndexLocally.cs" />
    <Compile Include="Bugs\OverwriteIndexRemotely.cs" />
    <Compile Include="Bugs\Patching.cs" />
    <Compile Include="Bugs\Polymorphic.cs" />
    <Compile Include="Bugs\ProjectingDates.cs" />
    <Compile Include="Bugs\ProjectingDocumentId.cs" />
    <Compile Include="Bugs\ProjectingFromIndexes.cs" />
    <Compile Include="Bugs\ProjectionFromDynamicQuery.cs" />
    <Compile Include="Bugs\QueryingByNegative.cs" />
    <Compile Include="Bugs\QueryingByNull.cs" />
    <Compile Include="Bugs\QueryingFromIndex.cs" />
    <Compile Include="Bugs\QueryWithPercentageSign.cs" />
    <Compile Include="Bugs\QueryWithReservedCharacters.cs" />
    <Compile Include="Bugs\RavenDbNestedPatchTesting.cs" />
    <Compile Include="Bugs\RavenDBQuery.cs" />
    <Compile Include="Bugs\ReadDataFromServer.cs" />
    <Compile Include="Bugs\ReadOnly.cs" />
    <Compile Include="Bugs\RemoteTx.cs" />
    <Compile Include="Bugs\ReportQueryCount.cs" />
    <Compile Include="Bugs\ResettingIndex.cs" />
    <Compile Include="Bugs\ReuseQuery.cs" />
    <Compile Include="Bugs\SelectManyIssue.cs" />
    <Compile Include="Bugs\SelectManyOnNull.cs" />
    <Compile Include="Bugs\SelectManyTests.cs" />
    <Compile Include="Bugs\SerializingDates.cs" />
    <Compile Include="Bugs\SerializingEntities.cs" />
    <Compile Include="Bugs\SimonCropp.cs" />
    <Compile Include="Bugs\SimpleJson.cs" />
    <Compile Include="Bugs\SinglePropertyDocument.cs" />
    <Compile Include="Bugs\MapRedue\VersionedDocument.cs" />
    <Compile Include="Bugs\Smuggler.cs" />
    <Compile Include="Bugs\TimeSpanIndexing.cs" />
    <Compile Include="Bugs\WhereInShouldBeBoostedCorrectly.cs" />
    <Compile Include="Bugs\TransformResults\Answers_ByQuestion_NoTransformResults.cs" />
    <Compile Include="AppBuilderExtensionsTests.cs" />
    <Compile Include="Document\PerCollectionEtag.cs" />
    <Compile Include="Faceted\Aggregation.cs" />
    <Compile Include="Faceted\ConditionalGetHelper.cs" />
    <Compile Include="Faceted\DynamicFacets.cs" />
    <Compile Include="Indexes\CustomExtensionMethod.cs" />
    <Compile Include="Indexes\HighlightTesting.cs" />
    <Compile Include="Indexes\IndexLocking.cs" />
    <Compile Include="Indexes\Recovery\MapReduceRecoveryTestIndex.cs" />
    <Compile Include="Indexes\Recovery\IndexMessing.cs" />
    <Compile Include="Indexes\Recovery\MapIndexRecoveryTests.cs" />
    <Compile Include="Indexes\Recovery\MapReduceIndexRecoveryTests.cs" />
    <Compile Include="Indexes\Recovery\Recovery.cs" />
    <Compile Include="Indexes\Recovery\MapRecoveryTestIndex.cs" />
    <Compile Include="Indexes\WithNullableDateTime.cs" />
    <Compile Include="InflectorTests.cs" />
    <Compile Include="Json\SupportForJsonPropertyAttribute.cs" />
    <Compile Include="LicenseProviderPluginTest.cs" />
    <Compile Include="Linq\OfTypeSupport2.cs" />
    <Compile Include="Linq\ListIndexOf.cs" />
    <Compile Include="Linq\FlagsEnum.cs" />
    <Compile Include="DatabaseMemoryTargetTests.cs" />
    <Compile Include="Indexes\CastingInIndexDefinition.cs" />
    <Compile Include="Linq\Contains.cs" />
    <Compile Include="Linq\FirstOrDefault.cs" />
    <Compile Include="Linq\CanCallLastOnArray.cs" />
    <Compile Include="Linq\Not.cs" />
    <Compile Include="Linq\IsNullOrEmpty.cs" />
    <Compile Include="Linq\OfTypeSupport.cs" />
    <Compile Include="Linq\SelectDictionaryItem.cs" />
    <Compile Include="Linq\SelectManyShouldWork.cs" />
    <Compile Include="Linq\WhereStringEquals.cs" />
    <Compile Include="NestedIndexing\CanIndexReferencedEntity.cs" />
    <Compile Include="NestedIndexing\CanTrackWhatCameFromWhat.cs" />
    <Compile Include="NestedIndexing\Item.cs" />
    <Compile Include="NestedIndexing\WithMapReduce.cs" />
    <Compile Include="NonIncrementalBackupRestoreTest.cs" />
    <Compile Include="NoNonDisposableTests.cs" />
    <Compile Include="Notifications\ReplicationConflicts.cs" />
    <Compile Include="Notifications\ReplicationConflicts_Embedded.cs" />
    <Compile Include="Patching\BigDoc.cs" />
    <Compile Include="PreFetching.cs" />
    <Compile Include="Properties\TestAssemblyInfo.cs" />
    <Compile Include="Querying\SkipDuplicates.cs" />
    <Compile Include="ResultsTransformer\AsyncTransformWith.cs" />
    <Compile Include="ResultsTransformer\TransformerParametersToResultTransformer.cs" />
    <Compile Include="ResultsTransformer\NestingTransformers.cs" />
    <Compile Include="ResultsTransformer\StonglyTypedResultsTransformer.cs" />
    <Compile Include="Querying\HighlightesTests.cs" />
    <Compile Include="Security\OAuth\ReplicateWithOAuth.cs" />
    <Compile Include="Smuggler\SmugglerBetweenTests.cs" />
    <Compile Include="Security\ReplicationWithMixedSecurity.cs" />
    <Compile Include="Spatial\BoundingBoxIndexTests.cs" />
    <Compile Include="Spatial\CartesianTests.cs" />
    <Compile Include="Spatial\Clustering.cs" />
    <Compile Include="Spatial\GeoJsonConverterTests.cs" />
    <Compile Include="Spatial\GeoJsonTests.cs" />
    <Compile Include="Spatial\GeoJsonWktConverterTests.cs" />
    <Compile Include="Spatial\GeoUriTests.cs" />
    <Compile Include="Spatial\JsonConverters\GeoJson\AttributesTableConverter.cs" />
    <Compile Include="Spatial\JsonConverters\GeoJson\CoordinateConverters.cs" />
    <Compile Include="Spatial\JsonConverters\GeoJson\EnvelopeConverter.cs" />
    <Compile Include="Spatial\JsonConverters\GeoJson\FeatureCollectionConverter.cs" />
    <Compile Include="Spatial\JsonConverters\GeoJson\FeatureConverter.cs" />
    <Compile Include="Spatial\JsonConverters\GeoJson\GeoJsonObjectType.cs" />
    <Compile Include="Spatial\JsonConverters\GeoJson\GeometryConverter.cs" />
    <Compile Include="Spatial\JsonConverters\GeoJson\ICRSObjectConverter.cs" />
    <Compile Include="Spatial\Nick.cs" />
    <Compile Include="Spatial\JsonConverters\Wkt\WktConverter.cs" />
    <Compile Include="Spatial\PointObjectTests.cs" />
    <Compile Include="Spatial\RavenDB_423.cs" />
    <Compile Include="Spatial\ShapeStringConverterTests.cs" />
    <Compile Include="Spatial\SimonBartlett.cs" />
    <Compile Include="Spatial\Spatial.cs" />
    <Compile Include="Spatial\ShapeConverterTests.cs" />
    <Compile Include="Spatial\SpatialTest2.cs" />
    <Compile Include="Bugs\spokeypokey.cs" />
    <Compile Include="Bugs\Stacey\Aspects.cs" />
    <Compile Include="Bugs\TenantsName.cs" />
    <Compile Include="Bugs\tmp.cs" />
    <Compile Include="Bugs\TransformResults\SortHintTester.cs" />
    <Compile Include="Bugs\SortingById.cs" />
    <Compile Include="Bugs\SortingOnLong.cs" />
    <Compile Include="Bugs\SortingWithWildcardQuery.cs" />
    <Compile Include="Spatial\SpatialQueries.cs" />
    <Compile Include="Bugs\StaticDynamic.cs" />
    <Compile Include="Bugs\TakeQueries.cs" />
    <Compile Include="Bugs\TempIndexScore.cs" />
    <Compile Include="Bugs\TransformResults\Answer.cs" />
    <Compile Include="Bugs\TransformResults\AnswerEntity.cs" />
    <Compile Include="Bugs\TransformResults\Answers_ByAnswerEntity.cs" />
    <Compile Include="Bugs\TransformResults\Answers_ByQuestion.cs" />
    <Compile Include="Bugs\TransformResults\AnswerViewItem.cs" />
    <Compile Include="Bugs\TransformResults\AnswerVote.cs" />
    <Compile Include="Bugs\TransformResults\AnswerVoteEntity.cs" />
    <Compile Include="Bugs\TransformResults\ComplexValuesFromTransformResults.cs" />
    <Compile Include="Bugs\TransformResults\Question.cs" />
    <Compile Include="Bugs\TransformResults\QuestionVote.cs" />
    <Compile Include="Bugs\TransformResults\QuestionWithVoteTotalIndex.cs" />
    <Compile Include="Bugs\TransformResults\User.cs" />
    <Compile Include="Bugs\TransformResults\QuestionView.cs" />
    <Compile Include="Bugs\TransformResults\Votes_ByAnswerEntity.cs" />
    <Compile Include="Bugs\TransitiveNull.cs" />
    <Compile Include="Bugs\TranslatingLinqQueriesToIndexes.cs" />
    <Compile Include="Bugs\TranslatingLinqQueryUsingNestedId.cs" />
    <Compile Include="Bugs\TypeNameHandlingTest.cs" />
    <Compile Include="Bugs\User.cs" />
    <Compile Include="Bugs\UserGuid.cs" />
    <Compile Include="Bugs\UserInt32.cs" />
    <Compile Include="Bugs\UsingAsProjection.cs" />
    <Compile Include="Bugs\UsingEnumInLinq.cs" />
    <Compile Include="Bugs\UsingLongAsId.cs" />
    <Compile Include="Bugs\UsingStartsWith.cs" />
    <Compile Include="Bugs\UsingSwedishCollation.cs" />
    <Compile Include="Bugs\MapRedue\VersionedDocuments.cs" />
    <Compile Include="Bugs\Vlad.cs" />
    <Compile Include="Bugs\Vlko\QueryWithMultipleWhere.cs" />
    <Compile Include="Bugs\Vlko\RelationIdIndex.cs" />
    <Compile Include="Bugs\WaitForNonStaleResultsAsOfLastWrite.cs" />
    <Compile Include="Bugs\WhenDoingSimpleLoad.cs" />
    <Compile Include="Bugs\WhenRavenClrTypeNotFound.cs" />
    <Compile Include="Bugs\when_querying_cases_by_name_in_danish.cs" />
    <Compile Include="Bugs\WhereEntityIs.cs" />
    <Compile Include="Bugs\WhereUsingUnicodeTheTextEnteredShouldNotBeNormalized.cs" />
    <Compile Include="Bugs\WillNotFailSystemIfServerIsNotAvailableOnStartup.cs" />
    <Compile Include="Bugs\WillThrowIfQueryingForUnindexedField.cs" />
    <Compile Include="Bugs\CanStoreAndGetDateTimeOffset.cs" />
    <Compile Include="Bugs\WithPrivateProtectedSetter.cs" />
    <Compile Include="Bugs\Zhang\UseMaxForDateTimeTypeInReduce.cs" />
    <Compile Include="Bugs\Zhang\UseMaxForLongTypeInReduce.cs" />
    <Compile Include="ConcurrentPatching.cs" />
    <Compile Include="Conflicts\ConflictResolverTests.cs" />
    <Compile Include="ConnectionStrings.cs" />
    <Compile Include="Document\AsyncDocumentStoreServerTests.cs" />
    <Compile Include="Document\CasingIssue.cs" />
    <Compile Include="Document\ClientKeyGeneratorTests.cs" />
    <Compile Include="Document\Company.cs" />
    <Compile Include="Document\Contact.cs" />
    <Compile Include="Document\DocumentIdTests.cs" />
    <Compile Include="Document\DocumentStoreEmbeddedGranularTests.cs" />
    <Compile Include="Document\CustomDynamicClass.cs" />
    <Compile Include="Document\DocumentStoreEmbeddedTests.cs" />
    <Compile Include="Document\DocumentStoreServerGranularTests.cs" />
    <Compile Include="Document\DocumentStoreServerTests.cs" />
    <Compile Include="Document\DynamicDocuments.cs" />
    <Compile Include="Document\Game.cs" />
    <Compile Include="Document\Inheritance.cs" />
    <Compile Include="Document\TagCloud.cs" />
    <Compile Include="Document\TotalCountServerTest.cs" />
    <Compile Include="Document\WhenUsingMultipleUnshardedServers.cs" />
    <Compile Include="Document\ZoneCountResult.cs" />
    <Compile Include="Faceted\FacetedIndexLimit.cs" />
    <Compile Include="Faceted\FacetAdvancedAPI.cs" />
    <Compile Include="Bugs\IndexDefinitions.cs" />
    <Compile Include="Indexes\AnalyzerResolution.cs" />
    <Compile Include="Faceted\FacetedIndex.cs" />
    <Compile Include="Indexes\BoostingDuringIndexing.cs" />
    <Compile Include="Indexes\ComplexIndexOnNotAnalyzedField.cs" />
    <Compile Include="Indexes\CreateIndexesWithCasting.cs" />
    <Compile Include="Indexes\CustomAnalyzer.cs" />
    <Compile Include="Indexes\DynamicFieldIndexing.cs" />
    <Compile Include="Indexes\DynamicQueryMapping.cs" />
    <Compile Include="Indexes\ExpressionOperatorPrecedenceTest.cs" />
    <Compile Include="Indexes\IndexWithSubProperty.cs" />
    <Compile Include="Indexes\LinqIndexesFromClient.cs" />
    <Compile Include="Indexes\LuceneAnalyzerUtils.cs" />
    <Compile Include="Indexes\MapOnlyView.cs" />
    <Compile Include="Bugs\Indexing\CanMultiMapIndexNullableValueTypes.cs" />
    <Compile Include="Indexes\OldIndexRunWhileNewIndexesAreRunning.cs" />
    <Compile Include="Indexes\QueryingOnDefaultIndex.cs" />
    <Compile Include="Indexes\QueryingOnStaleIndexes.cs" />
    <Compile Include="Indexes\ReduceCanUseExtensionMethods.cs" />
    <Compile Include="Indexes\ShoppingCartEventsToShopingCart.cs" />
    <Compile Include="Indexes\UsingCustomLuceneAnalyzer.cs" />
    <Compile Include="Indexes\WithDecimalValue.cs" />
    <Compile Include="Linq\LongCount.cs" />
    <Compile Include="Json\CloningTests.cs" />
    <Compile Include="Json\JsonNetBugsTests.cs" />
    <Compile Include="Json\RavenJObjects.cs" />
    <Compile Include="Json\JsonUri.cs" />
    <Compile Include="Linq\Any.cs" />
    <Compile Include="Linq\DynamicQueriesWithStaticIndexes.cs" />
    <Compile Include="Linq\OrderBy.cs" />
    <Compile Include="Linq\RavenDB14.cs" />
    <Compile Include="Linq\User.cs" />
    <Compile Include="Linq\WhereClause.cs" />
    <Compile Include="Spatial\Afif.cs" />
    <Compile Include="Spatial\JamesCrowley.cs" />
    <Compile Include="Patching\AdvancedPatching.cs" />
    <Compile Include="Spatial\SpatialUnitTests.cs" />
    <Compile Include="Spatial\TwoLocations.cs" />
    <Compile Include="Notifications\NotificationOnWrongDatabase.cs" />
    <Compile Include="Notifications\ClientServer.cs" />
    <Compile Include="Notifications\Filtered.cs" />
    <Compile Include="Notifications\SecurityOAuth.cs" />
    <Compile Include="Notifications\Embedded.cs" />
    <Compile Include="Notifications\MultiTenant.cs" />
    <Compile Include="Notifications\Security_Windows.cs" />
    <Compile Include="Notifications\WithIIS.cs" />
    <Compile Include="Queries\CanQueryOnCustomClass.cs" />
    <Compile Include="Queries\CanQueryOnLargeXml.cs" />
    <Compile Include="Querying\UsingStronglyTypedDocumentQuery.cs" />
    <Compile Include="Security\OAuth\ApiKey.cs" />
    <Compile Include="Shard\ShardingFailure.cs" />
    <Compile Include="Spatial\WktConverterTests.cs" />
    <Compile Include="Spatial\WktSanitizerTests.cs" />
    <Compile Include="Storage\Bugs\GetReduceKeysAndTypesNotPagingProperly.cs" />
    <Compile Include="Storage\Lists.cs" />
    <Compile Include="Storage\Voron\AttachmentActionsStorageTests.cs" />
    <Compile Include="Storage\Voron\GeneralStorageActionsTests.cs" />
    <Compile Include="Storage\Voron\IndexingStorageActionsTests.cs" />
    <Compile Include="Storage\Voron\MappedResultsStorageActionsTests.cs" />
    <Compile Include="Storage\Voron\StalenessStorageActionsTests.cs" />
    <Compile Include="Storage\Voron\StorageIntegrationTests.cs" />
    <Compile Include="Storage\Voron\ListStorageActionsTests.cs" />
    <Compile Include="Storage\Voron\QueueStorageActionsTests.cs" />
    <Compile Include="Storage\Voron\TasksStorageActionsTests.cs" />
    <Compile Include="Storage\Voron\DocumentsStorageActionsTests.cs" />
    <Compile Include="Suggestions\SuggestionsUsingAnIndex.cs" />
    <Compile Include="Synchronization\ConcurrentJsonDocumentSortedListTests.cs" />
    <Compile Include="T1.cs" />
    <Compile Include="Spatial\BrainV.cs" />
    <Compile Include="Storage\Attachments.cs">
      <SubType>Code</SubType>
    </Compile>
    <Compile Include="Storage\DocEtag.cs">
      <SubType>Code</SubType>
    </Compile>
    <Compile Include="Storage\DocumentKeys.cs">
      <SubType>Code</SubType>
    </Compile>
    <Compile Include="Storage\Documents.cs">
      <SubType>Code</SubType>
    </Compile>
    <Compile Include="Storage\General.cs">
      <SubType>Code</SubType>
    </Compile>
    <Compile Include="Storage\Indexes.cs" />
    <Compile Include="Storage\MappedResults.cs" />
    <Compile Include="Storage\Queues.cs" />
    <Compile Include="Storage\Storage.cs" />
    <Compile Include="Storage\Tasks.cs" />
    <Compile Include="MultiGet\Bugs.cs" />
    <Compile Include="MultiGet\MultiGetBasic.cs" />
    <Compile Include="MultiGet\MultiGetCaching.cs" />
    <Compile Include="MultiGet\MultiGetMultiGet.cs" />
    <Compile Include="MultiGet\MultiGetMultiTenant.cs" />
    <Compile Include="MultiGet\MultiGetNonStaleResults.cs" />
    <Compile Include="MultiGet\MultiGetProfiling.cs" />
    <Compile Include="MultiGet\MultiGetQueries.cs" />
    <Compile Include="MultiGet\MultiGetSecurity.cs" />
    <Compile Include="NotModified\DocumentNotModified.cs" />
    <Compile Include="Patching\MetadataPatching.cs" />
    <Compile Include="Queries\Includes.cs" />
    <Compile Include="Queries\Intersection.cs" />
    <Compile Include="Queries\ParameterizedDynamicQuery.cs" />
    <Compile Include="Querying\IndexedUser.cs" />
    <Compile Include="Querying\SearchOperator.cs" />
    <Compile Include="Querying\UsingDocumentQuery.cs" />
    <Compile Include="Querying\UsingDynamicQueryWithLocalServer.cs" />
    <Compile Include="Querying\UsingDynamicQueryWithRemoteServer.cs" />
    <Compile Include="Security\OAuth\AccessTokenAuthentication.cs" />
    <Compile Include="Security\OAuth\HttpWebRequestExtensions.cs" />
    <Compile Include="Shard\Async\RoundRobinSharding.cs" />
    <Compile Include="Shard\Async\SimpleSharding.cs" />
    <Compile Include="Shard\Async\WhenUsingParallelAccessStrategy.cs" />
    <Compile Include="Shard\Async\WhenUsingShardedServers.cs" />
    <Compile Include="Shard\BlogModel\Blog.cs" />
    <Compile Include="Shard\BlogModel\BlogShardResolutionStrategy.cs" />
    <Compile Include="Shard\BlogModel\CanMapReduce.cs" />
    <Compile Include="Shard\BlogModel\CanQueryOnlyUsers.cs" />
    <Compile Include="Shard\BlogModel\CanQueryOnlyPosts.cs" />
    <Compile Include="Shard\BlogModel\SupportLazyOperations.cs" />
    <Compile Include="Shard\BlogModel\Post.cs" />
    <Compile Include="Shard\BlogModel\ShardedDocumentSessionIsWorking.cs" />
    <Compile Include="Shard\BlogModel\ShardedDocumentStoreTest.cs" />
    <Compile Include="Shard\BlogModel\ShardingScenario.cs" />
    <Compile Include="Shard\BlogModel\User.cs" />
    <Compile Include="Shard\RoundRobinSharding.cs" />
    <Compile Include="Shard\SimpleSharding.cs" />
    <Compile Include="Shard\WhenUsingParallelAccessStrategy.cs" />
    <Compile Include="Shard\WhenUsingShardedServers.cs" />
    <Compile Include="Some.cs" />
    <Compile Include="Spatial\Event.cs" />
    <Compile Include="Spatial\SpatialIndexTest.cs" />
    <Compile Include="Indexes\Statistics.cs" />
    <Compile Include="Indexes\UsingQueryBuilder.cs" />
    <Compile Include="Linq\UsingRavenQueryProvider.cs" />
    <Compile Include="Linq\LinqTransformerCompilationTests.cs" />
    <Compile Include="Linq\PerformingQueries.cs" />
    <Compile Include="Linq\UsingWhereConditions.cs" />
    <Compile Include="Patching\ArrayPatching.cs">
      <SubType>Code</SubType>
    </Compile>
    <Compile Include="Patching\NestedPatching.cs">
      <SubType>Code</SubType>
    </Compile>
    <Compile Include="Patching\SimplePatchApplication.cs">
      <SubType>Code</SubType>
    </Compile>
    <Compile Include="Spatial\SpatialIndexTestHelper.cs" />
    <Compile Include="Spatial\SpatialSearch.cs" />
    <Compile Include="Storage\BackupRestore.cs" />
    <Compile Include="Storage\CreateUpdateDeleteDocuments.cs" />
    <Compile Include="Storage\CreateIndexes.cs" />
    <Compile Include="Storage\DeleteIndexes.cs">
      <SubType>Code</SubType>
    </Compile>
    <Compile Include="Indexes\DocumentsToIndex.cs" />
    <Compile Include="Storage\GeneralStorage.cs" />
    <Compile Include="Storage\IncrementalBackupRestore.cs" />
    <Compile Include="Storage\IndexStaleViaEtags.cs" />
    <Compile Include="Storage\ReduceStaleness.cs" />
    <Compile Include="Storage\SimilarIndexNames.cs" />
    <Compile Include="Stress\BigDoc.cs" />
    <Compile Include="Suggestions\SuggestionsLazy.cs" />
    <Compile Include="Suggestions\Suggestions.cs" />
    <Compile Include="Suggestions\SuggestionsHelper.cs" />
    <Compile Include="Track\AsyncProjectionShouldWork.cs" />
    <Compile Include="Track\RavenDB053.cs" />
    <Compile Include="Track\RavenDB17.cs" />
    <Compile Include="Triggers\AttachmentDeleteTrigger.cs" />
    <Compile Include="Triggers\AttachmentReadTrigger.cs" />
    <Compile Include="Triggers\AttachmentPutTriggers.cs" />
    <Compile Include="Triggers\AuditAttachmentPutTrigger.cs" />
    <Compile Include="Triggers\AuditPutTrigger.cs" />
    <Compile Include="Triggers\Bugs\AuditContext.cs" />
    <Compile Include="Triggers\Bugs\AuditTrigger.cs" />
    <Compile Include="Triggers\Bugs\ModifyingMetadataFromTrigger.cs" />
    <Compile Include="Triggers\Bugs\Person.cs" />
    <Compile Include="Triggers\CascadeDeleteTrigger.cs" />
    <Compile Include="Triggers\DeleteTriggers.cs" />
    <Compile Include="Triggers\IndexToDataTable.cs" />
    <Compile Include="Triggers\IndexTriggers.cs" />
    <Compile Include="Triggers\PutTriggers.cs" />
    <Compile Include="Triggers\ReadTriggers.cs" />
    <Compile Include="Triggers\RefuseBigAttachmentPutTrigger.cs" />
    <Compile Include="Triggers\VetoCapitalNamesPutTrigger.cs" />
    <Compile Include="Utils\DictionaryComparer.cs" />
    <Compile Include="Utils\RavenInternalTestUtil.cs" />
    <Compile Include="Utils\SettingsDat.cs" />
    <Compile Include="Utils\SortedEtagsListTests.cs" />
    <Compile Include="Util\ReflectionUtilTest.cs" />
    <Compile Include="Util\WildcardMatching.cs" />
    <Compile Include="Views\MapReduce.cs" />
    <Compile Include="Views\MapReduce_IndependentSteps.cs" />
    <Compile Include="Views\ViewCompilation.cs" />
    <Compile Include="Views\ViewStorage.cs" />
    <Compile Include="WithNLog.cs" />
  </ItemGroup>
  <ItemGroup>
    <BootstrapperPackage Include="Microsoft.Net.Client.3.5">
      <Visible>False</Visible>
      <ProductName>.NET Framework 3.5 SP1 Client Profile</ProductName>
      <Install>false</Install>
    </BootstrapperPackage>
    <BootstrapperPackage Include="Microsoft.Net.Framework.3.5.SP1">
      <Visible>False</Visible>
      <ProductName>.NET Framework 3.5 SP1</ProductName>
      <Install>true</Install>
    </BootstrapperPackage>
    <BootstrapperPackage Include="Microsoft.Windows.Installer.3.1">
      <Visible>False</Visible>
      <ProductName>Windows Installer 3.1</ProductName>
      <Install>true</Install>
    </BootstrapperPackage>
  </ItemGroup>
  <ItemGroup>
    <ProjectReference Include="..\Raven.Abstractions\Raven.Abstractions.csproj">
      <Project>{41ac479e-1eb2-4d23-aaf2-e4c8df1bc2ba}</Project>
      <Name>Raven.Abstractions</Name>
    </ProjectReference>
    <ProjectReference Include="..\Raven.Backup\Raven.Backup.csproj">
      <Project>{dbb6561c-6264-430d-8f3c-e11c6268981e}</Project>
      <Name>Raven.Backup</Name>
    </ProjectReference>
    <ProjectReference Include="..\Raven.Client.Lightweight\Raven.Client.Lightweight.csproj">
      <Project>{4E087ECB-E7CA-4891-AC3C-3C76702715B6}</Project>
      <Name>Raven.Client.Lightweight</Name>
    </ProjectReference>
    <ProjectReference Include="..\Raven.Database\Raven.Database.csproj">
      <Project>{212823cd-25e1-41ac-92d1-d6df4d53fc85}</Project>
      <Name>Raven.Database</Name>
    </ProjectReference>
    <ProjectReference Include="..\Raven.Server\Raven.Server.csproj">
      <Project>{3b90eb20-aea3-4972-8219-936f1a62768c}</Project>
      <Name>Raven.Server</Name>
    </ProjectReference>
    <ProjectReference Include="..\Raven.Smuggler\Raven.Smuggler.csproj">
      <Project>{3E6401AC-3E33-4B61-A460-49953654A207}</Project>
      <Name>Raven.Smuggler</Name>
    </ProjectReference>
    <ProjectReference Include="..\Raven.Tests.Common\Raven.Tests.Common.csproj">
      <Project>{381234cc-8aa7-41ff-8cad-22330e15f993}</Project>
      <Name>Raven.Tests.Common</Name>
    </ProjectReference>
    <ProjectReference Include="..\Raven.Tests.Helpers\Raven.Tests.Helpers.csproj">
      <Project>{1B88473F-743B-4F6B-8E5E-97BB816E6C68}</Project>
      <Name>Raven.Tests.Helpers</Name>
    </ProjectReference>
    <ProjectReference Include="..\Raven.Voron\Voron\Voron.csproj">
      <Project>{ff83c7c2-bc7b-4dcc-a782-49ef9bbd9390}</Project>
      <Name>Voron</Name>
    </ProjectReference>
  </ItemGroup>
  <ItemGroup>
    <None Include="..\Raven.Database\RavenDB.snk">
      <Link>RavenDB.snk</Link>
    </None>
    <None Include="App.config">
      <SubType>Designer</SubType>
      <CopyToOutputDirectory>Always</CopyToOutputDirectory>
    </None>
    <EmbeddedResource Include="DefaultLogging.config" />
    <None Include="packages.config">
      <SubType>Designer</SubType>
    </None>
    <EmbeddedResource Include="Patching\failingdump11.ravendump" />
  </ItemGroup>
  <ItemGroup>
    <Folder Include="Issues\" />
    <Folder Include="MailingList\" />
  </ItemGroup>
  <ItemGroup>
    <Service Include="{82A7F48D-3B50-4B1E-B82E-3ADA8210C358}" />
  </ItemGroup>
  <ItemGroup>
    <Service Include="{82A7F48D-3B50-4B1E-B82E-3ADA8210C358}" />
  </ItemGroup>
  <Import Project="$(MSBuildToolsPath)\Microsoft.CSharp.targets" Condition="'$(TasksTargetsImported)' == ''" />
  <Import Project="$(MSBuildProjectDirectory)\..\Tools\StyleCop\StyleCop.Targets" Condition="'$(TasksTargetsImported)' == ''" />
  <Import Project="$(SolutionDir)\.nuget\nuget.targets" Condition="'$(TasksTargetsImported)' == ''" />
  <PropertyGroup>
    <PreBuildEvent>
    </PreBuildEvent>
  </PropertyGroup>
  <PropertyGroup>
    <PostBuildEvent>
    </PostBuildEvent>
  </PropertyGroup>
  <!-- To modify your build process, add your task inside one of the targets below and uncomment it. 
       Other similar extension points exist, see Microsoft.Common.targets.
  <Target Name="BeforeBuild">
  </Target>
  <Target Name="AfterBuild">
  </Target>
  -->
  <Import Project="..\Imports\Tasks.targets" Condition="'$(TasksTargetsImported)' == ''" />
</Project><|MERGE_RESOLUTION|>--- conflicted
+++ resolved
@@ -256,8 +256,6 @@
     <Compile Include="Bugs\SyncAsync.cs" />
     <Compile Include="Bugs\TransformationsUnitTest.cs" />
     <Compile Include="Faceted\LazyFacets.cs" />
-<<<<<<< HEAD
-=======
     <Compile Include="Issues\GermanUmlauts.cs" />
     <Compile Include="Issues\IndexationTests.cs" />
     <Compile Include="Issues\RavenDB2537.cs" />
@@ -276,7 +274,6 @@
     <Compile Include="Issues\RavenDB1508.cs" />
     <Compile Include="Issues\RavenDB1519.cs" />
     <Compile Include="Issues\RavenDB_1280_ReOpen.cs" />
->>>>>>> 30ae5f8e
     <Compile Include="Bugs\LoDash.cs" />
     <Compile Include="Bugs\Errors\QueryIssues.cs" />
     <Compile Include="Bugs\Facets\FacetErrors.cs" />
