--- conflicted
+++ resolved
@@ -329,10 +329,7 @@
     <Compile Include="Issues\RavenDB_1302.cs" />
     <Compile Include="Issues\RavenDB_1289.cs" />
     <Compile Include="Issues\RaveDB-1279.cs" />
-<<<<<<< HEAD
-=======
     <Compile Include="Issues\RavenDB_1411.cs" />
->>>>>>> aae9081a
     <Compile Include="Issues\RavenDB_1466.cs" />
     <Compile Include="Issues\RavenDB_1305.cs" />
     <Compile Include="Issues\RavenDB_1443 .cs" />
