--- conflicted
+++ resolved
@@ -102,13 +102,9 @@
 
 				// Create index
 				new Wod_Search().Execute(store);
-<<<<<<< HEAD
 				WaitForIndexing(store);
-=======
-
                 WaitForIndexing(store);
 
->>>>>>> d7c956d8
 				for (int i = 1; i <= 5; i++)
 				{
 					using (var session = store.OpenSession())
