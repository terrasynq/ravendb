//-----------------------------------------------------------------------
// <copyright file="OverwriteDocuments.cs" company="Hibernating Rhinos LTD">
//     Copyright (c) Hibernating Rhinos LTD. All rights reserved.
// </copyright>
//-----------------------------------------------------------------------
using System;
using System.Linq;
using Raven.Abstractions.Exceptions;
using Raven.Client;
using Raven.Client.Embedded;
using Raven.Client.Indexes;
using Raven.Database.Extensions;
using Xunit;

namespace Raven.Tests.Bugs
{
	public class OverwriteDocuments : IDisposable
	{
		private readonly IDocumentStore documentStore;

		public OverwriteDocuments()
		{
			documentStore = new EmbeddableDocumentStore
			                	{
			                		Configuration =
			                			{
			                				DataDirectory = "HiLoData"
			                			}
			                	}.Initialize();

			documentStore.DatabaseCommands.PutIndex("Foo/Something", new IndexDefinitionBuilder<Foo>
<<<<<<< HEAD
			                                                         	{
			                                                         		Map = docs => from doc in docs select new {doc.Something}
			                                                         	});
=======
			{
				Map = docs => from doc in docs select new {doc.Something}
			});
>>>>>>> ba759e34
		}

		[Fact]
		public void WillThrowWhenOptimisticConcurrencyIsOn()
		{
			using (var session = documentStore.OpenSession()) {
				var foo = new Foo { Id = "foos/1", Something = "something1" };
				session.Store(foo);
				session.SaveChanges();
			}

			using (var session = documentStore.OpenSession())
			{
				session.Advanced.UseOptimisticConcurrency = true;
				var foo = new Foo { Id = "foos/1", Something = "something1" };
				session.Store(foo);
				Assert.Throws<ConcurrencyException>(() => session.SaveChanges());
			}
		}

		[Fact]
		public void WillOverwriteDocWhenOptimisticConcurrencyIsOff()
		{
			using (var session = documentStore.OpenSession())
			{
				var foo = new Foo { Id = "foos/1", Something = "something1" };
				session.Store(foo);
				session.SaveChanges();
			}

			using (var session = documentStore.OpenSession())
			{
				var foo = new Foo { Id = "foos/1", Something = "something1" };
				session.Store(foo);
				session.SaveChanges();
			}
		}

		private class Foo
		{
			public string Id { get; set; }
			public string Something { get; set; }
		}

		public void Dispose()
		{
<<<<<<< HEAD
			documentStore.Dispose();
=======
			if (documentStore != null)
				documentStore.Dispose();
>>>>>>> ba759e34
			IOExtensions.DeleteDirectory("HiLoData");
		}
	}
}
<|MERGE_RESOLUTION|>--- conflicted
+++ resolved
@@ -1,96 +1,85 @@
-//-----------------------------------------------------------------------
-// <copyright file="OverwriteDocuments.cs" company="Hibernating Rhinos LTD">
-//     Copyright (c) Hibernating Rhinos LTD. All rights reserved.
-// </copyright>
-//-----------------------------------------------------------------------
-using System;
-using System.Linq;
-using Raven.Abstractions.Exceptions;
-using Raven.Client;
-using Raven.Client.Embedded;
-using Raven.Client.Indexes;
-using Raven.Database.Extensions;
-using Xunit;
-
-namespace Raven.Tests.Bugs
-{
-	public class OverwriteDocuments : IDisposable
-	{
-		private readonly IDocumentStore documentStore;
-
-		public OverwriteDocuments()
-		{
-			documentStore = new EmbeddableDocumentStore
-			                	{
-			                		Configuration =
-			                			{
-			                				DataDirectory = "HiLoData"
-			                			}
-			                	}.Initialize();
-
-			documentStore.DatabaseCommands.PutIndex("Foo/Something", new IndexDefinitionBuilder<Foo>
-<<<<<<< HEAD
-			                                                         	{
-			                                                         		Map = docs => from doc in docs select new {doc.Something}
-			                                                         	});
-=======
-			{
-				Map = docs => from doc in docs select new {doc.Something}
-			});
->>>>>>> ba759e34
-		}
-
-		[Fact]
-		public void WillThrowWhenOptimisticConcurrencyIsOn()
-		{
-			using (var session = documentStore.OpenSession()) {
-				var foo = new Foo { Id = "foos/1", Something = "something1" };
-				session.Store(foo);
-				session.SaveChanges();
-			}
-
-			using (var session = documentStore.OpenSession())
-			{
-				session.Advanced.UseOptimisticConcurrency = true;
-				var foo = new Foo { Id = "foos/1", Something = "something1" };
-				session.Store(foo);
-				Assert.Throws<ConcurrencyException>(() => session.SaveChanges());
-			}
-		}
-
-		[Fact]
-		public void WillOverwriteDocWhenOptimisticConcurrencyIsOff()
-		{
-			using (var session = documentStore.OpenSession())
-			{
-				var foo = new Foo { Id = "foos/1", Something = "something1" };
-				session.Store(foo);
-				session.SaveChanges();
-			}
-
-			using (var session = documentStore.OpenSession())
-			{
-				var foo = new Foo { Id = "foos/1", Something = "something1" };
-				session.Store(foo);
-				session.SaveChanges();
-			}
-		}
-
-		private class Foo
-		{
-			public string Id { get; set; }
-			public string Something { get; set; }
-		}
-
-		public void Dispose()
-		{
-<<<<<<< HEAD
-			documentStore.Dispose();
-=======
-			if (documentStore != null)
-				documentStore.Dispose();
->>>>>>> ba759e34
-			IOExtensions.DeleteDirectory("HiLoData");
-		}
-	}
-}
+//-----------------------------------------------------------------------
+// <copyright file="OverwriteDocuments.cs" company="Hibernating Rhinos LTD">
+//     Copyright (c) Hibernating Rhinos LTD. All rights reserved.
+// </copyright>
+//-----------------------------------------------------------------------
+using System;
+using System.Linq;
+using Raven.Abstractions.Exceptions;
+using Raven.Client;
+using Raven.Client.Embedded;
+using Raven.Client.Indexes;
+using Raven.Database.Extensions;
+using Xunit;
+
+namespace Raven.Tests.Bugs
+{
+	public class OverwriteDocuments : IDisposable
+	{
+		private readonly IDocumentStore documentStore;
+
+		public OverwriteDocuments()
+		{
+			documentStore = new EmbeddableDocumentStore
+			                	{
+			                		Configuration =
+			                			{
+			                				DataDirectory = "HiLoData"
+			                			}
+			                	}.Initialize();
+
+			documentStore.DatabaseCommands.PutIndex("Foo/Something", new IndexDefinitionBuilder<Foo>
+			{
+				Map = docs => from doc in docs select new {doc.Something}
+			});
+		}
+
+		[Fact]
+		public void WillThrowWhenOptimisticConcurrencyIsOn()
+		{
+			using (var session = documentStore.OpenSession()) {
+				var foo = new Foo { Id = "foos/1", Something = "something1" };
+				session.Store(foo);
+				session.SaveChanges();
+			}
+
+			using (var session = documentStore.OpenSession())
+			{
+				session.Advanced.UseOptimisticConcurrency = true;
+				var foo = new Foo { Id = "foos/1", Something = "something1" };
+				session.Store(foo);
+				Assert.Throws<ConcurrencyException>(() => session.SaveChanges());
+			}
+		}
+
+		[Fact]
+		public void WillOverwriteDocWhenOptimisticConcurrencyIsOff()
+		{
+			using (var session = documentStore.OpenSession())
+			{
+				var foo = new Foo { Id = "foos/1", Something = "something1" };
+				session.Store(foo);
+				session.SaveChanges();
+			}
+
+			using (var session = documentStore.OpenSession())
+			{
+				var foo = new Foo { Id = "foos/1", Something = "something1" };
+				session.Store(foo);
+				session.SaveChanges();
+			}
+		}
+
+		private class Foo
+		{
+			public string Id { get; set; }
+			public string Something { get; set; }
+		}
+
+		public void Dispose()
+		{
+			documentStore.Dispose();
+			IOExtensions.DeleteDirectory("HiLoData");
+		}
+	}
+}