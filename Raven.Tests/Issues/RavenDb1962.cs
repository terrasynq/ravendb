--- conflicted
+++ resolved
@@ -10,79 +10,6 @@
 
 namespace Raven.Tests.Issues
 {
-<<<<<<< HEAD
-	public class RavenDb1962 : RavenTest
-	{
-		private const int Cntr = 5;
-
-		[Fact]
-		public async Task CanExecuteLazyLoadsInAsyncSession()
-		{
-			using (var store = NewRemoteDocumentStore())
-			{
-				using (var session = store.OpenAsyncSession())
-				{
-					await StoreDataAsync(store, session);
-
-					var userFetchTasks = LazyLoadAsync(store, session);
-					var i = 1;
-					foreach (var lazy in userFetchTasks)
-					{
-						var user = await lazy.Value;
-						Assert.Equal(user.Name, "Test User #" + i);
-						i++;
-					}
-				}
-			}
-		}
-
-		[Fact]
-		public async Task CanExecuteLazyLoadsInAsyncSession_CheckSingleCall()
-		{
-			using (var store = NewRemoteDocumentStore())
-			{
-				using (var session = store.OpenAsyncSession())
-				{
-					await StoreDataAsync(store, session);
-				}
-
-				using (var session = store.OpenAsyncSession())
-				{
-					
-					LazyLoadAsync(store, session);
-
-					var requestTimes = await session.Advanced.Eagerly.ExecuteAllPendingLazyOperationsAsync();
-					Assert.Equal(1, session.Advanced.NumberOfRequests); 
-					Assert.NotNull(requestTimes.TotalClientDuration);
-					Assert.NotNull(requestTimes.TotalServerDuration);
-					Assert.Equal(Cntr, requestTimes.DurationBreakdown.Count);
-				}
-			}
-		}
-
-
-		public async Task StoreDataAsync(DocumentStore store, IAsyncDocumentSession session)
-		{
-			for (var i = 1; i <= Cntr; i++)
-			{
-				await session.StoreAsync(new User {Name = "Test User #" + i}, "users/" + i);
-			}
-			await session.SaveChangesAsync();
-		}
-
-		public List<Lazy<Task<User>>> LazyLoadAsync(DocumentStore store, IAsyncDocumentSession session)
-		{
-			var listTasks = new List<Lazy<Task<User>>>();
-			for (var i = 1; i <= Cntr; i++)
-			{
-				var userFetchTask = session.Advanced.Lazily.LoadAsync<User>("users/" + i);
-
-				listTasks.Add(userFetchTask);
-			}
-			return listTasks;
-		}
-	}
-=======
     public class RavenDb1962 : RavenTest
     {
         private const int Cntr = 5;
@@ -94,23 +21,20 @@
             {
                 using (var session = store.OpenAsyncSession())
                 {
-
                     await StoreDataAsync(store, session);
 
                     var userFetchTasks = LazyLoadAsync(store, session);
-                    int i = 1;
+					var i = 1;
                     foreach (var lazy in userFetchTasks)
                     {
                         var user = await lazy.Value;
                         Assert.Equal(user.Name, "Test User #" + i);
                         i++;
                     }
-
                 }
-
             }
         }
- 
+
         [Fact]
         public async Task CanExecuteLazyLoadsInAsyncSession_CheckSingleCall()
         {
@@ -118,33 +42,20 @@
             {
                 using (var session = store.OpenAsyncSession())
                 {
-
-                    await StoreDataAsync(store, session);
+                   await StoreDataAsync(store, session);
                 }
                 using (var session = store.OpenAsyncSession())
                 {
-                   var userFetchTasks = LazyLoadAsync(store, session);
 
+					LazyLoadAsync(store, session);
 
                     var requestTimes = await session.Advanced.Eagerly.ExecuteAllPendingLazyOperationsAsync();
+					Assert.Equal(1, session.Advanced.NumberOfRequests); 
                     Assert.NotNull(requestTimes.TotalClientDuration);
                     Assert.NotNull(requestTimes.TotalServerDuration);
                     Assert.Equal(Cntr, requestTimes.DurationBreakdown.Count);
                 }
-
-                using (var ses = store.OpenSession())
-                {
-                    var queryRes = ses.Query<User>().Where(x => x.Name.StartsWith("T")).ToList();
-                    int i = 1;
-                    foreach (var res in queryRes)
-                    {
-
-                        Assert.Equal(res.Name, "Test User #" + i);
-                        i++;
-                    }
                 }
-
-            }
         }
         [Fact]
         public async Task CanExecuteLazyQueriesInAsyncSession()
@@ -180,27 +91,23 @@
 
         public async Task StoreDataAsync(DocumentStore store, IAsyncDocumentSession session)
         {
-           for (int i = 1; i <= Cntr; i++)
+			for (var i = 1; i <= Cntr; i++)
            {
-               await session.StoreAsync(new User { Name = "Test User #" + i }, "users/" + i);
+				await session.StoreAsync(new User {Name = "Test User #" + i}, "users/" + i);
            }
             await session.SaveChangesAsync();
-
         }
 
         public List<Lazy<Task<User>>> LazyLoadAsync(DocumentStore store, IAsyncDocumentSession session)
         {
             var listTasks = new List<Lazy<Task<User>>>();
-            for (int i = 1; i <= Cntr; i++)
+			for (var i = 1; i <= Cntr; i++)
             {
                 var userFetchTask = session.Advanced.Lazily.LoadAsync<User>("users/" + i);
 
                 listTasks.Add(userFetchTask);
              }
             return listTasks;
-
        }
-       
     }
->>>>>>> 6b861537
 }