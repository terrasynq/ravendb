﻿<?xml version="1.0" encoding="utf-8"?>
<Project ToolsVersion="4.0" DefaultTargets="Build" xmlns="http://schemas.microsoft.com/developer/msbuild/2003">
  <PropertyGroup>
    <Configuration Condition=" '$(Configuration)' == '' ">Debug</Configuration>
    <Platform Condition=" '$(Platform)' == '' ">AnyCPU</Platform>
    <ProjectGuid>{68BC3141-C2EF-487A-B4A6-A0AD7E754FB1}</ProjectGuid>
    <OutputType>Exe</OutputType>
    <AppDesignerFolder>Properties</AppDesignerFolder>
    <RootNamespace>Raven.Tryouts</RootNamespace>
    <AssemblyName>Raven.Tryouts</AssemblyName>
    <TargetFrameworkVersion>v4.5</TargetFrameworkVersion>
    <FileAlignment>512</FileAlignment>
    <FileUpgradeFlags>
    </FileUpgradeFlags>
    <OldToolsVersion>3.5</OldToolsVersion>
    <UpgradeBackupLocation />
    <PublishUrl>publish\</PublishUrl>
    <Install>true</Install>
    <InstallFrom>Disk</InstallFrom>
    <UpdateEnabled>false</UpdateEnabled>
    <UpdateMode>Foreground</UpdateMode>
    <UpdateInterval>7</UpdateInterval>
    <UpdateIntervalUnits>Days</UpdateIntervalUnits>
    <UpdatePeriodically>false</UpdatePeriodically>
    <UpdateRequired>false</UpdateRequired>
    <MapFileExtensions>true</MapFileExtensions>
    <ApplicationRevision>0</ApplicationRevision>
    <ApplicationVersion>1.0.0.%2a</ApplicationVersion>
    <IsWebBootstrapper>false</IsWebBootstrapper>
    <UseApplicationTrust>false</UseApplicationTrust>
    <BootstrapperEnabled>true</BootstrapperEnabled>
    <TargetFrameworkProfile />
    <SolutionDir Condition="$(SolutionDir) == '' Or $(SolutionDir) == '*Undefined*'">..\</SolutionDir>
    <RestorePackages>true</RestorePackages>
  </PropertyGroup>
  <PropertyGroup Condition=" '$(Configuration)|$(Platform)' == 'Debug|AnyCPU' ">
    <DebugSymbols>true</DebugSymbols>
    <DebugType>full</DebugType>
    <Optimize>false</Optimize>
    <OutputPath>bin\Debug\</OutputPath>
    <DefineConstants>TRACE;DEBUG;LUCENENET_350</DefineConstants>
    <ErrorReport>prompt</ErrorReport>
    <WarningLevel>4</WarningLevel>
    <CodeAnalysisRuleSet>AllRules.ruleset</CodeAnalysisRuleSet>
    <PlatformTarget>x64</PlatformTarget>
    <Prefer32Bit>false</Prefer32Bit>
    <AllowUnsafeBlocks>true</AllowUnsafeBlocks>
    <NoWarn>618</NoWarn>
  </PropertyGroup>
  <PropertyGroup Condition=" '$(Configuration)|$(Platform)' == 'Release|AnyCPU' ">
    <DebugType>pdbonly</DebugType>
    <Optimize>true</Optimize>
    <OutputPath>bin\Release\</OutputPath>
    <DefineConstants>TRACE</DefineConstants>
    <ErrorReport>prompt</ErrorReport>
    <WarningLevel>4</WarningLevel>
    <CodeAnalysisRuleSet>AllRules.ruleset</CodeAnalysisRuleSet>
    <StyleCopTreatErrorsAsWarnings>false</StyleCopTreatErrorsAsWarnings>
    <Prefer32Bit>false</Prefer32Bit>
    <NoWarn>618</NoWarn>
    <PlatformTarget>x64</PlatformTarget>
  </PropertyGroup>
  <PropertyGroup>
    <SignAssembly>true</SignAssembly>
  </PropertyGroup>
  <PropertyGroup>
    <AssemblyOriginatorKeyFile>..\Raven.Database\RavenDB.snk</AssemblyOriginatorKeyFile>
  </PropertyGroup>
  <PropertyGroup>
    <StartupObject>Raven.Tryouts.Program</StartupObject>
  </PropertyGroup>
  <PropertyGroup Condition="'$(Configuration)|$(Platform)' == 'Profiling|AnyCPU'">
    <OutputPath>bin\Profiling\</OutputPath>
    <DefineConstants>TRACE</DefineConstants>
    <Optimize>true</Optimize>
    <DebugType>pdbonly</DebugType>
    <PlatformTarget>AnyCPU</PlatformTarget>
    <ErrorReport>prompt</ErrorReport>
    <Prefer32Bit>false</Prefer32Bit>
    <CodeAnalysisRuleSet>AllRules.ruleset</CodeAnalysisRuleSet>
    <WarningLevel>4</WarningLevel>
    <NoWarn>618</NoWarn>
  </PropertyGroup>
  <ItemGroup>
<<<<<<< HEAD
    <Reference Include="ICSharpCode.NRefactory, Version=5.0.0.0, Culture=neutral, PublicKeyToken=d4bfe873e7598c49, processorArchitecture=MSIL">
      <HintPath>..\packages\ICSharpCode.NRefactory.5.3.0\lib\Net40\ICSharpCode.NRefactory.dll</HintPath>
      <Private>True</Private>
    </Reference>
    <Reference Include="ICSharpCode.NRefactory.CSharp, Version=5.0.0.0, Culture=neutral, PublicKeyToken=d4bfe873e7598c49, processorArchitecture=MSIL">
      <HintPath>..\packages\ICSharpCode.NRefactory.5.3.0\lib\Net40\ICSharpCode.NRefactory.CSharp.dll</HintPath>
      <Private>True</Private>
		</Reference>
	  </Reference>
    <Reference Include="Esent.Interop, Version=1.7.0.0, Culture=neutral, PublicKeyToken=8dd49bbdae3f61af, processorArchitecture=MSIL">
      <SpecificVersion>False</SpecificVersion>
      <HintPath>..\SharedLibs\Esent.Interop.dll</HintPath>
    </Reference>
    <Reference Include="GeoAPI, Version=1.7.4693.18483, Culture=neutral, PublicKeyToken=a1a0da7def465678, processorArchitecture=MSIL">
      <SpecificVersion>False</SpecificVersion>
      <HintPath>..\SharedLibs\GeoAPI.dll</HintPath>
    </Reference>
    <Reference Include="Jint, Version=2.1.0.0, Culture=neutral, PublicKeyToken=2e92ba9c8d81157f, processorArchitecture=MSIL">
      <SpecificVersion>False</SpecificVersion>
      <HintPath>..\SharedLibs\Jint.dll</HintPath>
    </Reference>
    <Reference Include="Lucene.Net, Version=2.3.2.1, Culture=neutral, processorArchitecture=MSIL">
      <SpecificVersion>False</SpecificVersion>
      <HintPath>..\SharedLibs\Lucene.Net.dll</HintPath>
    </Reference>
    <Reference Include="Lucene.Net.Contrib.Spatial.NTS, Version=3.0.3.0, Culture=neutral, PublicKeyToken=85089178b9ac3181, processorArchitecture=MSIL">
      <SpecificVersion>False</SpecificVersion>
      <HintPath>..\SharedLibs\Lucene.Net.Contrib.Spatial.NTS.dll</HintPath>
    </Reference>
    <Reference Include="metrics, Version=1.0.0.0, Culture=neutral, PublicKeyToken=ca6c6ef570198eba, processorArchitecture=MSIL">
      <SpecificVersion>False</SpecificVersion>
      <HintPath>..\SharedLibs\metrics.dll</HintPath>
    </Reference>
=======
>>>>>>> a5dc5bbc
    <Reference Include="Microsoft.CSharp" />
    <Reference Include="Jint">
      <HintPath>..\SharedLibs\Jint.dll</HintPath>
    </Reference>
    <Reference Include="Microsoft.Owin.Host.HttpListener, Version=3.0.1.0, Culture=neutral, PublicKeyToken=31bf3856ad364e35, processorArchitecture=MSIL">
      <HintPath>..\packages\Microsoft.Owin.Host.HttpListener.3.0.1\lib\net45\Microsoft.Owin.Host.HttpListener.dll</HintPath>
      <Private>True</Private>
    </Reference>
    <Reference Include="NLog">
      <HintPath>..\packages\NLog.4.1.0\lib\net45\NLog.dll</HintPath>
      <Private>True</Private>
    </Reference>
    <Reference Include="System" />
  </ItemGroup>
  <ItemGroup>
    <Compile Include="..\CommonAssemblyInfo.cs">
      <Link>Properties\CommonAssemblyInfo.cs</Link>
    </Compile>
  </ItemGroup>
  <ItemGroup>
    <BootstrapperPackage Include="Microsoft.Net.Client.3.5">
      <Visible>False</Visible>
      <ProductName>.NET Framework 3.5 SP1 Client Profile</ProductName>
      <Install>false</Install>
    </BootstrapperPackage>
    <BootstrapperPackage Include="Microsoft.Net.Framework.3.5.SP1">
      <Visible>False</Visible>
      <ProductName>.NET Framework 3.5 SP1</ProductName>
      <Install>true</Install>
    </BootstrapperPackage>
    <BootstrapperPackage Include="Microsoft.Windows.Installer.3.1">
      <Visible>False</Visible>
      <ProductName>Windows Installer 3.1</ProductName>
      <Install>true</Install>
    </BootstrapperPackage>
  </ItemGroup>
  <ItemGroup>
    <None Include="app.config" />
    <None Include="NLog.config">
      <SubType>Designer</SubType>
      <CopyToOutputDirectory>Always</CopyToOutputDirectory>
    </None>
    <None Include="packages.config" />
  </ItemGroup>
  <ItemGroup>
    <Compile Include="Program.cs" />
  </ItemGroup>
  <ItemGroup>
    <ProjectReference Include="..\Raven.Abstractions\Raven.Abstractions.csproj">
      <Project>{41ac479e-1eb2-4d23-aaf2-e4c8df1bc2ba}</Project>
      <Name>Raven.Abstractions</Name>
    </ProjectReference>
    <ProjectReference Include="..\Raven.Client.Lightweight\Raven.Client.Lightweight.csproj">
      <Project>{4E087ECB-E7CA-4891-AC3C-3C76702715B6}</Project>
      <Name>Raven.Client.Lightweight</Name>
    </ProjectReference>
<<<<<<< HEAD
    <ProjectReference Include="..\Raven.Tests.Common\Raven.Tests.Common.csproj">
      <Project>{381234CC-8AA7-41FF-8CAD-22330E15F993}</Project>
      <Name>Raven.Tests.Common</Name>
=======
    <ProjectReference Include="..\Raven.Database\Raven.Database.csproj">
      <Project>{212823cd-25e1-41ac-92d1-d6df4d53fc85}</Project>
      <Name>Raven.Database</Name>
    </ProjectReference>
    <ProjectReference Include="..\Raven.Tests.FileSystem\Raven.Tests.FileSystem.csproj">
      <Project>{01CA67F3-1E46-455C-8713-86FCCF2EFBC7}</Project>
      <Name>Raven.Tests.FileSystem</Name>
>>>>>>> a5dc5bbc
    </ProjectReference>
    <ProjectReference Include="..\Raven.Tests.Helpers\Raven.Tests.Helpers.csproj">
      <Project>{14F2D508-8E06-407B-9451-97E99538E26B}</Project>
      <Name>Raven.Tests.Helpers</Name>
    </ProjectReference>
<<<<<<< HEAD
    <ProjectReference Include="..\Raven.Tests\Raven.Tests.csproj">
      <Project>{267AC60C-751E-42E9-AA18-66035DEFF63A}</Project>
      <Name>Raven.Tests</Name>
    </ProjectReference>
=======
>>>>>>> a5dc5bbc
  </ItemGroup>
  <Import Project="$(MSBuildToolsPath)\Microsoft.CSharp.targets" Condition="'$(TasksTargetsImported)' == ''" />
  <!--<Import Project="$(MSBuildProjectDirectory)\..\Tools\StyleCop\StyleCop.Targets" Condition="'$(TasksTargetsImported)' == ''" />-->
  <Import Project="$(SolutionDir)\.nuget\NuGet.targets" Condition="'$(TasksTargetsImported)' == ''" />
  <!-- To modify your build process, add your task inside one of the targets below and uncomment it. 
       Other similar extension points exist, see Microsoft.Common.targets.
  <Target Name="BeforeBuild">
  </Target>
  <Target Name="AfterBuild">
  </Target>
  -->
  <Import Project="..\Imports\Tasks.targets" Condition="'$(TasksTargetsImported)' == ''" />
</Project><|MERGE_RESOLUTION|>--- conflicted
+++ resolved
@@ -82,7 +82,6 @@
     <NoWarn>618</NoWarn>
   </PropertyGroup>
   <ItemGroup>
-<<<<<<< HEAD
     <Reference Include="ICSharpCode.NRefactory, Version=5.0.0.0, Culture=neutral, PublicKeyToken=d4bfe873e7598c49, processorArchitecture=MSIL">
       <HintPath>..\packages\ICSharpCode.NRefactory.5.3.0\lib\Net40\ICSharpCode.NRefactory.dll</HintPath>
       <Private>True</Private>
@@ -116,8 +115,6 @@
       <SpecificVersion>False</SpecificVersion>
       <HintPath>..\SharedLibs\metrics.dll</HintPath>
     </Reference>
-=======
->>>>>>> a5dc5bbc
     <Reference Include="Microsoft.CSharp" />
     <Reference Include="Jint">
       <HintPath>..\SharedLibs\Jint.dll</HintPath>
@@ -174,11 +171,9 @@
       <Project>{4E087ECB-E7CA-4891-AC3C-3C76702715B6}</Project>
       <Name>Raven.Client.Lightweight</Name>
     </ProjectReference>
-<<<<<<< HEAD
     <ProjectReference Include="..\Raven.Tests.Common\Raven.Tests.Common.csproj">
       <Project>{381234CC-8AA7-41FF-8CAD-22330E15F993}</Project>
       <Name>Raven.Tests.Common</Name>
-=======
     <ProjectReference Include="..\Raven.Database\Raven.Database.csproj">
       <Project>{212823cd-25e1-41ac-92d1-d6df4d53fc85}</Project>
       <Name>Raven.Database</Name>
@@ -186,19 +181,15 @@
     <ProjectReference Include="..\Raven.Tests.FileSystem\Raven.Tests.FileSystem.csproj">
       <Project>{01CA67F3-1E46-455C-8713-86FCCF2EFBC7}</Project>
       <Name>Raven.Tests.FileSystem</Name>
->>>>>>> a5dc5bbc
     </ProjectReference>
     <ProjectReference Include="..\Raven.Tests.Helpers\Raven.Tests.Helpers.csproj">
       <Project>{14F2D508-8E06-407B-9451-97E99538E26B}</Project>
       <Name>Raven.Tests.Helpers</Name>
     </ProjectReference>
-<<<<<<< HEAD
     <ProjectReference Include="..\Raven.Tests\Raven.Tests.csproj">
       <Project>{267AC60C-751E-42E9-AA18-66035DEFF63A}</Project>
       <Name>Raven.Tests</Name>
     </ProjectReference>
-=======
->>>>>>> a5dc5bbc
   </ItemGroup>
   <Import Project="$(MSBuildToolsPath)\Microsoft.CSharp.targets" Condition="'$(TasksTargetsImported)' == ''" />
   <!--<Import Project="$(MSBuildProjectDirectory)\..\Tools\StyleCop\StyleCop.Targets" Condition="'$(TasksTargetsImported)' == ''" />-->
