﻿using System;
<<<<<<< HEAD
using Raven.Tests.Core.Replication;

namespace Raven.Tryouts
{
	public class Program
	{
		private static void Main()
		{
			for (int i = 0; i < 1000; i++)
			{
				Console.WriteLine(i);
				using (var test = new IndexReplication())
				{
					test.Should_replicate_all_indexes_if_relevant_endpoint_is_hit();
				}
			}
		}
=======
using System.Collections.Generic;
using System.Diagnostics;
using System.IO;
using System.Linq;
using System.Threading;
using System.Threading.Tasks;
using System.Xml.Linq;
using Lucene.Net.Search;
using Microsoft.Isam.Esent.Interop;
using Raven.Abstractions.Data;
using Raven.Client;
using Raven.Client.Document;
using Raven.Client.Embedded;
using Raven.Client.FileSystem;
using Raven.Client.Indexes;
using Raven.Client.Shard;
using Raven.Json.Linq;
using Raven.Tests.Common;
using Raven.Tests.FileSystem;
using Raven.Tests.MailingList;
using Xunit;

namespace Raven.Tryouts
{
    public class Customer
    {
        public string Region;
        public string Id;
    }
>>>>>>> 7b05be79

    public class Invoice
    {
        public string Customer;
    }
	
    public class Program
    {
        private static void Main()
        {
            var shards = new Dictionary<string, IDocumentStore>
            {
                {"_", new DocumentStore {Url = "http://localhost:8080", DefaultDatabase = "Shop"}}, //existing data
                {"ME", new DocumentStore {Url = "http://localhost:8080", DefaultDatabase = "Shop_ME"}},
                {"US", new DocumentStore {Url = "http://localhost:8080", DefaultDatabase = "Shop_US"}},
            };

            var shardStrategy = new ShardStrategy(shards)
                .ShardingOn<Customer>(c => c.Region)
                .ShardingOn<Invoice>(i => i.Customer);

            var x = new ShardedDocumentStore(shardStrategy).Initialize();
            using (var s = x.OpenSession())
            {
                var customer = new Customer
                {
                    Region = "US"
                };
                s.Store(customer);
                s.Store(new Invoice
                {
                    Customer = customer.Id
                });
                s.SaveChanges();
            }
        }

    }
}<|MERGE_RESOLUTION|>--- conflicted
+++ resolved
@@ -1,23 +1,4 @@
 ﻿using System;
-<<<<<<< HEAD
-using Raven.Tests.Core.Replication;
-
-namespace Raven.Tryouts
-{
-	public class Program
-	{
-		private static void Main()
-		{
-			for (int i = 0; i < 1000; i++)
-			{
-				Console.WriteLine(i);
-				using (var test = new IndexReplication())
-				{
-					test.Should_replicate_all_indexes_if_relevant_endpoint_is_hit();
-				}
-			}
-		}
-=======
 using System.Collections.Generic;
 using System.Diagnostics;
 using System.IO;
@@ -47,7 +28,6 @@
         public string Region;
         public string Id;
     }
->>>>>>> 7b05be79
 
     public class Invoice
     {
